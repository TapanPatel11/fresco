package dk.alexandra.fresco.suite.spdz.storage;

import dk.alexandra.fresco.framework.util.ModulusFinder;
import dk.alexandra.fresco.framework.util.PaddingAesCtrDrbg;
import dk.alexandra.fresco.suite.spdz.KryoNetManager;
import dk.alexandra.fresco.tools.mascot.Mascot;
import dk.alexandra.fresco.tools.mascot.MascotResourcePoolImpl;
import dk.alexandra.fresco.tools.mascot.field.FieldElement;
import dk.alexandra.fresco.tools.mascot.field.MultTriple;
import java.math.BigInteger;
import java.util.ArrayList;
import java.util.Iterator;
import java.util.List;
import java.util.concurrent.Callable;
import java.util.concurrent.ExecutorService;
import java.util.concurrent.Executors;
import java.util.concurrent.Future;
import java.util.stream.Collectors;
import java.util.stream.IntStream;
import org.hamcrest.core.IsNull;
import org.junit.After;
import org.junit.Assert;
import org.junit.Before;
import org.junit.Test;
import org.slf4j.Logger;
import org.slf4j.LoggerFactory;

public class TestParallelMascots {

  private int modBitLength;
  private ExecutorService executorService;
  private int prgSeedLength;
  private int numLeftFactors;
  private List<Integer> ports;
  private int noOfParties;
  private BigInteger modulus;
  private List<Integer> partyIds;
  private int iterations;
  private Logger logger = LoggerFactory.getLogger(TestParallelMascots.class);

  @Before
  public void setUp() {
    noOfParties = 2;
    ports = new ArrayList<>(noOfParties);
    for (int i = 1; i <= noOfParties; i++) {
      ports.add(10000 + i * (noOfParties - 1));
    }

    modBitLength = 128;
    executorService = Executors.newCachedThreadPool();
    numLeftFactors = 3;
    prgSeedLength = 256;
    modulus = ModulusFinder.findSuitableModulus(modBitLength);
    partyIds = IntStream.range(1, 3).boxed().collect(Collectors.toList());
    iterations = 3;
  }

  @After
  public void tearDown() {
    executorService.shutdownNow();
  }

  @Test
  public void testConstructorWithOtherModulus() throws Exception {
    modulus = new BigInteger("340282366920938463463374607431768211297");
    constructMascot();
  }

  @Test
  public void testConstructor() throws Exception {
    constructMascot();
  }

  private void constructMascot() throws Exception {
    List<Callable<Mascot>> mascotCreators = new ArrayList<>();

    for (int i = 0; i < iterations; i++) {
      @SuppressWarnings("resource")
      KryoNetManager normalManager = new KryoNetManager(ports);
      for (int myId = 1; myId <= noOfParties; myId++) {

        FieldElement randomSsk = SpdzMascotDataSupplier
            .createRandomSsk(myId, modulus, modBitLength, prgSeedLength);
        int finalMyId = myId;
        mascotCreators.add(() -> {
          int lambdaParam = this.modBitLength;
          return new Mascot(new MascotResourcePoolImpl(finalMyId, partyIds,
              new PaddingAesCtrDrbg(new byte[]{12}, prgSeedLength), modulus,
              modBitLength, lambdaParam, prgSeedLength, numLeftFactors),
              normalManager.createExtraNetwork(finalMyId), randomSsk);
        });
      }
    }
    invoke(mascotCreators);
  }

  @Test
  public void testFirstTriples() throws Exception {
    List<Callable<List<MultTriple>>> mascotCreators = new ArrayList<>();

    for (int i = 0; i < iterations; i++) {
      @SuppressWarnings("resource")
      KryoNetManager normalManager = new KryoNetManager(ports);
      for (int myId = 1; myId <= noOfParties; myId++) {

        FieldElement randomSsk = SpdzMascotDataSupplier
            .createRandomSsk(myId, modulus, modBitLength, prgSeedLength);
        int finalMyId = myId;
        mascotCreators.add(() -> {
          Mascot mascot = new Mascot(new MascotResourcePoolImpl(finalMyId, partyIds,
              new PaddingAesCtrDrbg(new byte[]{7, 127, -1}, prgSeedLength), modulus,
              modBitLength, 256, prgSeedLength, numLeftFactors),
              normalManager.createExtraNetwork(finalMyId), randomSsk);
          return mascot.getTriples(128);
        });
      }
    }
    invoke(mascotCreators);
  }

  private <T> void invoke(List<Callable<T>> mascotCreators) throws Exception {
<<<<<<< HEAD
    List<Future<T>> futures = executorService.invokeAll(mascotCreators);
    for (Future<T> future : futures) {
      T result = future.get();
      Assert.assertThat(result, IsNull.notNullValue());
=======
    List<Future<T>> futures =
        mascotCreators.stream().map((task) -> executorService.submit(task))
            .collect(Collectors.toList());
    while (!futures.isEmpty()) {
      for (Iterator<Future<T>> iterator = futures.iterator(); iterator.hasNext(); ) {
        Future<T> future = iterator.next();
        if (future.isDone()) {
          T result = future.get();
          Assert.assertThat(result, IsNull.notNullValue());
          iterator.remove();
        }
      }
      Thread.sleep(1000);
      logger.info("Testing the remaining " + futures.size() + " futures");
>>>>>>> 0c60216f
    }
  }
}<|MERGE_RESOLUTION|>--- conflicted
+++ resolved
@@ -119,12 +119,6 @@
   }
 
   private <T> void invoke(List<Callable<T>> mascotCreators) throws Exception {
-<<<<<<< HEAD
-    List<Future<T>> futures = executorService.invokeAll(mascotCreators);
-    for (Future<T> future : futures) {
-      T result = future.get();
-      Assert.assertThat(result, IsNull.notNullValue());
-=======
     List<Future<T>> futures =
         mascotCreators.stream().map((task) -> executorService.submit(task))
             .collect(Collectors.toList());
@@ -139,7 +133,6 @@
       }
       Thread.sleep(1000);
       logger.info("Testing the remaining " + futures.size() + " futures");
->>>>>>> 0c60216f
     }
   }
 }