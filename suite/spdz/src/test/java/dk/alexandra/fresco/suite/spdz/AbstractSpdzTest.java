package dk.alexandra.fresco.suite.spdz;

import static dk.alexandra.fresco.suite.spdz.configuration.PreprocessingStrategy.DUMMY;

import dk.alexandra.fresco.framework.ProtocolEvaluator;
import dk.alexandra.fresco.framework.TestThreadRunner;
import dk.alexandra.fresco.framework.builder.numeric.ProtocolBuilderNumeric;
import dk.alexandra.fresco.framework.configuration.NetworkConfiguration;
import dk.alexandra.fresco.framework.configuration.TestConfiguration;
import dk.alexandra.fresco.framework.network.KryoNetNetwork;
import dk.alexandra.fresco.framework.sce.SecureComputationEngine;
import dk.alexandra.fresco.framework.sce.SecureComputationEngineImpl;
import dk.alexandra.fresco.framework.sce.evaluator.BatchEvaluationStrategy;
import dk.alexandra.fresco.framework.sce.evaluator.BatchedProtocolEvaluator;
import dk.alexandra.fresco.framework.sce.evaluator.EvaluationStrategy;
import dk.alexandra.fresco.framework.sce.resources.storage.FilebasedStreamedStorageImpl;
import dk.alexandra.fresco.framework.sce.resources.storage.InMemoryStorage;
import dk.alexandra.fresco.framework.util.HmacDrbg;
import dk.alexandra.fresco.logging.BatchEvaluationLoggingDecorator;
import dk.alexandra.fresco.logging.DefaultPerformancePrinter;
import dk.alexandra.fresco.logging.EvaluatorLoggingDecorator;
import dk.alexandra.fresco.logging.NetworkLoggingDecorator;
import dk.alexandra.fresco.logging.NumericSuiteLogging;
import dk.alexandra.fresco.logging.PerformanceLogger;
import dk.alexandra.fresco.logging.PerformanceLoggerCountingAggregate;
import dk.alexandra.fresco.logging.PerformancePrinter;
import dk.alexandra.fresco.suite.ProtocolSuiteNumeric;
import dk.alexandra.fresco.suite.spdz.configuration.PreprocessingStrategy;
import dk.alexandra.fresco.suite.spdz.storage.DataSupplier;
import dk.alexandra.fresco.suite.spdz.storage.DataSupplierImpl;
import dk.alexandra.fresco.suite.spdz.storage.DummyDataSupplierImpl;
import dk.alexandra.fresco.suite.spdz.storage.SpdzStorage;
import dk.alexandra.fresco.suite.spdz.storage.SpdzStorageConstants;
import dk.alexandra.fresco.suite.spdz.storage.SpdzStorageImpl;
import java.util.ArrayList;
import java.util.HashMap;
import java.util.List;
import java.util.Map;

/**
 * Abstract class which handles a lot of boiler plate testing code. This makes running a single test
 * using different parameters quite easy.
 */
public abstract class AbstractSpdzTest {

  protected Map<Integer, PerformanceLogger> performanceLoggers = new HashMap<>();

  protected void runTest(
      TestThreadRunner.TestThreadFactory<SpdzResourcePool, ProtocolBuilderNumeric> f,
      EvaluationStrategy evalStrategy,
      PreprocessingStrategy preProStrat, int noOfParties) throws Exception {
    runTest(f, evalStrategy, preProStrat, noOfParties, false);
  }

  protected void runTest(
      TestThreadRunner.TestThreadFactory<SpdzResourcePool, ProtocolBuilderNumeric> f,
      EvaluationStrategy evalStrategy,
      PreprocessingStrategy preProStrat, int noOfParties, boolean logPerformance)
      throws Exception {
    List<Integer> ports = new ArrayList<>(noOfParties);
    for (int i = 1; i <= noOfParties; i++) {
      ports.add(9000 + i * (noOfParties - 1));
    }

    Map<Integer, NetworkConfiguration> netConf =
        TestConfiguration.getNetworkConfigurations(noOfParties, ports);
    Map<Integer, TestThreadRunner.TestThreadConfiguration<SpdzResourcePool, ProtocolBuilderNumeric>> conf =
        new HashMap<>();
    for (int playerId : netConf.keySet()) {
      PerformanceLoggerCountingAggregate aggregate
        = new PerformanceLoggerCountingAggregate();

      ProtocolSuiteNumeric<SpdzResourcePool> protocolSuite = new SpdzProtocolSuite(150);
      if(logPerformance){
        protocolSuite = new NumericSuiteLogging<>(protocolSuite);
        aggregate.add((PerformanceLogger)protocolSuite);
      }
      BatchEvaluationStrategy<SpdzResourcePool> batchEvalStrat = evalStrategy.getStrategy();

      if (logPerformance) {
        batchEvalStrat = new BatchEvaluationLoggingDecorator<>(batchEvalStrat);
        aggregate.add((PerformanceLogger) batchEvalStrat);
      }
      ProtocolEvaluator<SpdzResourcePool, ProtocolBuilderNumeric> evaluator =
          new BatchedProtocolEvaluator<>(batchEvalStrat, protocolSuite);
      if (logPerformance) {
        evaluator = new EvaluatorLoggingDecorator<>(evaluator);
        aggregate.add((PerformanceLogger) evaluator);
      }

      SecureComputationEngine<SpdzResourcePool, ProtocolBuilderNumeric> sce =
          new SecureComputationEngineImpl<>(protocolSuite, evaluator);

      TestThreadRunner.TestThreadConfiguration<SpdzResourcePool, ProtocolBuilderNumeric> ttc =
          new TestThreadRunner.TestThreadConfiguration<>(
              sce,
              () -> createResourcePool(playerId, noOfParties, preProStrat),
              () -> {
                KryoNetNetwork kryoNetwork = new KryoNetNetwork(netConf.get(playerId));
                if (logPerformance) {
                  NetworkLoggingDecorator network = new NetworkLoggingDecorator(kryoNetwork);
                  aggregate.add(network);
                  return network;
                } else {
                  return kryoNetwork;
                }
              });
      conf.put(playerId, ttc);
      performanceLoggers.putIfAbsent(playerId, aggregate);
    }
    TestThreadRunner.run(f, conf);
    PerformancePrinter printer = new DefaultPerformancePrinter();
    for (PerformanceLogger pl: performanceLoggers.values()) {
      printer.printPerformanceLog(pl);
    }
  }

  private SpdzResourcePool createResourcePool(int myId, int size,
      PreprocessingStrategy preproStrat) {
    DataSupplier supplier;
    if (preproStrat == DUMMY) {
      supplier = new DummyDataSupplierImpl(myId, size);
    } else {
      // case STATIC:
      int noOfThreadsUsed = 1;
      String storageName =
          SpdzStorageConstants.STORAGE_NAME_PREFIX + noOfThreadsUsed + "_" + myId + "_" + 0
<<<<<<< HEAD
              + "_";
      supplier = new DataSupplierImpl(new FilebasedStreamedStorageImpl(new InMemoryStorage()),
          storageName, size);
=======
          + "_";
      supplier = new DataSupplierImpl(new FilebasedStreamedStorageImpl(new InMemoryStorage()), storageName, size);
>>>>>>> 9076aafd
    }
    SpdzStorage store = new SpdzStorageImpl(supplier);
    return new SpdzResourcePoolImpl(myId, size, new HmacDrbg(), store);
  }
}<|MERGE_RESOLUTION|>--- conflicted
+++ resolved
@@ -125,14 +125,8 @@
       int noOfThreadsUsed = 1;
       String storageName =
           SpdzStorageConstants.STORAGE_NAME_PREFIX + noOfThreadsUsed + "_" + myId + "_" + 0
-<<<<<<< HEAD
-              + "_";
-      supplier = new DataSupplierImpl(new FilebasedStreamedStorageImpl(new InMemoryStorage()),
-          storageName, size);
-=======
           + "_";
       supplier = new DataSupplierImpl(new FilebasedStreamedStorageImpl(new InMemoryStorage()), storageName, size);
->>>>>>> 9076aafd
     }
     SpdzStorage store = new SpdzStorageImpl(supplier);
     return new SpdzResourcePoolImpl(myId, size, new HmacDrbg(), store);
