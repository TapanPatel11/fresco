package dk.alexandra.fresco.suite.spdz;

import static dk.alexandra.fresco.suite.spdz.configuration.PreprocessingStrategy.DUMMY;
import static dk.alexandra.fresco.suite.spdz.configuration.PreprocessingStrategy.MASCOT;

import dk.alexandra.fresco.framework.DRes;
import dk.alexandra.fresco.framework.ProtocolEvaluator;
import dk.alexandra.fresco.framework.TestThreadRunner;
import dk.alexandra.fresco.framework.builder.numeric.DefaultPreprocessedValues;
import dk.alexandra.fresco.framework.builder.numeric.ProtocolBuilderNumeric;
import dk.alexandra.fresco.framework.configuration.NetworkConfiguration;
import dk.alexandra.fresco.framework.configuration.TestConfiguration;
import dk.alexandra.fresco.framework.network.AsyncNetwork;
import dk.alexandra.fresco.framework.network.CloseableNetwork;
import dk.alexandra.fresco.framework.network.Network;
import dk.alexandra.fresco.framework.sce.SecureComputationEngine;
import dk.alexandra.fresco.framework.sce.SecureComputationEngineImpl;
import dk.alexandra.fresco.framework.sce.evaluator.BatchEvaluationStrategy;
import dk.alexandra.fresco.framework.sce.evaluator.BatchedProtocolEvaluator;
import dk.alexandra.fresco.framework.sce.evaluator.BatchedStrategy;
import dk.alexandra.fresco.framework.sce.evaluator.EvaluationStrategy;
import dk.alexandra.fresco.framework.sce.resources.storage.FilebasedStreamedStorageImpl;
import dk.alexandra.fresco.framework.sce.resources.storage.InMemoryStorage;
import dk.alexandra.fresco.framework.util.AesCtrDrbg;
import dk.alexandra.fresco.framework.util.Drbg;
import dk.alexandra.fresco.framework.util.ModulusFinder;
import dk.alexandra.fresco.framework.util.PaddingAesCtrDrbg;
import dk.alexandra.fresco.framework.value.SInt;
import dk.alexandra.fresco.lib.field.integer.BasicNumericContext;
import dk.alexandra.fresco.lib.real.RealNumericContext;
import dk.alexandra.fresco.logging.BatchEvaluationLoggingDecorator;
import dk.alexandra.fresco.logging.DefaultPerformancePrinter;
import dk.alexandra.fresco.logging.EvaluatorLoggingDecorator;
import dk.alexandra.fresco.logging.NetworkLoggingDecorator;
import dk.alexandra.fresco.logging.NumericSuiteLogging;
import dk.alexandra.fresco.logging.PerformanceLogger;
import dk.alexandra.fresco.logging.PerformanceLoggerCountingAggregate;
import dk.alexandra.fresco.logging.PerformancePrinter;
import dk.alexandra.fresco.suite.ProtocolSuiteNumeric;
import dk.alexandra.fresco.suite.spdz.configuration.PreprocessingStrategy;
import dk.alexandra.fresco.suite.spdz.datatypes.SpdzSInt;
import dk.alexandra.fresco.suite.spdz.storage.SpdzDataSupplier;
import dk.alexandra.fresco.suite.spdz.storage.SpdzDummyDataSupplier;
import dk.alexandra.fresco.suite.spdz.storage.SpdzMascotDataSupplier;
import dk.alexandra.fresco.suite.spdz.storage.SpdzOpenedValueStoreImpl;
import dk.alexandra.fresco.suite.spdz.storage.SpdzStorageDataSupplier;
import dk.alexandra.fresco.tools.mascot.field.FieldElement;
import dk.alexandra.fresco.tools.ot.base.DummyOt;
import dk.alexandra.fresco.tools.ot.base.Ot;
import dk.alexandra.fresco.tools.ot.otextension.RotList;
import java.math.BigInteger;
import java.util.ArrayList;
import java.util.HashMap;
import java.util.List;
import java.util.Map;
import java.util.Random;
import java.util.function.Function;
import java.util.stream.Collectors;
import java.util.stream.IntStream;

/**
 * Abstract class which handles a lot of boiler plate testing code. This makes running a single test
 * using different parameters quite easy.
 */
public abstract class AbstractSpdzTest {

  protected Map<Integer, PerformanceLogger> performanceLoggers = new HashMap<>();
  // TODO hack hack hack
  private static final int DEFAULT_MOD_BIT_LENGTH = 512;
  private static final int DEFAULT_MAX_BIT_LENGTH = 150;
  private static final int DEFAULT_FIXED_POINT_PRECISION = 16;
  private int modBitLength = DEFAULT_MOD_BIT_LENGTH;
  private int maxBitLength = DEFAULT_MAX_BIT_LENGTH;
  private int fixedPointPrecision = DEFAULT_FIXED_POINT_PRECISION;

  protected void runTest(
      TestThreadRunner.TestThreadFactory<SpdzResourcePool, ProtocolBuilderNumeric> f,
      EvaluationStrategy evalStrategy, PreprocessingStrategy preProStrat, int noOfParties,
      boolean logPerformance, int modBitLength, int maxBitLength, int fixedPointPrecision) {
    this.modBitLength = modBitLength;
    this.maxBitLength = maxBitLength;
    this.fixedPointPrecision = fixedPointPrecision;
    List<Integer> ports = new ArrayList<>(noOfParties);
    for (int i = 1; i <= noOfParties; i++) {
      ports.add(9000 + i * (noOfParties - 1));
    }
    NetManager tripleManager = new NetManager(ports);
    NetManager otManager = new NetManager(ports);
    NetManager expPipeManager = new NetManager(ports);

    Map<Integer, NetworkConfiguration> netConf =
        TestConfiguration.getNetworkConfigurations(noOfParties, ports);
    Map<Integer, TestThreadRunner.TestThreadConfiguration<SpdzResourcePool, ProtocolBuilderNumeric>> conf =
        new HashMap<>();
    for (int playerId : netConf.keySet()) {
      PerformanceLoggerCountingAggregate aggregate = new PerformanceLoggerCountingAggregate();

      ProtocolSuiteNumeric<SpdzResourcePool> protocolSuite = getProtocolSuite(maxBitLength);
      if (logPerformance) {
        protocolSuite = new NumericSuiteLogging<>(protocolSuite);
        aggregate.add((PerformanceLogger) protocolSuite);
      }
      BatchEvaluationStrategy<SpdzResourcePool> batchEvalStrat = evalStrategy.getStrategy();

      if (logPerformance) {
        batchEvalStrat = new BatchEvaluationLoggingDecorator<>(batchEvalStrat);
        aggregate.add((PerformanceLogger) batchEvalStrat);
      }
      ProtocolEvaluator<SpdzResourcePool> evaluator =
          new BatchedProtocolEvaluator<>(batchEvalStrat, protocolSuite);
      if (logPerformance) {
        evaluator = new EvaluatorLoggingDecorator<>(evaluator);
        aggregate.add((PerformanceLogger) evaluator);
      }

      SecureComputationEngine<SpdzResourcePool, ProtocolBuilderNumeric> sce =
          new SecureComputationEngineImpl<>(protocolSuite, evaluator);

      TestThreadRunner.TestThreadConfiguration<SpdzResourcePool, ProtocolBuilderNumeric> ttc =
          new TestThreadRunner.TestThreadConfiguration<>(sce, () -> createResourcePool(playerId,
              noOfParties, preProStrat, otManager, tripleManager, expPipeManager), () -> {
            Network network = new AsyncNetwork(netConf.get(playerId));
            if (logPerformance) {
              network = new NetworkLoggingDecorator(network);
              aggregate.add((NetworkLoggingDecorator) network);
              return network;
            } else {
              return network;
            }
          });
      conf.put(playerId, ttc);
      performanceLoggers.putIfAbsent(playerId, aggregate);
    }
    TestThreadRunner.run(f, conf);
    PerformancePrinter printer = new DefaultPerformancePrinter();
    for (PerformanceLogger pl : performanceLoggers.values()) {
      printer.printPerformanceLog(pl);
    }
    tripleManager.close();
    expPipeManager.close();
  }

  protected SpdzProtocolSuite getProtocolSuite(int maxBitLength) {
    return new SpdzProtocolSuite(maxBitLength);
  }

  protected void runTest(
      TestThreadRunner.TestThreadFactory<SpdzResourcePool, ProtocolBuilderNumeric> f,
      EvaluationStrategy evalStrategy, PreprocessingStrategy preProStrat, int noOfParties,
      boolean logPerformance) {
    runTest(f, evalStrategy, preProStrat, noOfParties, logPerformance, DEFAULT_MOD_BIT_LENGTH,
        DEFAULT_MAX_BIT_LENGTH, DEFAULT_FIXED_POINT_PRECISION);
  }

  protected void runTest(
      TestThreadRunner.TestThreadFactory<SpdzResourcePool, ProtocolBuilderNumeric> f,
      EvaluationStrategy evalStrategy, PreprocessingStrategy preProStrat, int noOfParties) {
    runTest(f, evalStrategy, preProStrat, noOfParties, false, DEFAULT_MOD_BIT_LENGTH,
        DEFAULT_MAX_BIT_LENGTH, DEFAULT_FIXED_POINT_PRECISION);
  }

  protected void runTest(
      TestThreadRunner.TestThreadFactory<SpdzResourcePool, ProtocolBuilderNumeric> f,
      EvaluationStrategy evalStrategy, PreprocessingStrategy preProStrat, int noOfParties,
      int modBitLength, int maxBitLength, int fixedPointPrecision) {
    runTest(f, evalStrategy, preProStrat, noOfParties, false, modBitLength, maxBitLength,
        fixedPointPrecision);
  }

<<<<<<< HEAD
  private DRes<List<DRes<SInt>>> createPipe(int myId, int noOfPlayers, int pipeLength,
      KryoNetNetwork pipeNetwork, SpdzMascotDataSupplier tripleSupplier) {
=======
  DRes<List<DRes<SInt>>> createPipe(int myId, int noOfPlayers, int pipeLength,
      CloseableNetwork pipeNetwork, SpdzMascotDataSupplier tripleSupplier) {

>>>>>>> 3fc19c3f
    ProtocolBuilderNumeric sequential = new SpdzBuilder(
        new BasicNumericContext(maxBitLength, tripleSupplier.getModulus(), myId, noOfPlayers),
        new RealNumericContext(fixedPointPrecision)).createSequential();
    SpdzResourcePoolImpl tripleResourcePool =
        new SpdzResourcePoolImpl(myId, noOfPlayers, new SpdzOpenedValueStoreImpl(), tripleSupplier,
            new AesCtrDrbg(new byte[32]));

    DRes<List<DRes<SInt>>> exponentiationPipe =
        new DefaultPreprocessedValues(sequential).getExponentiationPipe(pipeLength);
    evaluate(sequential, tripleResourcePool, pipeNetwork);
    return exponentiationPipe;
  }

  private Drbg getDrbg(int myId, int prgSeedLength) {
    byte[] seed = new byte[prgSeedLength / 8];
    new Random(myId).nextBytes(seed);
    return new PaddingAesCtrDrbg(seed);
  }

  private Map<Integer, RotList> getSeedOts(int myId, List<Integer> partyIds, int prgSeedLength,
      Drbg drbg, Network network) {
    Map<Integer, RotList> seedOts = new HashMap<>();
    for (Integer otherId : partyIds) {
      if (myId != otherId) {
        Ot ot = new DummyOt(otherId, network);
        RotList currentSeedOts = new RotList(drbg, prgSeedLength);
        if (myId < otherId) {
          currentSeedOts.send(ot);
          currentSeedOts.receive(ot);
        } else {
          currentSeedOts.receive(ot);
          currentSeedOts.send(ot);
        }
        seedOts.put(otherId, currentSeedOts);
      }
    }
    return seedOts;
  }

  private SpdzResourcePool createResourcePool(int myId, int numberOfParties,
      PreprocessingStrategy preProStrat, NetManager otGenerator, NetManager tripleGenerator,
      NetManager expPipeGenerator) {
    SpdzDataSupplier supplier;
    if (preProStrat == DUMMY) {
      supplier = new SpdzDummyDataSupplier(myId, numberOfParties,
          ModulusFinder.findSuitableModulus(modBitLength));
    } else if (preProStrat == MASCOT) {
      List<Integer> partyIds =
          IntStream.range(1, numberOfParties + 1).boxed().collect(Collectors.toList());
      int prgSeedLength = 256;
      BigInteger modulus = ModulusFinder.findSuitableModulus(modBitLength);
      Drbg drbg = getDrbg(myId, prgSeedLength);
      Map<Integer, RotList> seedOts =
          getSeedOts(myId, partyIds, prgSeedLength, drbg, otGenerator.createExtraNetwork(myId));
      FieldElement ssk = SpdzMascotDataSupplier.createRandomSsk(modulus, prgSeedLength);
      supplier = SpdzMascotDataSupplier.createSimpleSupplier(myId, numberOfParties,
          () -> tripleGenerator.createExtraNetwork(myId), modBitLength, modulus,
          new Function<Integer, SpdzSInt[]>() {

            private SpdzMascotDataSupplier tripleSupplier;
            private CloseableNetwork pipeNetwork;

            @Override
            public SpdzSInt[] apply(Integer pipeLength) {
              if (pipeNetwork == null) {
                pipeNetwork = expPipeGenerator.createExtraNetwork(myId);
                tripleSupplier = SpdzMascotDataSupplier.createSimpleSupplier(myId, numberOfParties,
                    () -> pipeNetwork, modBitLength, modulus, null, seedOts, drbg, ssk);
              }
              DRes<List<DRes<SInt>>> pipe =
                  createPipe(myId, numberOfParties, pipeLength, pipeNetwork, tripleSupplier);
              return computeSInts(pipe);
            }
          }, seedOts, drbg, ssk);
    } else {
      // case STATIC:
      int noOfThreadsUsed = 1;
      String storageName = SpdzStorageDataSupplier.STORAGE_NAME_PREFIX + noOfThreadsUsed + "_"
          + myId + "_" + 0 + "_";
      FilebasedStreamedStorageImpl storage =
          new FilebasedStreamedStorageImpl(new InMemoryStorage());
      supplier = new SpdzStorageDataSupplier(storage, storageName, numberOfParties);
    }
    return new SpdzResourcePoolImpl(myId, numberOfParties, new SpdzOpenedValueStoreImpl(), supplier,
        new AesCtrDrbg(new byte[32]));
  }

  private SpdzSInt[] computeSInts(DRes<List<DRes<SInt>>> pipe) {
    List<DRes<SInt>> out = pipe.out();
    SpdzSInt[] result = new SpdzSInt[out.size()];
    for (int i = 0; i < out.size(); i++) {
      DRes<SInt> sIntResult = out.get(i);
      result[i] = (SpdzSInt) sIntResult.out();
    }
    return result;
  }

  private void evaluate(ProtocolBuilderNumeric spdzBuilder, SpdzResourcePool tripleResourcePool,
      Network network) {
    BatchedStrategy<SpdzResourcePool> batchedStrategy = new BatchedStrategy<>();
    SpdzProtocolSuite spdzProtocolSuite = getProtocolSuite(maxBitLength);
    BatchedProtocolEvaluator<SpdzResourcePool> batchedProtocolEvaluator =
        new BatchedProtocolEvaluator<>(batchedStrategy, spdzProtocolSuite);
    batchedProtocolEvaluator.eval(spdzBuilder.build(), tripleResourcePool, network);
  }

}<|MERGE_RESOLUTION|>--- conflicted
+++ resolved
@@ -24,6 +24,7 @@
 import dk.alexandra.fresco.framework.util.AesCtrDrbg;
 import dk.alexandra.fresco.framework.util.Drbg;
 import dk.alexandra.fresco.framework.util.ModulusFinder;
+import dk.alexandra.fresco.framework.util.OpenedValueStoreImpl;
 import dk.alexandra.fresco.framework.util.PaddingAesCtrDrbg;
 import dk.alexandra.fresco.framework.value.SInt;
 import dk.alexandra.fresco.lib.field.integer.BasicNumericContext;
@@ -42,7 +43,6 @@
 import dk.alexandra.fresco.suite.spdz.storage.SpdzDataSupplier;
 import dk.alexandra.fresco.suite.spdz.storage.SpdzDummyDataSupplier;
 import dk.alexandra.fresco.suite.spdz.storage.SpdzMascotDataSupplier;
-import dk.alexandra.fresco.suite.spdz.storage.SpdzOpenedValueStoreImpl;
 import dk.alexandra.fresco.suite.spdz.storage.SpdzStorageDataSupplier;
 import dk.alexandra.fresco.tools.mascot.field.FieldElement;
 import dk.alexandra.fresco.tools.ot.base.DummyOt;
@@ -72,6 +72,7 @@
   private int modBitLength = DEFAULT_MOD_BIT_LENGTH;
   private int maxBitLength = DEFAULT_MAX_BIT_LENGTH;
   private int fixedPointPrecision = DEFAULT_FIXED_POINT_PRECISION;
+  private static final int PRG_SEED_LENGTH = 256;
 
   protected void runTest(
       TestThreadRunner.TestThreadFactory<SpdzResourcePool, ProtocolBuilderNumeric> f,
@@ -95,7 +96,7 @@
     for (int playerId : netConf.keySet()) {
       PerformanceLoggerCountingAggregate aggregate = new PerformanceLoggerCountingAggregate();
 
-      ProtocolSuiteNumeric<SpdzResourcePool> protocolSuite = getProtocolSuite(maxBitLength);
+      ProtocolSuiteNumeric<SpdzResourcePool> protocolSuite = new SpdzProtocolSuite(maxBitLength);
       if (logPerformance) {
         protocolSuite = new NumericSuiteLogging<>(protocolSuite);
         aggregate.add((PerformanceLogger) protocolSuite);
@@ -140,10 +141,6 @@
     expPipeManager.close();
   }
 
-  protected SpdzProtocolSuite getProtocolSuite(int maxBitLength) {
-    return new SpdzProtocolSuite(maxBitLength);
-  }
-
   protected void runTest(
       TestThreadRunner.TestThreadFactory<SpdzResourcePool, ProtocolBuilderNumeric> f,
       EvaluationStrategy evalStrategy, PreprocessingStrategy preProStrat, int noOfParties,
@@ -167,19 +164,14 @@
         fixedPointPrecision);
   }
 
-<<<<<<< HEAD
-  private DRes<List<DRes<SInt>>> createPipe(int myId, int noOfPlayers, int pipeLength,
-      KryoNetNetwork pipeNetwork, SpdzMascotDataSupplier tripleSupplier) {
-=======
   DRes<List<DRes<SInt>>> createPipe(int myId, int noOfPlayers, int pipeLength,
       CloseableNetwork pipeNetwork, SpdzMascotDataSupplier tripleSupplier) {
 
->>>>>>> 3fc19c3f
     ProtocolBuilderNumeric sequential = new SpdzBuilder(
         new BasicNumericContext(maxBitLength, tripleSupplier.getModulus(), myId, noOfPlayers),
         new RealNumericContext(fixedPointPrecision)).createSequential();
     SpdzResourcePoolImpl tripleResourcePool =
-        new SpdzResourcePoolImpl(myId, noOfPlayers, new SpdzOpenedValueStoreImpl(), tripleSupplier,
+        new SpdzResourcePoolImpl(myId, noOfPlayers, new OpenedValueStoreImpl<>(), tripleSupplier,
             new AesCtrDrbg(new byte[32]));
 
     DRes<List<DRes<SInt>>> exponentiationPipe =
@@ -224,12 +216,11 @@
     } else if (preProStrat == MASCOT) {
       List<Integer> partyIds =
           IntStream.range(1, numberOfParties + 1).boxed().collect(Collectors.toList());
-      int prgSeedLength = 256;
+      Drbg drbg = getDrbg(myId, PRG_SEED_LENGTH);
       BigInteger modulus = ModulusFinder.findSuitableModulus(modBitLength);
-      Drbg drbg = getDrbg(myId, prgSeedLength);
       Map<Integer, RotList> seedOts =
-          getSeedOts(myId, partyIds, prgSeedLength, drbg, otGenerator.createExtraNetwork(myId));
-      FieldElement ssk = SpdzMascotDataSupplier.createRandomSsk(modulus, prgSeedLength);
+          getSeedOts(myId, partyIds, PRG_SEED_LENGTH, drbg, otGenerator.createExtraNetwork(myId));
+      FieldElement ssk = SpdzMascotDataSupplier.createRandomSsk(modulus, PRG_SEED_LENGTH);
       supplier = SpdzMascotDataSupplier.createSimpleSupplier(myId, numberOfParties,
           () -> tripleGenerator.createExtraNetwork(myId), modBitLength, modulus,
           new Function<Integer, SpdzSInt[]>() {
@@ -258,7 +249,7 @@
           new FilebasedStreamedStorageImpl(new InMemoryStorage());
       supplier = new SpdzStorageDataSupplier(storage, storageName, numberOfParties);
     }
-    return new SpdzResourcePoolImpl(myId, numberOfParties, new SpdzOpenedValueStoreImpl(), supplier,
+    return new SpdzResourcePoolImpl(myId, numberOfParties, new OpenedValueStoreImpl<>(), supplier,
         new AesCtrDrbg(new byte[32]));
   }
 
@@ -275,7 +266,7 @@
   private void evaluate(ProtocolBuilderNumeric spdzBuilder, SpdzResourcePool tripleResourcePool,
       Network network) {
     BatchedStrategy<SpdzResourcePool> batchedStrategy = new BatchedStrategy<>();
-    SpdzProtocolSuite spdzProtocolSuite = getProtocolSuite(maxBitLength);
+    SpdzProtocolSuite spdzProtocolSuite = new SpdzProtocolSuite(maxBitLength);
     BatchedProtocolEvaluator<SpdzResourcePool> batchedProtocolEvaluator =
         new BatchedProtocolEvaluator<>(batchedStrategy, spdzProtocolSuite);
     batchedProtocolEvaluator.eval(spdzBuilder.build(), tripleResourcePool, network);
