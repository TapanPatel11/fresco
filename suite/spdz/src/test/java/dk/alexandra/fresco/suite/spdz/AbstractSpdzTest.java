--- conflicted
+++ resolved
@@ -83,14 +83,6 @@
     Map<Integer, TestThreadRunner.TestThreadConfiguration<SpdzResourcePool, ProtocolBuilderNumeric>> conf =
         new HashMap<>();
     for (int playerId : netConf.keySet()) {
-<<<<<<< HEAD
-      pls.put(playerId, new ArrayList<>());
-      SpdzProtocolSuite protocolSuite = new SpdzProtocolSuite(maxBitLength);
-=======
-      PerformanceLoggerCountingAggregate aggregate
-        = new PerformanceLoggerCountingAggregate();
->>>>>>> 380b32e8
-
       ProtocolSuiteNumeric<SpdzResourcePool> protocolSuite = new SpdzProtocolSuite(150);
       if(logPerformance){
         protocolSuite = new NumericSuiteLogging<>(protocolSuite);
@@ -168,15 +160,10 @@
       int noOfThreadsUsed = 1;
       String storageName =
           SpdzStorageConstants.STORAGE_NAME_PREFIX + noOfThreadsUsed + "_" + myId + "_" + 0
-<<<<<<< HEAD
               + "_";
       supplier = new SpdzStorageDataSupplier(
           new FilebasedStreamedStorageImpl(new InMemoryStorage()),
           storageName, numberOfParties);
-=======
-          + "_";
-      supplier = new DataSupplierImpl(new FilebasedStreamedStorageImpl(new InMemoryStorage()), storageName, size);
->>>>>>> 380b32e8
     }
     SpdzStorage store = new SpdzStorageImpl(supplier);
     return new SpdzResourcePoolImpl(myId, numberOfParties, new HmacDrbg(), store);
