--- conflicted
+++ resolved
@@ -21,6 +21,7 @@
  * FRESCO uses SCAPI - http://crypto.biu.ac.il/SCAPI, Crypto++, Miracl, NTL, and Bouncy Castle.
  * Please see these projects for any further licensing issues.
  *******************************************************************************/
+
 package dk.alexandra.fresco.suite.spdz;
 
 import dk.alexandra.fresco.IntegrationTest;
@@ -31,58 +32,30 @@
 import org.junit.Test;
 import org.junit.experimental.categories.Category;
 
-<<<<<<< HEAD
 public class TestSpdzSorting extends AbstractSpdzTest {
 
   @Test
   public void test_isSorted() throws Exception {
-    runTest(new SortingTests.TestIsSorted(), EvaluationStrategy.SEQUENTIAL_BATCHED,
+    runTest(new SortingTests.TestIsSorted<>(), EvaluationStrategy.SEQUENTIAL_BATCHED,
         NetworkingStrategy.KRYONET, PreprocessingStrategy.DUMMY, 2);
   }
 
   @Test
   public void test_compareAndSwap() throws Exception {
-    runTest(new SortingTests.TestCompareAndSwap(), EvaluationStrategy.SEQUENTIAL_BATCHED,
+    runTest(new SortingTests.TestCompareAndSwap<>(), EvaluationStrategy.SEQUENTIAL_BATCHED,
         NetworkingStrategy.KRYONET, PreprocessingStrategy.DUMMY, 2);
   }
 
   @Test
   public void test_Sort() throws Exception {
-    runTest(new SortingTests.TestSort(), EvaluationStrategy.SEQUENTIAL_BATCHED,
+    runTest(new SortingTests.TestSort<>(), EvaluationStrategy.SEQUENTIAL_BATCHED,
         NetworkingStrategy.KRYONET, PreprocessingStrategy.DUMMY, 2);
   }
 
   @Test
   @Category(IntegrationTest.class)
   public void test_Big_Sort() throws Exception {
-    runTest(new SortingTests.TestBigSort(), EvaluationStrategy.SEQUENTIAL_BATCHED,
+    runTest(new SortingTests.TestBigSort<>(), EvaluationStrategy.SEQUENTIAL_BATCHED,
         NetworkingStrategy.KRYONET, PreprocessingStrategy.DUMMY, 2);
   }
-=======
-public class TestSpdzSorting extends AbstractSpdzTest{
-	
-	@Test
-	public void test_isSorted() throws Exception {
-    runTest(new SortingTests.TestIsSorted<>(), EvaluationStrategy.SEQUENTIAL_BATCHED,
-        NetworkingStrategy.KRYONET, PreprocessingStrategy.DUMMY, 2);
-	}
-	
-	@Test
-	public void test_compareAndSwap() throws Exception {
-    runTest(new SortingTests.TestCompareAndSwap<>(), EvaluationStrategy.SEQUENTIAL_BATCHED,
-        NetworkingStrategy.KRYONET, PreprocessingStrategy.DUMMY, 2);
-	}
-	@Test
-	public void test_Sort() throws Exception {
-    runTest(new SortingTests.TestSort<>(), EvaluationStrategy.SEQUENTIAL_BATCHED,
-        NetworkingStrategy.KRYONET, PreprocessingStrategy.DUMMY, 2);
-	}
-	
-	@Test
-	@Category(IntegrationTest.class)
-	public void test_Big_Sort() throws Exception {
-    runTest(new SortingTests.TestBigSort<>(), EvaluationStrategy.SEQUENTIAL_BATCHED,
-        NetworkingStrategy.KRYONET, PreprocessingStrategy.DUMMY, 2);
-	}
->>>>>>> 94d5a652
 }