--- conflicted
+++ resolved
@@ -2,21 +2,11 @@
 
 import dk.alexandra.fresco.framework.network.NetworkingStrategy;
 import dk.alexandra.fresco.framework.sce.evaluator.EvaluationStrategy;
-<<<<<<< HEAD
-import dk.alexandra.fresco.lib.statistics.DEASolver;
-import dk.alexandra.fresco.lib.statistics.DEASolver.AnalysisType;
-import dk.alexandra.fresco.lib.statistics.DEASolverTests.RandomDataDeaTest;
-import dk.alexandra.fresco.lib.statistics.DEASolverTests.TestDeaFixed1;
-import dk.alexandra.fresco.lib.statistics.DEASolverTests.TestDeaFixed2;
-=======
-import dk.alexandra.fresco.framework.sce.resources.storage.FilebasedStreamedStorageImpl;
-import dk.alexandra.fresco.framework.sce.resources.storage.InMemoryStorage;
 import dk.alexandra.fresco.lib.statistics.DeaSolver;
 import dk.alexandra.fresco.lib.statistics.DeaSolver.AnalysisType;
 import dk.alexandra.fresco.lib.statistics.DeaSolverTests.RandomDataDeaTest;
 import dk.alexandra.fresco.lib.statistics.DeaSolverTests.TestDeaFixed1;
 import dk.alexandra.fresco.lib.statistics.DeaSolverTests.TestDeaFixed2;
->>>>>>> 6f3f9070
 import dk.alexandra.fresco.suite.spdz.configuration.PreprocessingStrategy;
 import org.junit.Test;
 
@@ -69,45 +59,4 @@
         EvaluationStrategy.SEQUENTIAL, NetworkingStrategy.KRYONET, PreprocessingStrategy.DUMMY, 2);
   }
 
-<<<<<<< HEAD
 }
-=======
-
-  // Ignoring the streamed tests since they take too long with respect to generating preprocessed
-  // material
-  // Note that the poor performance of non-batched evaulation is most likely also the case here.
-  // TODO: Maybe add the @Category(IntegrationTest.class) instead of @Ignore.
-  @Ignore
-  @Test
-  public void test_DEASolver_2_Sequential_batched_streamed() throws Exception {
-    int noOfThreads = 1;
-      InitializeStorage.cleanup();
-    try {
-      InitializeStorage.initStreamedStorage(new FilebasedStreamedStorageImpl(new InMemoryStorage()),
-          2, noOfThreads, 20000, 500, 800000, 3000);
-      runTest(new RandomDataDeaTest<>(4, 1, 10, 2, DeaSolver.AnalysisType.OUTPUT_EFFICIENCY),
-          EvaluationStrategy.SEQUENTIAL_BATCHED, NetworkingStrategy.KRYONET,
-          PreprocessingStrategy.STATIC, 2);
-    } finally {
-      InitializeStorage.cleanup();
-    }
-    }
-
-
-  @Test
-  @Ignore
-  public void test_DEASolver_2_SequentialBatched_streamed() throws Exception {
-    int noOfThreads = 2;
-      InitializeStorage.cleanup();
-    try {
-      InitializeStorage.initStreamedStorage(new FilebasedStreamedStorageImpl(new InMemoryStorage()),
-          2, noOfThreads, 20000, 500, 800000, 3000);
-      runTest(new RandomDataDeaTest<>(4, 1, 10, 2, DeaSolver.AnalysisType.OUTPUT_EFFICIENCY),
-          EvaluationStrategy.SEQUENTIAL_BATCHED, NetworkingStrategy.KRYONET,
-          PreprocessingStrategy.STATIC, 2);
-    } finally {
-      InitializeStorage.cleanup();
-    }
-    }
-  }
->>>>>>> 6f3f9070
