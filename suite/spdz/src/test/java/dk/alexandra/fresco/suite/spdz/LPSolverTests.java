/*
 * Copyright (c) 2015, 2016 FRESCO (http://github.com/aicis/fresco).
 *
 * This file is part of the FRESCO project.
 *
 * Permission is hereby granted, free of charge, to any person obtaining a copy
 * of this software and associated documentation files (the "Software"), to deal
 * in the Software without restriction, including without limitation the rights
 * to use, copy, modify, merge, publish, distribute, sublicense, and/or sell
 * copies of the Software, and to permit persons to whom the Software is
 * furnished to do so, subject to the following conditions:
 *
 * The above copyright notice and this permission notice shall be included in
 * all copies or substantial portions of the Software.
 *
 * THE SOFTWARE IS PROVIDED "AS IS", WITHOUT WARRANTY OF ANY KIND, EXPRESS OR
 * IMPLIED, INCLUDING BUT NOT LIMITED TO THE WARRANTIES OF MERCHANTABILITY,
 * FITNESS FOR A PARTICULAR PURPOSE AND NONINFRINGEMENT.  IN NO EVENT SHALL THE
 * AUTHORS OR COPYRIGHT HOLDERS BE LIABLE FOR ANY CLAIM, DAMAGES OR OTHER
 * LIABILITY, WHETHER IN AN ACTION OF CONTRACT, TORT OR OTHERWISE, ARISING FROM,
 * OUT OF OR IN CONNECTION WITH THE SOFTWARE OR THE USE OR OTHER DEALINGS IN
 * THE SOFTWARE.
 *
 * FRESCO uses SCAPI - http://crypto.biu.ac.il/SCAPI, Crypto++, Miracl, NTL,
 * and Bouncy Castle. Please see these projects for any further licensing issues.
 *******************************************************************************/
package dk.alexandra.fresco.suite.spdz;

import dk.alexandra.fresco.framework.BuilderFactory;
import dk.alexandra.fresco.framework.Computation;
import dk.alexandra.fresco.framework.MPCException;
import dk.alexandra.fresco.framework.ProtocolFactory;
import dk.alexandra.fresco.framework.ProtocolProducer;
import dk.alexandra.fresco.framework.TestApplication;
import dk.alexandra.fresco.framework.TestThreadRunner.TestThread;
import dk.alexandra.fresco.framework.TestThreadRunner.TestThreadConfiguration;
import dk.alexandra.fresco.framework.TestThreadRunner.TestThreadFactory;
import dk.alexandra.fresco.framework.builder.BuilderFactoryNumeric;
<<<<<<< HEAD
import dk.alexandra.fresco.framework.builder.ProtocolBuilder;
=======
import dk.alexandra.fresco.framework.builder.ProtocolBuilderNumeric;
>>>>>>> 4d82d6e2
import dk.alexandra.fresco.framework.sce.SecureComputationEngineImpl;
import dk.alexandra.fresco.framework.sce.resources.ResourcePool;
import dk.alexandra.fresco.framework.value.SInt;
import dk.alexandra.fresco.lib.field.integer.BasicNumericFactory;
import dk.alexandra.fresco.lib.lp.LPSolverProtocol4;
import dk.alexandra.fresco.lib.lp.LPSolverProtocol4.LPOutput;
import dk.alexandra.fresco.lib.lp.Matrix;
import dk.alexandra.fresco.lib.lp.Matrix4;
import dk.alexandra.fresco.lib.lp.OptimalValue4;
import java.io.File;
import java.io.FileNotFoundException;
import java.io.IOException;
import java.math.BigInteger;
import java.util.ArrayList;
import java.util.Arrays;
import org.junit.Assert;

class LPSolverTests {

  public static class TestLPSolver<ResourcePoolT extends ResourcePool> extends
      TestThreadFactory<ResourcePoolT, ProtocolBuilderNumeric> {

    @Override
    public TestThread next(TestThreadConfiguration<ResourcePoolT, ProtocolBuilderNumeric> conf) {
      return new TestThread<ResourcePoolT, ProtocolBuilderNumeric>() {
        @Override
        public void test() throws Exception {
          TestApplication app = new TestApplication() {

            @Override
            public ProtocolProducer prepareApplication(
                BuilderFactory factoryProducer) {
              ProtocolFactory producer = factoryProducer.getProtocolFactory();
              BasicNumericFactory bnFactory = (BasicNumericFactory) producer;
              File pattern = new File("src/test/resources/lp/pattern7.csv");
              File program = new File("src/test/resources/lp/program7.csv");
              PlainLPInputReader4 inputreader;
              try {
                inputreader = PlainLPInputReader4
                    .getFileInputReader(program, pattern,
                        conf.getMyId());
              } catch (FileNotFoundException e) {
                e.printStackTrace();
                throw new MPCException(
                    "Could not read needed files: "
                        + e.getMessage(), e);
              }
              return ProtocolBuilder
                  .createApplicationRoot((BuilderFactoryNumeric) factoryProducer, (builder) -> {
                    Computation<PlainSpdzLPPrefix4> prefixComp = builder.par(par -> {
                      PlainSpdzLPPrefix4 prefix;
                      try {
                        prefix = new PlainSpdzLPPrefix4(inputreader, par);
                      } catch (IOException e) {
                        e.printStackTrace();
                        throw new MPCException("IOException: "
                            + e.getMessage(), e);
                      }
                      return () -> prefix;
                    });
                    builder.createSequentialSub((seq) -> {
                      PlainSpdzLPPrefix4 prefix = prefixComp.out();
                      Computation<LPOutput> lpOutput = seq.createSequentialSub(
                          new LPSolverProtocol4(
                              prefix.getTableau(),
                              prefix.getUpdateMatrix(),
                              prefix.getPivot(),
                              bnFactory));

                      Computation<SInt> optimalValue = seq.createSequentialSub((inner) -> {
                            LPOutput out = lpOutput.out();
                            return new OptimalValue4(out.updateMatrix, out.tableau, out.pivot)
                                .build(inner);
                          }
                      );
                      Computation<BigInteger> open = seq.numeric().open(optimalValue);
                      this.outputs.add(open);
                      return () -> null;
                    });
                  }).build();
            }

            Matrix4<Computation<SInt>> toMatrix4(Matrix<SInt> updateMatrix) {
              return new Matrix4<>(updateMatrix.getWidth(), updateMatrix.getHeight(),
                  i -> new ArrayList<>(Arrays.asList(updateMatrix.getIthRow(i))));
            }
          };
          long startTime = System.nanoTime();
          ResourcePoolT resourcePool = SecureComputationEngineImpl.createResourcePool(
              conf.sceConf, conf.sceConf.getSuite());
          secureComputationEngine.runApplication(app, resourcePool);
          long endTime = System.nanoTime();
          System.out.println("============ Seq Time: "
              + ((endTime - startTime) / 1000000));
          Assert.assertTrue(BigInteger.valueOf(161).equals(app.getOutputs()[0]));
        }
      };
    }
  }
}<|MERGE_RESOLUTION|>--- conflicted
+++ resolved
@@ -36,11 +36,7 @@
 import dk.alexandra.fresco.framework.TestThreadRunner.TestThreadConfiguration;
 import dk.alexandra.fresco.framework.TestThreadRunner.TestThreadFactory;
 import dk.alexandra.fresco.framework.builder.BuilderFactoryNumeric;
-<<<<<<< HEAD
-import dk.alexandra.fresco.framework.builder.ProtocolBuilder;
-=======
 import dk.alexandra.fresco.framework.builder.ProtocolBuilderNumeric;
->>>>>>> 4d82d6e2
 import dk.alexandra.fresco.framework.sce.SecureComputationEngineImpl;
 import dk.alexandra.fresco.framework.sce.resources.ResourcePool;
 import dk.alexandra.fresco.framework.value.SInt;
@@ -88,7 +84,7 @@
                     "Could not read needed files: "
                         + e.getMessage(), e);
               }
-              return ProtocolBuilder
+              return ProtocolBuilderNumeric
                   .createApplicationRoot((BuilderFactoryNumeric) factoryProducer, (builder) -> {
                     Computation<PlainSpdzLPPrefix4> prefixComp = builder.par(par -> {
                       PlainSpdzLPPrefix4 prefix;
