/*
 * Copyright (c) 2015, 2016 FRESCO (http://github.com/aicis/fresco).
 *
 * This file is part of the FRESCO project.
 *
 * Permission is hereby granted, free of charge, to any person obtaining a copy
 * of this software and associated documentation files (the "Software"), to deal
 * in the Software without restriction, including without limitation the rights
 * to use, copy, modify, merge, publish, distribute, sublicense, and/or sell
 * copies of the Software, and to permit persons to whom the Software is
 * furnished to do so, subject to the following conditions:
 *
 * The above copyright notice and this permission notice shall be included in
 * all copies or substantial portions of the Software.
 *
 * THE SOFTWARE IS PROVIDED "AS IS", WITHOUT WARRANTY OF ANY KIND, EXPRESS OR
 * IMPLIED, INCLUDING BUT NOT LIMITED TO THE WARRANTIES OF MERCHANTABILITY,
 * FITNESS FOR A PARTICULAR PURPOSE AND NONINFRINGEMENT.  IN NO EVENT SHALL THE
 * AUTHORS OR COPYRIGHT HOLDERS BE LIABLE FOR ANY CLAIM, DAMAGES OR OTHER
 * LIABILITY, WHETHER IN AN ACTION OF CONTRACT, TORT OR OTHERWISE, ARISING FROM,
 * OUT OF OR IN CONNECTION WITH THE SOFTWARE OR THE USE OR OTHER DEALINGS IN
 * THE SOFTWARE.
 *
 * FRESCO uses SCAPI - http://crypto.biu.ac.il/SCAPI, Crypto++, Miracl, NTL,
 * and Bouncy Castle. Please see these projects for any further licensing issues.
 *******************************************************************************/
package dk.alexandra.fresco.suite.spdz;

import dk.alexandra.fresco.framework.BuilderFactory;
import dk.alexandra.fresco.framework.Computation;
import dk.alexandra.fresco.framework.MPCException;
import dk.alexandra.fresco.framework.ProtocolFactory;
import dk.alexandra.fresco.framework.ProtocolProducer;
import dk.alexandra.fresco.framework.TestApplication;
import dk.alexandra.fresco.framework.TestThreadRunner.TestThread;
import dk.alexandra.fresco.framework.TestThreadRunner.TestThreadConfiguration;
import dk.alexandra.fresco.framework.TestThreadRunner.TestThreadFactory;
import dk.alexandra.fresco.framework.builder.BuilderFactoryNumeric;
import dk.alexandra.fresco.framework.builder.ProtocolBuilder;
import dk.alexandra.fresco.framework.sce.SecureComputationEngineImpl;
import dk.alexandra.fresco.framework.sce.resources.ResourcePool;
import dk.alexandra.fresco.framework.value.SInt;
import dk.alexandra.fresco.lib.field.integer.BasicNumericFactory;
import dk.alexandra.fresco.lib.field.integer.RandomFieldElementFactory;
import dk.alexandra.fresco.lib.helper.sequential.SequentialProtocolProducer;
import dk.alexandra.fresco.lib.lp.LPFactory;
import dk.alexandra.fresco.lib.lp.LPFactoryImpl;
import dk.alexandra.fresco.lib.lp.LPPrefix;
import dk.alexandra.fresco.lib.lp.LPSolverProtocol4;
import dk.alexandra.fresco.lib.lp.LPSolverProtocol4.LPOutput;
import dk.alexandra.fresco.lib.math.integer.exp.ExpFromOIntFactory;
import dk.alexandra.fresco.lib.math.integer.exp.PreprocessedExpPipeFactory;
import dk.alexandra.fresco.suite.spdz.utils.LPInputReader;
import dk.alexandra.fresco.suite.spdz.utils.PlainLPInputReader;
import dk.alexandra.fresco.suite.spdz.utils.PlainSpdzLPPrefix;
import java.io.File;
import java.io.FileNotFoundException;
import java.io.IOException;
import java.math.BigInteger;
import org.junit.Assert;

class LPSolverTests {

  public static class TestLPSolver<ResourcePoolT extends ResourcePool> extends
      TestThreadFactory<ResourcePoolT> {

    @Override
    public TestThread next(TestThreadConfiguration<ResourcePoolT> conf) {
      return new TestThread<ResourcePoolT>() {
        @Override
        public void test() throws Exception {
          TestApplication app = new TestApplication() {

            @Override
            public ProtocolProducer prepareApplication(
                BuilderFactory factoryProducer) {
              ProtocolFactory producer = factoryProducer.getProtocolFactory();
              BasicNumericFactory bnFactory = (BasicNumericFactory) producer;
              ExpFromOIntFactory expFromOIntFactory = (ExpFromOIntFactory) producer;
              PreprocessedExpPipeFactory expFactory = (PreprocessedExpPipeFactory) producer;
              RandomFieldElementFactory randFactory = (RandomFieldElementFactory) producer;
              LPFactory lpFactory = new LPFactoryImpl(80, bnFactory,
                  expFromOIntFactory, expFactory, randFactory,
                  (BuilderFactoryNumeric) factoryProducer);
              File pattern = new File("src/test/resources/lp/pattern7.csv");
              File program = new File("src/test/resources/lp/program7.csv");
              LPInputReader inputreader;
              try {
                inputreader = PlainLPInputReader
                    .getFileInputReader(program, pattern,
                        conf.getMyId());
              } catch (FileNotFoundException e) {
                e.printStackTrace();
                throw new MPCException(
                    "Could not read needed files: "
                        + e.getMessage(), e);
              }
<<<<<<< HEAD
              return ProtocolBuilder
                  .createApplicationRoot((BuilderFactoryNumeric) factoryProducer, (builder) -> {
                    LPPrefix prefix;
                    try {
                      prefix = new PlainSpdzLPPrefix(inputreader,
                          bnFactory);
                    } catch (IOException e) {
                      e.printStackTrace();
                      throw new MPCException("IOException: "
                          + e.getMessage(), e);
                    }
                    builder.append(prefix.getPrefix());
                    Computation<LPOutput> lpOutput = builder.createSequentialSub(
                        new LPSolverProtocol4(
                            prefix.getTableau(),
                            prefix.getUpdateMatrix(),
                            prefix.getPivot(),
                            bnFactory));

                    builder.createIteration((seq) -> {
                      SInt sout = bnFactory.getSInt();
                      OInt out = bnFactory.getOInt();
                      LPOutput lpOut = lpOutput.out();
                      ProtocolProducer outputter = lpFactory
                          .getOptimalValueProtocol(
                              lpOut.updateMatrix,
                              lpOut.tableau.getB(),
                              lpOut.pivot,
                              sout);
                      seq.append(new SequentialProtocolProducer(
                          outputter,
                          bnFactory.getOpenProtocol(sout, out)
                      ));
                      this.outputs = new OInt[]{out};
                    });
                  }).build();
=======
              SequentialProtocolProducer sseq = new SequentialProtocolProducer();
              for (int i = 0; i < 1; i++) {
                LPPrefix prefix;
                try {
                  prefix = new PlainSpdzLPPrefix(inputreader,
                      bnFactory);
                } catch (IOException e) {
                  e.printStackTrace();
                  throw new MPCException("IOException: "
                      + e.getMessage(), e);
                }
                ProtocolProducer lpsolver = new LPSolverProtocol(
                    prefix.getTableau(),
                    prefix.getUpdateMatrix(),
                    prefix.getPivot(),
                    prefix.getBasis(), lpFactory, bnFactory);
                SInt sout = bnFactory.getSInt();
                ProtocolProducer outputter = lpFactory
                    .getOptimalValueProtocol(
                        prefix.getUpdateMatrix(),
                        prefix.getTableau().getB(),
                        prefix.getPivot(), sout);
                SequentialProtocolProducer seq = new SequentialProtocolProducer(
                    prefix.getPrefix(),
                    lpsolver,
                    outputter);
                Computation<BigInteger> openProtocol = bnFactory
                    .getOpenProtocol(sout);
                seq.append(openProtocol);
                sseq.append(seq);
                this.outputs.add(openProtocol);
              }
              return sseq;
>>>>>>> 93aa528d
            }
          };
          long startTime = System.nanoTime();
          ResourcePoolT resourcePool = SecureComputationEngineImpl.createResourcePool(
              conf.sceConf, conf.sceConf.getSuite());
          secureComputationEngine.runApplication(app, resourcePool);
          long endTime = System.nanoTime();
          System.out.println("============ Seq Time: "
              + ((endTime - startTime) / 1000000));
          Assert.assertTrue(BigInteger.valueOf(161).equals(app.getOutputs()[0]));
        }
      };
    }
  }
}<|MERGE_RESOLUTION|>--- conflicted
+++ resolved
@@ -95,7 +95,6 @@
                     "Could not read needed files: "
                         + e.getMessage(), e);
               }
-<<<<<<< HEAD
               return ProtocolBuilder
                   .createApplicationRoot((BuilderFactoryNumeric) factoryProducer, (builder) -> {
                     LPPrefix prefix;
@@ -117,7 +116,6 @@
 
                     builder.createIteration((seq) -> {
                       SInt sout = bnFactory.getSInt();
-                      OInt out = bnFactory.getOInt();
                       LPOutput lpOut = lpOutput.out();
                       ProtocolProducer outputter = lpFactory
                           .getOptimalValueProtocol(
@@ -125,48 +123,15 @@
                               lpOut.tableau.getB(),
                               lpOut.pivot,
                               sout);
+                      Computation<BigInteger> openProtocol = bnFactory
+                          .getOpenProtocol(sout);
                       seq.append(new SequentialProtocolProducer(
                           outputter,
-                          bnFactory.getOpenProtocol(sout, out)
+                          openProtocol
                       ));
-                      this.outputs = new OInt[]{out};
+                      this.outputs.add(openProtocol);
                     });
                   }).build();
-=======
-              SequentialProtocolProducer sseq = new SequentialProtocolProducer();
-              for (int i = 0; i < 1; i++) {
-                LPPrefix prefix;
-                try {
-                  prefix = new PlainSpdzLPPrefix(inputreader,
-                      bnFactory);
-                } catch (IOException e) {
-                  e.printStackTrace();
-                  throw new MPCException("IOException: "
-                      + e.getMessage(), e);
-                }
-                ProtocolProducer lpsolver = new LPSolverProtocol(
-                    prefix.getTableau(),
-                    prefix.getUpdateMatrix(),
-                    prefix.getPivot(),
-                    prefix.getBasis(), lpFactory, bnFactory);
-                SInt sout = bnFactory.getSInt();
-                ProtocolProducer outputter = lpFactory
-                    .getOptimalValueProtocol(
-                        prefix.getUpdateMatrix(),
-                        prefix.getTableau().getB(),
-                        prefix.getPivot(), sout);
-                SequentialProtocolProducer seq = new SequentialProtocolProducer(
-                    prefix.getPrefix(),
-                    lpsolver,
-                    outputter);
-                Computation<BigInteger> openProtocol = bnFactory
-                    .getOpenProtocol(sout);
-                seq.append(openProtocol);
-                sseq.append(seq);
-                this.outputs.add(openProtocol);
-              }
-              return sseq;
->>>>>>> 93aa528d
             }
           };
           long startTime = System.nanoTime();
