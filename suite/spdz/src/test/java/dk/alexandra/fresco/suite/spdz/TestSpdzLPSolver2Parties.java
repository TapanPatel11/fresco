--- conflicted
+++ resolved
@@ -52,23 +52,12 @@
         PreprocessingStrategy.DUMMY, 2);
   }
 
-<<<<<<< HEAD
-	@Category(IntegrationTest.class)
-	@Test
-	public void test_LPSolver_2_Sequential_Batched_streamed() throws Exception {
-		int noOfThreads = 1;
-		InitializeStorage.cleanup();
-		try {
-			InitializeStorage.initStreamedStorage(new FilebasedStreamedStorageImpl(new InMemoryStorage()), 2,
-					noOfThreads, 10000, 1000, 500000, 2000);
-=======
   @Test
   public void test_LPSolver_2_Sequential_batched_dummy() throws Exception {
     runTest(new LPSolverTests.TestLPSolver(PivotRule.DANZIG), EvaluationStrategy.SEQUENTIAL_BATCHED,
         NetworkingStrategy.KRYONET,
         PreprocessingStrategy.DUMMY, 2);
   }
->>>>>>> 19d09938
 
   @Ignore
   @Test
