--- conflicted
+++ resolved
@@ -30,53 +30,22 @@
       Network network) {
     SpdzStorage store = spdzResourcePool.getStore();
     int noOfPlayers = spdzResourcePool.getNoOfParties();
-<<<<<<< HEAD
     ByteSerializer<BigInteger> serializer = spdzResourcePool.getSerializer();
-    switch (round) {
-      case 0:
-        this.triple = store.getSupplier().getNextTriple();
-=======
-    BigIntegerSerializer serializer = spdzResourcePool.getSerializer();
->>>>>>> 9c82d9d9
-
     if (round == 0) {
       this.triple = store.getSupplier().getNextTriple();
 
-<<<<<<< HEAD
-        network.sendToAll(serializer.serialize(epsilon.getShare()));
-        network.sendToAll(serializer.serialize(delta.getShare()));
-        return EvaluationStatus.HAS_MORE_ROUNDS;
-      case 1:
-        BigInteger[] epsilonShares = new BigInteger[noOfPlayers];
-        BigInteger[] deltaShares = new BigInteger[noOfPlayers];
-        for (int i = 0; i < noOfPlayers; i++) {
-          epsilonShares[i] = serializer.deserialize(network.receive(i + 1));
-          deltaShares[i] = serializer.deserialize(network.receive(i + 1));
-        }
-        SpdzElement res = triple.getC();
-        BigInteger e = epsilonShares[0];
-        BigInteger d = deltaShares[0];
-        for (int i = 1; i < epsilonShares.length; i++) {
-          e = e.add(epsilonShares[i]);
-          d = d.add(deltaShares[i]);
-        }
-        BigInteger modulus = spdzResourcePool.getModulus();
-        e = e.mod(modulus);
-        d = d.mod(modulus);
-=======
       epsilon = ((SpdzSInt) left.out()).value.subtract(triple.getA());
       delta = ((SpdzSInt) right.out()).value.subtract(triple.getB());
->>>>>>> 9c82d9d9
 
-      network.sendToAll(serializer.toBytes(epsilon.getShare()));
-      network.sendToAll(serializer.toBytes(delta.getShare()));
+      network.sendToAll(serializer.serialize(epsilon.getShare()));
+      network.sendToAll(serializer.serialize(delta.getShare()));
       return EvaluationStatus.HAS_MORE_ROUNDS;
     } else {
       BigInteger[] epsilonShares = new BigInteger[noOfPlayers];
       BigInteger[] deltaShares = new BigInteger[noOfPlayers];
       for (int i = 0; i < noOfPlayers; i++) {
-        epsilonShares[i] = serializer.toBigInteger(network.receive(i + 1));
-        deltaShares[i] = serializer.toBigInteger(network.receive(i + 1));
+        epsilonShares[i] = serializer.deserialize(network.receive(i + 1));
+        deltaShares[i] = serializer.deserialize(network.receive(i + 1));
       }
 
       BigInteger e = epsilonShares[0];
