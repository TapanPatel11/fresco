--- conflicted
+++ resolved
@@ -8,10 +8,6 @@
 public enum PreprocessingStrategy {
 
   DUMMY, // Use a dummy approach (e.g. always the same data)
-<<<<<<< HEAD
   MASCOT, // Use the Mascot preprocessing
-  STATIC // Use data already present on the machine it's running on.
-=======
-  STATIC; // Use data already present on the machine it's running on. 
->>>>>>> 9c82d9d9
+  STATIC; // Use data already present on the machine it's running on.
 }