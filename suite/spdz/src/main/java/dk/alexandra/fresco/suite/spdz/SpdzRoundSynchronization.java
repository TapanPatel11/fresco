package dk.alexandra.fresco.suite.spdz;

import dk.alexandra.fresco.framework.ProtocolCollection;
import dk.alexandra.fresco.framework.builder.numeric.ProtocolBuilderNumeric;
import dk.alexandra.fresco.framework.network.Network;
import dk.alexandra.fresco.framework.sce.evaluator.BatchEvaluationStrategy;
import dk.alexandra.fresco.framework.sce.evaluator.BatchedProtocolEvaluator;
import dk.alexandra.fresco.framework.sce.evaluator.BatchedStrategy;
import dk.alexandra.fresco.framework.util.OpenedValueStore;
import dk.alexandra.fresco.suite.ProtocolSuite.RoundSynchronization;
import dk.alexandra.fresco.suite.spdz.datatypes.SpdzSInt;
import dk.alexandra.fresco.suite.spdz.gates.SpdzMacCheckProtocol;
import dk.alexandra.fresco.suite.spdz.gates.SpdzOutputProtocol;
import java.math.BigInteger;
import java.security.SecureRandom;
import java.util.stream.StreamSupport;

/**
 * A default implementation of the round synchronization for spdz - mostly doing the MAC check if
 * needed.
 */
public class SpdzRoundSynchronization implements RoundSynchronization<SpdzResourcePool> {

  private final int openValueThreshold;
  private final SpdzProtocolSuite spdzProtocolSuite;
  private final SecureRandom secRand;
  private boolean isCheckRequired = false;
  private final int batchSize;

  public SpdzRoundSynchronization(SpdzProtocolSuite spdzProtocolSuite, int openValueThreshold,
      int batchSize) {
    this.spdzProtocolSuite = spdzProtocolSuite;
    this.secRand = new SecureRandom();
    this.openValueThreshold = openValueThreshold;
    this.batchSize = batchSize;
  }

<<<<<<< HEAD
  public SpdzRoundSynchronization(SpdzProtocolSuite spdzProtocolSuite) {
    this(spdzProtocolSuite, 1000000, 128);
  }
=======
  protected void doMacCheck(SpdzResourcePool resourcePool, Network network) {
    SpdzStorage storage = resourcePool.getStore();
    int batchSize = 128;

    //Ensure that we have any values to do MAC check on
    if (!storage.getOpenedValues().isEmpty()) {
      SpdzBuilder spdzBuilder =
          new SpdzBuilder(spdzProtocolSuite.createNumericContext(resourcePool),
              spdzProtocolSuite.createRealNumericContext());
      BatchEvaluationStrategy<SpdzResourcePool> batchStrategy = new BatchedStrategy<>();
      BatchedProtocolEvaluator<SpdzResourcePool> evaluator =
          new BatchedProtocolEvaluator<>(batchStrategy, spdzProtocolSuite, batchSize);
>>>>>>> fdfec459

  protected void doMacCheck(SpdzResourcePool resourcePool, Network network) {
    SpdzBuilder spdzBuilder = new SpdzBuilder(
        spdzProtocolSuite.createNumericContext(resourcePool));
    BatchEvaluationStrategy<SpdzResourcePool> batchStrategy = new BatchedStrategy<>();
    BatchedProtocolEvaluator<SpdzResourcePool> evaluator =
        new BatchedProtocolEvaluator<>(batchStrategy, spdzProtocolSuite, batchSize);
    OpenedValueStore<SpdzSInt, BigInteger> store = resourcePool.getOpenedValueStore();
    SpdzMacCheckProtocol macCheck = new SpdzMacCheckProtocol(secRand,
        resourcePool.getMessageDigest(),
        store.popValues(),
        resourcePool.getModulus(),
        resourcePool.getRandomGenerator(),
        resourcePool.getDataSupplier().getSecretSharedKey());
    ProtocolBuilderNumeric sequential = spdzBuilder.createSequential();
    macCheck.buildComputation(sequential);
    evaluator.eval(sequential.build(), resourcePool, network);
  }

  @Override
  public void finishedBatch(int gatesEvaluated, SpdzResourcePool resourcePool, Network network) {
    OpenedValueStore<SpdzSInt, BigInteger> store = resourcePool.getOpenedValueStore();
    if (isCheckRequired || store.exceedsThreshold(openValueThreshold)) {
      doMacCheck(resourcePool, network);
      isCheckRequired = false;
    }
  }

  @Override
  public void finishedEval(SpdzResourcePool resourcePool, Network network) {
    OpenedValueStore<SpdzSInt, BigInteger> store = resourcePool.getOpenedValueStore();
    if (store.hasPendingValues()) {
      doMacCheck(resourcePool, network);
    }
  }

  @Override
  public void beforeBatch(
      ProtocolCollection<SpdzResourcePool> protocols, SpdzResourcePool resourcePool,
      Network network) {
    isCheckRequired = StreamSupport.stream(protocols.spliterator(), false)
        .anyMatch(p -> p instanceof SpdzOutputProtocol);
    OpenedValueStore<SpdzSInt, BigInteger> store = resourcePool.getOpenedValueStore();
    if (store.hasPendingValues() && isCheckRequired) {
      doMacCheck(resourcePool, network);
    }
  }

  public int getBatchSize() {
    return batchSize;
  }

}<|MERGE_RESOLUTION|>--- conflicted
+++ resolved
@@ -35,28 +35,14 @@
     this.batchSize = batchSize;
   }
 
-<<<<<<< HEAD
   public SpdzRoundSynchronization(SpdzProtocolSuite spdzProtocolSuite) {
     this(spdzProtocolSuite, 1000000, 128);
   }
-=======
-  protected void doMacCheck(SpdzResourcePool resourcePool, Network network) {
-    SpdzStorage storage = resourcePool.getStore();
-    int batchSize = 128;
-
-    //Ensure that we have any values to do MAC check on
-    if (!storage.getOpenedValues().isEmpty()) {
-      SpdzBuilder spdzBuilder =
-          new SpdzBuilder(spdzProtocolSuite.createNumericContext(resourcePool),
-              spdzProtocolSuite.createRealNumericContext());
-      BatchEvaluationStrategy<SpdzResourcePool> batchStrategy = new BatchedStrategy<>();
-      BatchedProtocolEvaluator<SpdzResourcePool> evaluator =
-          new BatchedProtocolEvaluator<>(batchStrategy, spdzProtocolSuite, batchSize);
->>>>>>> fdfec459
 
   protected void doMacCheck(SpdzResourcePool resourcePool, Network network) {
     SpdzBuilder spdzBuilder = new SpdzBuilder(
-        spdzProtocolSuite.createNumericContext(resourcePool));
+        spdzProtocolSuite.createNumericContext(resourcePool),
+        spdzProtocolSuite.createRealNumericContext());
     BatchEvaluationStrategy<SpdzResourcePool> batchStrategy = new BatchedStrategy<>();
     BatchedProtocolEvaluator<SpdzResourcePool> evaluator =
         new BatchedProtocolEvaluator<>(batchStrategy, spdzProtocolSuite, batchSize);
