package dk.alexandra.fresco.suite.spdz.storage;

import dk.alexandra.fresco.suite.spdz.datatypes.SpdzElement;
import java.math.BigInteger;
import java.util.List;


/**
 * Manages the storage associated with the online phase of SPDZ.
 * This includes all the preprocessed data and the opened and 
 * closed accumulated during the online phase
 *
 */
<<<<<<< HEAD
public interface SpdzStorage{

	/**
	 * Resets the opened and closed values
	 */
	void reset();

	/**
	 * Gets a data supplier suppling preprocessed data values
	 * @return a data supplier
	 */
	SpdzDataSupplier getSupplier();

	/**
	 * Adds an opened value
	 * @param val a value to be added
	 */
	void addOpenedValue(BigInteger val);

	/**
	 * Adds a closed values
	 * @param elem a element to add
	 */
	void addClosedValue(SpdzElement elem);

	/**
	 * Get the current opened values
	 * @return a list of opened values
	 */
	List<BigInteger> getOpenedValues();

	/**
	 * Get the current closed values
	 * @return a list of closed values
	 */
	List<SpdzElement> getClosedValues();

	/**
	 * Returns the players share of the Secret Shared Key (alpha). 
	 * @return alpha_i
	 */
	BigInteger getSSK();
=======
public interface SpdzStorage {

  /**
   * Resets the opened and closed values.
   */
  void reset();

  /**
   * Gets a data supplier suppling preprocessed data values.
   * @return a data supplier
   */
  DataSupplier getSupplier();

  /**
   * Adds an opened value.
   * @param val a value to be added
   */
  void addOpenedValue(BigInteger val);

  /**
   * Adds a closed values.
   * @param elem a element to add
   */
  void addClosedValue(SpdzElement elem);

  /**
   * Get the current opened values.
   * @return a list of opened values
   */
  List<BigInteger> getOpenedValues();

  /**
   * Get the current closed values.
   * @return a list of closed values
   */
  List<SpdzElement> getClosedValues();

  /**
   * Returns the players share of the Secret Shared Key (alpha). 
   * @return alpha_i
   */
  BigInteger getSecretSharedKey();
>>>>>>> 9c82d9d9

}<|MERGE_RESOLUTION|>--- conflicted
+++ resolved
@@ -6,97 +6,57 @@
 
 
 /**
- * Manages the storage associated with the online phase of SPDZ.
- * This includes all the preprocessed data and the opened and 
- * closed accumulated during the online phase
+ * Manages the storage associated with the online phase of SPDZ. This includes all the preprocessed
+ * data and the opened and closed accumulated during the online phase
  *
  */
-<<<<<<< HEAD
-public interface SpdzStorage{
-
-	/**
-	 * Resets the opened and closed values
-	 */
-	void reset();
-
-	/**
-	 * Gets a data supplier suppling preprocessed data values
-	 * @return a data supplier
-	 */
-	SpdzDataSupplier getSupplier();
-
-	/**
-	 * Adds an opened value
-	 * @param val a value to be added
-	 */
-	void addOpenedValue(BigInteger val);
-
-	/**
-	 * Adds a closed values
-	 * @param elem a element to add
-	 */
-	void addClosedValue(SpdzElement elem);
-
-	/**
-	 * Get the current opened values
-	 * @return a list of opened values
-	 */
-	List<BigInteger> getOpenedValues();
-
-	/**
-	 * Get the current closed values
-	 * @return a list of closed values
-	 */
-	List<SpdzElement> getClosedValues();
-
-	/**
-	 * Returns the players share of the Secret Shared Key (alpha). 
-	 * @return alpha_i
-	 */
-	BigInteger getSSK();
-=======
 public interface SpdzStorage {
 
   /**
-   * Resets the opened and closed values.
+   * Resets the opened and closed values
    */
   void reset();
 
   /**
-   * Gets a data supplier suppling preprocessed data values.
+   * Gets a data supplier suppling preprocessed data values
+   *
    * @return a data supplier
    */
-  DataSupplier getSupplier();
+  SpdzDataSupplier getSupplier();
 
   /**
-   * Adds an opened value.
+   * Adds an opened value
+   *
    * @param val a value to be added
    */
   void addOpenedValue(BigInteger val);
 
   /**
-   * Adds a closed values.
+   * Adds a closed values
+   *
    * @param elem a element to add
    */
   void addClosedValue(SpdzElement elem);
 
   /**
-   * Get the current opened values.
+   * Get the current opened values
+   *
    * @return a list of opened values
    */
   List<BigInteger> getOpenedValues();
 
   /**
-   * Get the current closed values.
+   * Get the current closed values
+   *
    * @return a list of closed values
    */
   List<SpdzElement> getClosedValues();
 
   /**
-   * Returns the players share of the Secret Shared Key (alpha). 
+   * Returns the players share of the Secret Shared Key (alpha).
+   *
    * @return alpha_i
    */
   BigInteger getSecretSharedKey();
->>>>>>> 9c82d9d9
 
 }