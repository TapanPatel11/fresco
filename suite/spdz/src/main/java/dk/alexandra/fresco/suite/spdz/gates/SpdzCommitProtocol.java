--- conflicted
+++ resolved
@@ -30,52 +30,17 @@
   public EvaluationStatus evaluate(int round, SpdzResourcePool spdzResourcePool,
       Network network) {
     int players = spdzResourcePool.getNoOfParties();
-<<<<<<< HEAD
     ByteSerializer<BigInteger> serializer = spdzResourcePool.getSerializer();
-    switch (round) {
-      case 0:
-        network.sendToAll(serializer
-            .serialize(commitment.computeCommitment(spdzResourcePool.getModulus())));
-        break;
-      case 1:
-        List<byte[]> commitments = network.receiveFromAll();
-        for (int i = 0; i < commitments.size(); i++) {
-          comms.put(i + 1, serializer.deserialize(commitments.get(i)));
-        }
-        if (players < 3) {
-          done = true;
-        } else {
-          broadcastDigest = sendBroadcastValidation(
-              spdzResourcePool.getMessageDigest(), network, comms.values()
-          );
-        }
-        break;
-      case 2:
-        boolean validated = receiveBroadcastValidation(network, broadcastDigest);
-        if (!validated) {
-          throw new MPCException(
-              "Broadcast of commitments was not validated. Abort protocol.");
-        }
-        done = true;
-        break;
-      default:
-        throw new MPCException("No further rounds.");
-    }
-    if (done) {
-      return EvaluationStatus.IS_DONE;
-    } else {
-=======
-    BigIntegerSerializer serializer = spdzResourcePool.getSerializer();
+
     if (round == 0) {
       network.sendToAll(serializer
-          .toBytes(commitment.computeCommitment(spdzResourcePool.getModulus())));
->>>>>>> 9c82d9d9
+          .serialize(commitment.computeCommitment(spdzResourcePool.getModulus())));
       return EvaluationStatus.HAS_MORE_ROUNDS;
     } else if (round == 1) {
 
       List<byte[]> commitments = network.receiveFromAll();
       for (int i = 0; i < commitments.size(); i++) {
-        comms.put(i + 1, serializer.toBigInteger(commitments.get(i)));
+        comms.put(i + 1, serializer.deserialize(commitments.get(i)));
       }
       if (players < 3) {
         this.result = true;
@@ -87,7 +52,7 @@
         return EvaluationStatus.HAS_MORE_ROUNDS;
       }
     } else {
-      this.result = receiveBroadcastValidation(network, broadcastDigest);      
+      this.result = receiveBroadcastValidation(network, broadcastDigest);
       return EvaluationStatus.IS_DONE;
     }
   }
