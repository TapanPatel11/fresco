package dk.alexandra.fresco.suite.spdz.gates;

import dk.alexandra.fresco.framework.MPCException;
import dk.alexandra.fresco.framework.network.Network;
import dk.alexandra.fresco.framework.network.serializers.ByteSerializer;
import dk.alexandra.fresco.framework.value.SInt;
import dk.alexandra.fresco.suite.spdz.SpdzResourcePool;
import dk.alexandra.fresco.suite.spdz.datatypes.SpdzElement;
import dk.alexandra.fresco.suite.spdz.datatypes.SpdzInputMask;
import dk.alexandra.fresco.suite.spdz.datatypes.SpdzSInt;
import dk.alexandra.fresco.suite.spdz.storage.SpdzStorage;
import java.math.BigInteger;

public class SpdzInputProtocol extends SpdzNativeProtocol<SInt> {

  private SpdzInputMask inputMask; // is opened by this gate.
  protected BigInteger input;
  private BigInteger valueMasked;
  protected SpdzSInt out;
  private int inputter;
  private byte[] digest;

  public SpdzInputProtocol(BigInteger input, int inputter) {
    this.input = input;
    this.inputter = inputter;
  }

  @Override
  public EvaluationStatus evaluate(int round, SpdzResourcePool spdzResourcePool,
      Network network) {
    int myId = spdzResourcePool.getMyId();
    BigInteger modulus = spdzResourcePool.getModulus();
    SpdzStorage storage = spdzResourcePool.getStore();
<<<<<<< HEAD
    ByteSerializer<BigInteger> serializer = spdzResourcePool.getSerializer();
    switch (round) {
      case 0:
        this.inputMask = storage.getSupplier().getNextInputMask(this.inputter);
        if (myId == this.inputter) {
          BigInteger bcValue = this.input.subtract(this.inputMask.getRealValue());
          bcValue = bcValue.mod(modulus);
          network.sendToAll(serializer.serialize(bcValue));
        }
        return EvaluationStatus.HAS_MORE_ROUNDS;
      case 1:
        this.value_masked = serializer.deserialize(network.receive(inputter));
        this.digest = sendBroadcastValidation(
            spdzResourcePool.getMessageDigest(), network,
            value_masked);
        return EvaluationStatus.HAS_MORE_ROUNDS;
      case 2:
        boolean validated = receiveBroadcastValidation(network, digest);
        if (!validated) {
          throw new MPCException("Broadcast digests did not match");
        }
        SpdzElement value_masked_elm =
            new SpdzElement(
                value_masked,
                storage.getSSK().multiply(value_masked).mod(modulus),
                modulus);
        this.out = new SpdzSInt(this.inputMask.getMask().add(value_masked_elm, myId));
        return EvaluationStatus.IS_DONE;
=======
    BigIntegerSerializer serializer = spdzResourcePool.getSerializer();
    if (round == 0) {
      this.inputMask = storage.getSupplier().getNextInputMask(this.inputter);
      if (myId == this.inputter) {
        BigInteger bcValue = this.input.subtract(this.inputMask.getRealValue());
        bcValue = bcValue.mod(modulus);
        network.sendToAll(serializer.toBytes(bcValue));
      }
      return EvaluationStatus.HAS_MORE_ROUNDS;
    } else if (round == 1) {
      this.valueMasked = serializer.toBigInteger(network.receive(inputter));
      this.digest = sendBroadcastValidation(
          spdzResourcePool.getMessageDigest(), network,
          valueMasked);
      return EvaluationStatus.HAS_MORE_ROUNDS;
    } else {
      boolean validated = receiveBroadcastValidation(network, digest);
      if (!validated) {
        throw new MPCException("Broadcast digests did not match");
      }
      SpdzElement valueMaskedElement =
          new SpdzElement(
              valueMasked,
              storage.getSecretSharedKey().multiply(valueMasked).mod(modulus),
              modulus);
      this.out = new SpdzSInt(this.inputMask.getMask().add(valueMaskedElement, myId));
      return EvaluationStatus.IS_DONE;
>>>>>>> 9c82d9d9
    }

  }

  @Override
  public SpdzSInt out() {
    return out;
  }

}<|MERGE_RESOLUTION|>--- conflicted
+++ resolved
@@ -31,47 +31,17 @@
     int myId = spdzResourcePool.getMyId();
     BigInteger modulus = spdzResourcePool.getModulus();
     SpdzStorage storage = spdzResourcePool.getStore();
-<<<<<<< HEAD
     ByteSerializer<BigInteger> serializer = spdzResourcePool.getSerializer();
-    switch (round) {
-      case 0:
-        this.inputMask = storage.getSupplier().getNextInputMask(this.inputter);
-        if (myId == this.inputter) {
-          BigInteger bcValue = this.input.subtract(this.inputMask.getRealValue());
-          bcValue = bcValue.mod(modulus);
-          network.sendToAll(serializer.serialize(bcValue));
-        }
-        return EvaluationStatus.HAS_MORE_ROUNDS;
-      case 1:
-        this.value_masked = serializer.deserialize(network.receive(inputter));
-        this.digest = sendBroadcastValidation(
-            spdzResourcePool.getMessageDigest(), network,
-            value_masked);
-        return EvaluationStatus.HAS_MORE_ROUNDS;
-      case 2:
-        boolean validated = receiveBroadcastValidation(network, digest);
-        if (!validated) {
-          throw new MPCException("Broadcast digests did not match");
-        }
-        SpdzElement value_masked_elm =
-            new SpdzElement(
-                value_masked,
-                storage.getSSK().multiply(value_masked).mod(modulus),
-                modulus);
-        this.out = new SpdzSInt(this.inputMask.getMask().add(value_masked_elm, myId));
-        return EvaluationStatus.IS_DONE;
-=======
-    BigIntegerSerializer serializer = spdzResourcePool.getSerializer();
     if (round == 0) {
       this.inputMask = storage.getSupplier().getNextInputMask(this.inputter);
       if (myId == this.inputter) {
         BigInteger bcValue = this.input.subtract(this.inputMask.getRealValue());
         bcValue = bcValue.mod(modulus);
-        network.sendToAll(serializer.toBytes(bcValue));
+        network.sendToAll(serializer.serialize(bcValue));
       }
       return EvaluationStatus.HAS_MORE_ROUNDS;
     } else if (round == 1) {
-      this.valueMasked = serializer.toBigInteger(network.receive(inputter));
+      this.valueMasked = serializer.deserialize(network.receive(inputter));
       this.digest = sendBroadcastValidation(
           spdzResourcePool.getMessageDigest(), network,
           valueMasked);
@@ -88,7 +58,6 @@
               modulus);
       this.out = new SpdzSInt(this.inputMask.getMask().add(valueMaskedElement, myId));
       return EvaluationStatus.IS_DONE;
->>>>>>> 9c82d9d9
     }
 
   }
