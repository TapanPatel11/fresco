package dk.alexandra.fresco.suite.spdz.gates;

import dk.alexandra.fresco.framework.network.Network;
import dk.alexandra.fresco.framework.network.serializers.ByteSerializer;
import dk.alexandra.fresco.suite.spdz.SpdzResourcePool;
import dk.alexandra.fresco.suite.spdz.datatypes.SpdzCommitment;
import java.math.BigInteger;
import java.security.MessageDigest;
import java.util.Arrays;
import java.util.List;
import java.util.Map;

public class SpdzOpenCommitProtocol extends SpdzNativeProtocol<Boolean> {

  private SpdzCommitment commitment;
  private Map<Integer, BigInteger> ss;
  private Map<Integer, BigInteger> commitments;
  private boolean openingValidated;
  private byte[] digest;
  private Boolean result;

  /**
   * Protocol which opens a number of commitments and checks the validity of those.
   * @param commitment My own commitment.
   * @param commitments Other parties commitments.
   * @param ss The resulting opened values from the commitments. 
   */
  public SpdzOpenCommitProtocol(SpdzCommitment commitment,
      Map<Integer, BigInteger> commitments, Map<Integer, BigInteger> ss) {
    this.commitment = commitment;
    this.commitments = commitments;
    this.ss = ss;
  }

  @Override
  public Boolean out() {
    return result;
  }

  @Override
  public EvaluationStatus evaluate(int round, SpdzResourcePool spdzResourcePool,
      Network network) {
    int players = spdzResourcePool.getNoOfParties();
<<<<<<< HEAD
    ByteSerializer<BigInteger> serializer = spdzResourcePool.getSerializer();
    switch (round) {
      case 0: // Send your opening to all players
        BigInteger value = this.commitment.getValue();
        network.sendToAll(serializer.serialize(value));
        BigInteger randomness = this.commitment.getRandomness();
        network.sendToAll(serializer.serialize(randomness));
        break;
      case 1: // Receive openings from all parties and check they are valid
        List<byte[]> values = network.receiveFromAll();
        List<byte[]> randomnesses = network.receiveFromAll();

        openingValidated = true;
        BigInteger[] broadcastMessages = new BigInteger[2 * players];
        for (int i = 0; i < players; i++) {
          BigInteger com = commitments.get(i + 1);
          BigInteger open0 = serializer.deserialize(values.get(i));
          BigInteger open1 = serializer.deserialize(randomnesses.get(i));
          boolean validate = checkCommitment(
              spdzResourcePool, com,
              open0, open1);
          openingValidated = openingValidated && validate;
          ss.put(i, open0);
          broadcastMessages[i * 2] = open0;
          broadcastMessages[i * 2 + 1] = open1;
        }
        if (players < 3) {
          if (!openingValidated) {
            throw new MPCException("Opening commitments failed.");
          }
          done = true;
        } else {
          digest = sendBroadcastValidation(
              spdzResourcePool.getMessageDigest(),
              network, Arrays.asList(broadcastMessages));
        }
        break;
      case 2: // If more than three players check if openings where
        // broadcasted correctly
        boolean validated = receiveBroadcastValidation(network, digest);
        if (!(validated && openingValidated)) {
          throw new MPCException("Opening commitments failed.");
        }
        done = true;
        break;
      default:
        throw new MPCException("No more rounds to evaluate.");
    }
    if (done) {
      return EvaluationStatus.IS_DONE;
    } else {
=======
    BigIntegerSerializer serializer = spdzResourcePool.getSerializer();
    if (round == 0) {
      // Send your opening to all players
      BigInteger value = this.commitment.getValue();
      network.sendToAll(serializer.toBytes(value));
      BigInteger randomness = this.commitment.getRandomness();
      network.sendToAll(serializer.toBytes(randomness));
      return EvaluationStatus.HAS_MORE_ROUNDS;
    } else if (round == 1) {
      // Receive openings from all parties and check they are valid
      List<byte[]> values = network.receiveFromAll();
      List<byte[]> randomnesses = network.receiveFromAll();

      openingValidated = true;
      BigInteger[] broadcastMessages = new BigInteger[2 * players];
      for (int i = 0; i < players; i++) {
        BigInteger com = commitments.get(i + 1);
        BigInteger open0 = serializer.toBigInteger(values.get(i));
        BigInteger open1 = serializer.toBigInteger(randomnesses.get(i));
        boolean validate = checkCommitment(
            spdzResourcePool, com,
            open0, open1);
        openingValidated = openingValidated && validate;
        ss.put(i, open0);
        broadcastMessages[i * 2] = open0;
        broadcastMessages[i * 2 + 1] = open1;
      }
      if (players < 3) {
        this.result = openingValidated;        
        return EvaluationStatus.IS_DONE;
      } else {
        digest = sendBroadcastValidation(
            spdzResourcePool.getMessageDigest(),
            network, Arrays.asList(broadcastMessages));
      }
>>>>>>> 9c82d9d9
      return EvaluationStatus.HAS_MORE_ROUNDS;
    } else {
      // If more than three players check if openings where
      // broadcasted correctly
      this.result = receiveBroadcastValidation(network, digest);      
      return EvaluationStatus.IS_DONE;
    }
  }

  private boolean checkCommitment(SpdzResourcePool numericResourcePool, BigInteger commitment,
      BigInteger value, BigInteger randomness) {
    MessageDigest messageDigest = numericResourcePool.getMessageDigest();
    messageDigest.update(value.toByteArray());
    messageDigest.update(randomness.toByteArray());
    BigInteger testSubject = new BigInteger(messageDigest.digest())
        .mod(numericResourcePool.getModulus());
    return commitment.equals(testSubject);
  }
}<|MERGE_RESOLUTION|>--- conflicted
+++ resolved
@@ -23,7 +23,7 @@
    * Protocol which opens a number of commitments and checks the validity of those.
    * @param commitment My own commitment.
    * @param commitments Other parties commitments.
-   * @param ss The resulting opened values from the commitments. 
+   * @param ss The resulting opened values from the commitments.
    */
   public SpdzOpenCommitProtocol(SpdzCommitment commitment,
       Map<Integer, BigInteger> commitments, Map<Integer, BigInteger> ss) {
@@ -41,66 +41,13 @@
   public EvaluationStatus evaluate(int round, SpdzResourcePool spdzResourcePool,
       Network network) {
     int players = spdzResourcePool.getNoOfParties();
-<<<<<<< HEAD
     ByteSerializer<BigInteger> serializer = spdzResourcePool.getSerializer();
-    switch (round) {
-      case 0: // Send your opening to all players
-        BigInteger value = this.commitment.getValue();
-        network.sendToAll(serializer.serialize(value));
-        BigInteger randomness = this.commitment.getRandomness();
-        network.sendToAll(serializer.serialize(randomness));
-        break;
-      case 1: // Receive openings from all parties and check they are valid
-        List<byte[]> values = network.receiveFromAll();
-        List<byte[]> randomnesses = network.receiveFromAll();
-
-        openingValidated = true;
-        BigInteger[] broadcastMessages = new BigInteger[2 * players];
-        for (int i = 0; i < players; i++) {
-          BigInteger com = commitments.get(i + 1);
-          BigInteger open0 = serializer.deserialize(values.get(i));
-          BigInteger open1 = serializer.deserialize(randomnesses.get(i));
-          boolean validate = checkCommitment(
-              spdzResourcePool, com,
-              open0, open1);
-          openingValidated = openingValidated && validate;
-          ss.put(i, open0);
-          broadcastMessages[i * 2] = open0;
-          broadcastMessages[i * 2 + 1] = open1;
-        }
-        if (players < 3) {
-          if (!openingValidated) {
-            throw new MPCException("Opening commitments failed.");
-          }
-          done = true;
-        } else {
-          digest = sendBroadcastValidation(
-              spdzResourcePool.getMessageDigest(),
-              network, Arrays.asList(broadcastMessages));
-        }
-        break;
-      case 2: // If more than three players check if openings where
-        // broadcasted correctly
-        boolean validated = receiveBroadcastValidation(network, digest);
-        if (!(validated && openingValidated)) {
-          throw new MPCException("Opening commitments failed.");
-        }
-        done = true;
-        break;
-      default:
-        throw new MPCException("No more rounds to evaluate.");
-    }
-    if (done) {
-      return EvaluationStatus.IS_DONE;
-    } else {
-=======
-    BigIntegerSerializer serializer = spdzResourcePool.getSerializer();
     if (round == 0) {
       // Send your opening to all players
       BigInteger value = this.commitment.getValue();
-      network.sendToAll(serializer.toBytes(value));
+      network.sendToAll(serializer.serialize(value));
       BigInteger randomness = this.commitment.getRandomness();
-      network.sendToAll(serializer.toBytes(randomness));
+      network.sendToAll(serializer.serialize(randomness));
       return EvaluationStatus.HAS_MORE_ROUNDS;
     } else if (round == 1) {
       // Receive openings from all parties and check they are valid
@@ -111,8 +58,8 @@
       BigInteger[] broadcastMessages = new BigInteger[2 * players];
       for (int i = 0; i < players; i++) {
         BigInteger com = commitments.get(i + 1);
-        BigInteger open0 = serializer.toBigInteger(values.get(i));
-        BigInteger open1 = serializer.toBigInteger(randomnesses.get(i));
+        BigInteger open0 = serializer.deserialize(values.get(i));
+        BigInteger open1 = serializer.deserialize(randomnesses.get(i));
         boolean validate = checkCommitment(
             spdzResourcePool, com,
             open0, open1);
@@ -122,19 +69,18 @@
         broadcastMessages[i * 2 + 1] = open1;
       }
       if (players < 3) {
-        this.result = openingValidated;        
+        this.result = openingValidated;
         return EvaluationStatus.IS_DONE;
       } else {
         digest = sendBroadcastValidation(
             spdzResourcePool.getMessageDigest(),
             network, Arrays.asList(broadcastMessages));
       }
->>>>>>> 9c82d9d9
       return EvaluationStatus.HAS_MORE_ROUNDS;
     } else {
       // If more than three players check if openings where
       // broadcasted correctly
-      this.result = receiveBroadcastValidation(network, digest);      
+      this.result = receiveBroadcastValidation(network, digest);
       return EvaluationStatus.IS_DONE;
     }
   }
