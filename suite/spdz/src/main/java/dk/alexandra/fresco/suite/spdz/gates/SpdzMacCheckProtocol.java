--- conflicted
+++ resolved
@@ -1,13 +1,16 @@
 package dk.alexandra.fresco.suite.spdz.gates;
 
+import dk.alexandra.fresco.commitment.HashBasedCommitmentSerializer;
 import dk.alexandra.fresco.framework.DRes;
 import dk.alexandra.fresco.framework.MaliciousException;
 import dk.alexandra.fresco.framework.builder.Computation;
 import dk.alexandra.fresco.framework.builder.numeric.ProtocolBuilderNumeric;
 import dk.alexandra.fresco.framework.builder.numeric.field.FieldDefinition;
 import dk.alexandra.fresco.framework.builder.numeric.field.FieldElement;
+import dk.alexandra.fresco.framework.util.AesCtrDrbg;
 import dk.alexandra.fresco.framework.util.Drbg;
 import dk.alexandra.fresco.framework.util.Pair;
+import dk.alexandra.fresco.lib.generic.CoinTossingComputation;
 import dk.alexandra.fresco.suite.spdz.datatypes.SpdzCommitment;
 import dk.alexandra.fresco.suite.spdz.datatypes.SpdzSInt;
 import java.math.BigInteger;
@@ -55,39 +58,11 @@
 
   @Override
   public DRes<Void> buildComputation(ProtocolBuilderNumeric builder) {
-<<<<<<< HEAD
-    final SpdzCommitment commitment = new SpdzCommitment(digest,
-        new BigInteger(modulus.bitLength(), rand).mod(modulus), rand);
-    return builder.seq((seq) -> seq.append(new SpdzCommitProtocol(commitment)))
-        .seq((seq, commitProtocol) ->
-            seq.append(new SpdzOpenCommitProtocol(commitment, commitProtocol)))
-        .seq((seq, openCommit) -> {
-          // Add all s's to get the common random value:
-          BigInteger sum = BigInteger.ZERO;
-          for (BigInteger otherS : openCommit.values()) {
-            sum = sum.add(otherS);
-          }
-
-          int openedValuesSize = openedValues.size();
-
-          BigInteger[] rs = new BigInteger[openedValuesSize];
-          BigInteger temporaryR = sum;
-          for (int i = 0; i < openedValuesSize; i++) {
-            temporaryR = new BigInteger(digest.digest(temporaryR.toByteArray())).mod(modulus);
-            rs[i] = temporaryR;
-          }
-          BigInteger a = BigInteger.ZERO;
-          int index = 0;
-          for (BigInteger aa : openedValues) {
-            a = a.add(aa.multiply(rs[index++])).mod(modulus);
-          }
-          BigInteger gamma = BigInteger.ZERO;
-          index = 0;
-          for (SpdzSInt c : closedValues) {
-            gamma = gamma.add(rs[index++].multiply(c.getMac())).mod(modulus);
-=======
-    return builder
-        .seq(seq -> {
+    return builder.seq(new CoinTossingComputation(
+        builder.getBasicNumericContext().getFieldDefinition().getBitLength(),
+        new HashBasedCommitmentSerializer(), builder.getBasicNumericContext().getNoOfParties(),
+        new AesCtrDrbg()))
+        .seq((seq, seed) -> {
           FieldDefinition fieldDefinition = builder.getBasicNumericContext().getFieldDefinition();
           FieldElement[] rs = sampleRandomCoefficients(openedValues.size(), fieldDefinition);
           FieldElement a = fieldDefinition.createElement(0);
@@ -104,7 +79,6 @@
           for (SpdzSInt closedValue : closedValues) {
             FieldElement closedValueHidden = rs[index++].multiply(closedValue.getMac());
             gamma = gamma.add(closedValueHidden);
->>>>>>> 33742eea
           }
 
           // compute delta_i as: gamma_i - alpha_i*a
@@ -136,8 +110,6 @@
           return null;
         });
   }
-<<<<<<< HEAD
-=======
 
   private FieldElement[] sampleRandomCoefficients(int numCoefficients,
       FieldDefinition fieldDefinition) {
@@ -149,5 +121,4 @@
     }
     return coefficients;
   }
->>>>>>> 33742eea
 }