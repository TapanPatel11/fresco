--- conflicted
+++ resolved
@@ -65,8 +65,6 @@
 
 public class TestTinyTables {
 
-  private static final int TRIPLES_BATCH_SIZE = 4096;
-
   private void runTest(TestThreadFactory f, EvaluationStrategy evalStrategy,
       boolean preprocessing, String name) throws Exception {
     int noPlayers = 2;
@@ -94,34 +92,9 @@
       ProtocolSuite<ResourcePoolImpl, ProtocolBuilderBinary> suite;
       File tinyTablesFile = new File(getFilenameForTest(playerId, name));
       if (preprocessing) {
-<<<<<<< HEAD
-        config = new TinyTablesPreproConfiguration();
-
-				/*
-         * Set path where the generated TinyTables should be stored
-				 */
-        ((TinyTablesPreproConfiguration) config).setTinyTablesFile(new File(
-            getFilenameForTest(playerId, name)));
-
-				/*
-         *
-				 */
-        ((TinyTablesPreproConfiguration) config).setTriplesBatchSize(TRIPLES_BATCH_SIZE);
-
-      } else {
-        config = new TinyTablesConfiguration();
-
-				/*
-         * Set path where TinyTables generated during preprocessing can
-				 * be found
-				 */
-        File tinyTablesFile = new File(getFilenameForTest(playerId, name));
-        ((TinyTablesConfiguration) config).setTinyTablesFile(tinyTablesFile);
-=======
         suite = new TinyTablesPreproProtocolSuite(playerId, tinyTablesFile);
       } else {        
         suite = new TinyTablesProtocolSuite(playerId, tinyTablesFile);
->>>>>>> 73b7b030
       }
 
       evaluator = EvaluationStrategy.fromEnum(evalStrategy);
