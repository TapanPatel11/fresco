--- conflicted
+++ resolved
@@ -88,11 +88,7 @@
 
   @Override
   public ProtocolProducer getNotProtocol(SBool in, SBool out) {
-<<<<<<< HEAD
-    return new SingleProtocolProducer(new DummyNotProtocol(in, out));
-=======
     return new SingleProtocolProducer<>(new DummyNotProtocol(in, out));
->>>>>>> b31933f8
   }
 
   @Override
@@ -102,11 +98,7 @@
 
   @Override
   public ProtocolProducer getAndProtocol(SBool inLeft, SBool inRight, SBool out) {
-<<<<<<< HEAD
-    return new SingleProtocolProducer(new DummyAndProtocol(inLeft, inRight, out));
-=======
     return new SingleProtocolProducer<>(new DummyAndProtocol(inLeft, inRight, out));
->>>>>>> b31933f8
   }
 
 
