/*******************************************************************************
 * Copyright (c) 2015 FRESCO (http://github.com/aicis/fresco).
 *
 * This file is part of the FRESCO project.
 *
 * Permission is hereby granted, free of charge, to any person obtaining a copy of this software and
 * associated documentation files (the "Software"), to deal in the Software without restriction,
 * including without limitation the rights to use, copy, modify, merge, publish, distribute,
 * sublicense, and/or sell copies of the Software, and to permit persons to whom the Software is
 * furnished to do so, subject to the following conditions:
 *
 * The above copyright notice and this permission notice shall be included in all copies or
 * substantial portions of the Software.
 *
 * THE SOFTWARE IS PROVIDED "AS IS", WITHOUT WARRANTY OF ANY KIND, EXPRESS OR IMPLIED, INCLUDING BUT
 * NOT LIMITED TO THE WARRANTIES OF MERCHANTABILITY, FITNESS FOR A PARTICULAR PURPOSE AND
 * NONINFRINGEMENT. IN NO EVENT SHALL THE AUTHORS OR COPYRIGHT HOLDERS BE LIABLE FOR ANY CLAIM,
 * DAMAGES OR OTHER LIABILITY, WHETHER IN AN ACTION OF CONTRACT, TORT OR OTHERWISE, ARISING FROM,
 * OUT OF OR IN CONNECTION WITH THE SOFTWARE OR THE USE OR OTHER DEALINGS IN THE SOFTWARE.
 *
 * FRESCO uses SCAPI - http://crypto.biu.ac.il/SCAPI, Crypto++, Miracl, NTL, and Bouncy Castle.
 * Please see these projects for any further licensing issues.
 *******************************************************************************/
package dk.alexandra.fresco.suite.dummy.bool;

import dk.alexandra.fresco.framework.value.SBool;
import dk.alexandra.fresco.framework.value.Value;

@Deprecated
public class DummySBool implements Value, SBool {

<<<<<<< HEAD
	private static final long serialVersionUID = -4614951451129474002L;
	
	private final String id;
	
	private Boolean value;
	
	public DummySBool(String id) {
    this.value = null;
		this.id = id;
	}
	
	public DummySBool(String id, boolean b) {
		this.value = b;
		this.id = id;
	}

	@Override
	public byte[] getSerializableContent() {
		byte s;
		if (this.value) { 
			s = 1;
		} else {
			s = 0;
		}
		return new byte[] {s};
	}

	@Override
	public void setSerializableContent(byte[] val) {
		this.value = val[0] == 1;
	}

	@Override
	public boolean isReady() {
		return this.value != null;
	}

	public boolean getValue() {
		return this.value;
	}

	public void setValue(boolean val) {
		this.value = val;
	}
	

	@Override
	public String toString() {
		if (this.value != null) {
			return "DummySBool(" + this.id + "; " + this.value + ")";
		} else {
			return "DummySBool(" + this.id + "; null)";
		}
	}

  @Override
  public SBool out() {
    // TODO Auto-generated method stub
    return null;
  }
	
	
=======
  private static final long serialVersionUID = -4614951451129474002L;

  private final String id;

  private Boolean value;

  public DummySBool() {
    this.id = "";
  }

  public DummySBool(String id) {
    this.value = null;
    this.id = id;
  }

  public DummySBool(String id, boolean b) {
    this.value = b;
    this.id = id;
  }

  @Override
  public byte[] getSerializableContent() {
    byte s;
    if (this.value) {
      s = 1;
    } else {
      s = 0;
    }
    return new byte[] {s};
  }

  @Override
  public void setSerializableContent(byte[] val) {
    this.value = val[0] == 1;
  }

  @Override
  public boolean isReady() {
    return this.value != null;
  }

  public boolean getValue() {
    return this.value;
  }

  public void setValue(boolean val) {
    this.value = val;
  }


  @Override
  public String toString() {
    if (this.value != null) {
      return "DummySBool(" + this.id + "; " + this.value + ")";
    } else {
      return "DummySBool(" + this.id + "; null)";
    }
  }


>>>>>>> 88bc6275
}<|MERGE_RESOLUTION|>--- conflicted
+++ resolved
@@ -29,70 +29,6 @@
 @Deprecated
 public class DummySBool implements Value, SBool {
 
-<<<<<<< HEAD
-	private static final long serialVersionUID = -4614951451129474002L;
-	
-	private final String id;
-	
-	private Boolean value;
-	
-	public DummySBool(String id) {
-    this.value = null;
-		this.id = id;
-	}
-	
-	public DummySBool(String id, boolean b) {
-		this.value = b;
-		this.id = id;
-	}
-
-	@Override
-	public byte[] getSerializableContent() {
-		byte s;
-		if (this.value) { 
-			s = 1;
-		} else {
-			s = 0;
-		}
-		return new byte[] {s};
-	}
-
-	@Override
-	public void setSerializableContent(byte[] val) {
-		this.value = val[0] == 1;
-	}
-
-	@Override
-	public boolean isReady() {
-		return this.value != null;
-	}
-
-	public boolean getValue() {
-		return this.value;
-	}
-
-	public void setValue(boolean val) {
-		this.value = val;
-	}
-	
-
-	@Override
-	public String toString() {
-		if (this.value != null) {
-			return "DummySBool(" + this.id + "; " + this.value + ")";
-		} else {
-			return "DummySBool(" + this.id + "; null)";
-		}
-	}
-
-  @Override
-  public SBool out() {
-    // TODO Auto-generated method stub
-    return null;
-  }
-	
-	
-=======
   private static final long serialVersionUID = -4614951451129474002L;
 
   private final String id;
@@ -152,6 +88,10 @@
     }
   }
 
+  @Override
+  public SBool out() {
+    // TODO Auto-generated method stub
+    return this;
+  }
 
->>>>>>> 88bc6275
 }