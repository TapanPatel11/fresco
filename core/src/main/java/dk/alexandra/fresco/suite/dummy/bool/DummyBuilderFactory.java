/*
 * Copyright (c) 2015, 2016 FRESCO (http://github.com/aicis/fresco).
 *
 * This file is part of the FRESCO project.
 *
 * Permission is hereby granted, free of charge, to any person obtaining a copy
 * of this software and associated documentation files (the "Software"), to deal
 * in the Software without restriction, including without limitation the rights
 * to use, copy, modify, merge, publish, distribute, sublicense, and/or sell
 * copies of the Software, and to permit persons to whom the Software is
 * furnished to do so, subject to the following conditions:
 *
 * The above copyright notice and this permission notice shall be included in
 * all copies or substantial portions of the Software.
 *
 * THE SOFTWARE IS PROVIDED "AS IS", WITHOUT WARRANTY OF ANY KIND, EXPRESS OR
 * IMPLIED, INCLUDING BUT NOT LIMITED TO THE WARRANTIES OF MERCHANTABILITY,
 * FITNESS FOR A PARTICULAR PURPOSE AND NONINFRINGEMENT.  IN NO EVENT SHALL THE
 * AUTHORS OR COPYRIGHT HOLDERS BE LIABLE FOR ANY CLAIM, DAMAGES OR OTHER
 * LIABILITY, WHETHER IN AN ACTION OF CONTRACT, TORT OR OTHERWISE, ARISING FROM,
 * OUT OF OR IN CONNECTION WITH THE SOFTWARE OR THE USE OR OTHER DEALINGS IN
 * THE SOFTWARE.
 *
 * FRESCO uses SCAPI - http://crypto.biu.ac.il/SCAPI, Crypto++, Miracl, NTL,
 * and Bouncy Castle. Please see these projects for any further licensing issues.
 *******************************************************************************/
package dk.alexandra.fresco.suite.dummy.bool;

import dk.alexandra.fresco.framework.ProtocolFactory;
import dk.alexandra.fresco.framework.ProtocolProducer;
import dk.alexandra.fresco.framework.value.OBool;
import dk.alexandra.fresco.framework.value.SBool;
import dk.alexandra.fresco.lib.field.bool.AndProtocol;
import dk.alexandra.fresco.lib.field.bool.BasicLogicFactory;
import dk.alexandra.fresco.lib.field.bool.CloseBoolProtocol;
import dk.alexandra.fresco.lib.field.bool.OpenBoolProtocol;
import dk.alexandra.fresco.lib.field.bool.XorProtocol;
import dk.alexandra.fresco.lib.helper.SingleProtocolProducer;
import dk.alexandra.fresco.lib.logic.AbstractBinaryFactory;

public class DummyBuilderFactory extends AbstractBinaryFactory implements BasicLogicFactory {

  /**
   * For unique names to values. For debugging.
   */
  private int counter;

  public DummyBuilderFactory() {
    this.counter = 0;
  }

  @Override
  public SBool getSBool() {
    return new DummySBool("" + this.counter++);
  }

  @Override
  public SBool[] getSBools(int amount) {
    SBool[] res = new DummySBool[amount];
    for (int i = 0; i < amount; i++) {
      res[i] = getSBool();
    }
    return res;
  }

  @Override
  public SBool getKnownConstantSBool(boolean b) {
    return new DummySBool("" + this.counter++, b);
  }

  @Override
  public SBool[] getKnownConstantSBools(boolean[] bools) {
    DummySBool[] res = new DummySBool[bools.length];
    for (int i = 0; i < bools.length; i++) {
      res[i] = new DummySBool("" + this.counter++, bools[i]);
    }
    return res;
  }

  @Override
  public OBool getOBool() {
    return new DummyOBool("" + this.counter++);
  }

  @Override
  public OBool getKnownConstantOBool(boolean b) {
    return new DummyOBool("" + this.counter++, b);
  }

  @Override
  public ProtocolProducer getNotProtocol(SBool in, SBool out) {
<<<<<<< HEAD
    return new SingleProtocolProducer(new DummyNotProtocol(in, out));
=======
    return new SingleProtocolProducer<>(new DummyNotProtocol(in, out));
>>>>>>> b31933f8
  }

  @Override
  public XorProtocol getXorProtocol(SBool inLeft, SBool inRight, SBool out) {
    return new DummyXorProtocol(inLeft, inRight, out);
  }

  @Override
  public ProtocolProducer getAndProtocol(SBool inLeft, SBool inRight, SBool out) {
<<<<<<< HEAD
    return new SingleProtocolProducer(new DummyAndProtocol(inLeft, inRight, out));
=======
    return new SingleProtocolProducer<>(new DummyAndProtocol(inLeft, inRight, out));
>>>>>>> b31933f8
  }


  @Override
  public CloseBoolProtocol getCloseProtocol(int source, OBool open, SBool closed) {
    return new DummyCloseBoolProtocol(open, closed, source);
  }

  @Override
  public OpenBoolProtocol getOpenProtocol(SBool closed, OBool open) {
    return new DummyOpenBoolProtocol(closed, open);
  }

  @Override
  public OpenBoolProtocol getOpenProtocol(int target, SBool closed, OBool open) {
    return new DummyOpenBoolProtocol(closed, open, target);
  }

  @Override
  public AndProtocol getAndProtocol(SBool inLeft, OBool inRight, SBool out) {
    throw new UnsupportedOperationException("Not implement");
  }

  @Override
  public XorProtocol getXorProtocol(SBool inLeft, OBool inRight, SBool out) {
    throw new UnsupportedOperationException("Not implement");
  }

  @Override
  public ProtocolFactory getProtocolFactory() {
    return this;
  }


}<|MERGE_RESOLUTION|>--- conflicted
+++ resolved
@@ -89,11 +89,7 @@
 
   @Override
   public ProtocolProducer getNotProtocol(SBool in, SBool out) {
-<<<<<<< HEAD
-    return new SingleProtocolProducer(new DummyNotProtocol(in, out));
-=======
     return new SingleProtocolProducer<>(new DummyNotProtocol(in, out));
->>>>>>> b31933f8
   }
 
   @Override
@@ -103,11 +99,7 @@
 
   @Override
   public ProtocolProducer getAndProtocol(SBool inLeft, SBool inRight, SBool out) {
-<<<<<<< HEAD
-    return new SingleProtocolProducer(new DummyAndProtocol(inLeft, inRight, out));
-=======
     return new SingleProtocolProducer<>(new DummyAndProtocol(inLeft, inRight, out));
->>>>>>> b31933f8
   }
 
 
