--- conflicted
+++ resolved
@@ -10,12 +10,7 @@
  *
  * @param <ResourcePoolT> The type of resource pool
  */
-<<<<<<< HEAD
-public interface ProtocolEvaluator<ResourcePoolT extends 
-    ResourcePool, Builder extends ProtocolBuilder> {
-=======
 public interface ProtocolEvaluator<ResourcePoolT extends ResourcePool> {
->>>>>>> 328b893a
 
   /**
    * Evaluates all gates produced by a ProtocolProducer.
