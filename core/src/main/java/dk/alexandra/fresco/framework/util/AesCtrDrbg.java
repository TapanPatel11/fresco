package dk.alexandra.fresco.framework.util;

import java.security.SecureRandom;
import javax.crypto.Cipher;
import javax.crypto.ShortBufferException;
import javax.crypto.spec.IvParameterSpec;
import javax.crypto.spec.SecretKeySpec;

/**
 * Implementation of a deterministic random bit generator (DRBG) using AES in counter mode.
 */
public class AesCtrDrbg implements Drbg {

  private static final long RESEED_LIMIT = 1L << 48;
  private static final int UPDATE_LIMIT = 1 << 16;
  private Cipher cipher;
  private int generatedBytes;
  private int reseedCounter;

  /**
   * Creates a new DRBG based on AES in counter mode with securely-generated random seed.
   */
  public AesCtrDrbg() {
    this(generateSeed());
  }

  /**
   * Creates a new DRBG based on AES in counter mode.
   *
   * @param seed the seed for the DRBG. This must be a valid AES-128 key (i.e., must be 32 bytes
   * long)
   * @throws IllegalArgumentException if seed is not of the correct length (32 bytes)
   */
  public AesCtrDrbg(byte[] seed) {
    if (seed.length != 32) {
      throw new IllegalArgumentException(
          "Seed must be exactly 32 bytes, but the given seed is " + seed.length + " bytes long");
    }
    byte[] key = new byte[16];
    byte[] iv = new byte[16];
    System.arraycopy(seed, 0, key, 0, 16);
    System.arraycopy(seed, 16, iv, 0, 16);
    this.cipher = ExceptionConverter.safe(
        () -> Cipher.getInstance("AES/CTR/NoPadding"),
        "General exception in creating the cipher");
    initCipher(key, iv);
    reseedCounter = 0;
    generatedBytes = 0;
  }

  @Override
  public void nextBytes(byte[] bytes) {
    if (bytes.length <= UPDATE_LIMIT) {
      nextBytesBounded(new byte[bytes.length], bytes);
    } else {
      int offset = 0;
      byte[] temp = new byte[UPDATE_LIMIT];
      byte[] zeroes = new byte[temp.length];
      while (bytes.length - offset > UPDATE_LIMIT) {
        nextBytesBounded(zeroes, temp);
        System.arraycopy(temp, 0, bytes, offset, temp.length);
        offset += UPDATE_LIMIT;
      }
      temp = new byte[bytes.length - offset];
      zeroes = new byte[bytes.length - offset];
      nextBytesBounded(zeroes, temp);
      System.arraycopy(temp, 0, bytes, offset, temp.length);
    }
  }

  /**
   * Generates enough pseudo-random bytes to fill a given array. <p> Note: this method is unsafe the
   * sense that it expects two array of equal size at most {@value #UPDATE_LIMIT} and does not check
   * for this. </p>
   *
   * @param zeroes an array of zero bytes of length equal to output array.
   * @param output an array of size at most {@value #UPDATE_LIMIT} which will be filled with pseudo
   * random bytes.
   */
  void nextBytesBounded(byte[] zeroes, byte[] output) {
    if (generatedBytes + output.length > UPDATE_LIMIT) {
      update();
    }
    try {
      this.cipher.update(zeroes, 0, zeroes.length, output);
    } catch (ShortBufferException e) {
      throw new IllegalArgumentException("Exception generating bits", e);
    }
    generatedBytes += output.length;
  }

  /**
   * Initializes an AES cipher with a given key and iv.
   *
   * @param key the key
   * @param iv the iv
   */
  void initCipher(byte[] key, byte[] iv) {
    SecretKeySpec keySpec = new SecretKeySpec(key, "AES");
    IvParameterSpec ivSpec = new IvParameterSpec(iv);
    ExceptionConverter.safe(() -> {
      cipher.init(Cipher.ENCRYPT_MODE, keySpec, ivSpec);
      return null;
    }, "Exception in initializing the cipher");
  }

  /**
   * Increment the reseed counter of this DRBG.
   */
  void incrementReseedCounter(long increment) {
    if (increment < 0) {
      throw new IllegalArgumentException("Negative increment.");
    }
    if (reseedCounter + increment > RESEED_LIMIT) {
      throw new IllegalStateException(
          "Exceeded limit on generation requests. " + "A DRBG with a fresh seed should be used.");
    }
    reseedCounter += increment;
  }

  private void update() {
    incrementReseedCounter(1);
    generatedBytes = 0;
    byte[] key = new byte[16];
    byte[] iv = new byte[16];
    nextBytes(iv);
    nextBytes(key);
    initCipher(key, iv);
  }

  private static byte[] generateSeed() {
    byte[] randomSeed = new byte[32];
    new SecureRandom().nextBytes(randomSeed);
    return randomSeed;
  }
<<<<<<< HEAD
=======

>>>>>>> 53366297
}<|MERGE_RESOLUTION|>--- conflicted
+++ resolved
@@ -133,8 +133,5 @@
     new SecureRandom().nextBytes(randomSeed);
     return randomSeed;
   }
-<<<<<<< HEAD
-=======
 
->>>>>>> 53366297
 }