--- conflicted
+++ resolved
@@ -62,21 +62,6 @@
       }
       totalProtocols += size;
       totalBatches += 1;
-<<<<<<< HEAD
-      if (size == 0) {
-        zeroBatches++;
-      } else {
-        zeroBatches = 0;
-      }
-      /*
-      if (zeroBatches > MAX_EMPTY_BATCHES_IN_A_ROW) {
-        throw new MPCException("Number of empty batches in a row reached "
-            + MAX_EMPTY_BATCHES_IN_A_ROW + "; probably there is a bug in your protocol producer.");
-      }
-       */
-=======
-
->>>>>>> 328b893a
       roundSynchronization.finishedBatch(size, resourcePool, network);
     } while (protocolProducer.hasNextProtocols());
 
