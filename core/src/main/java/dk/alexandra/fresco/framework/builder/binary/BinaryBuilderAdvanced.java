--- conflicted
+++ resolved
@@ -1,6 +1,4 @@
 package dk.alexandra.fresco.framework.builder.binary;
-
-import java.util.List;
 
 import dk.alexandra.fresco.framework.Computation;
 import dk.alexandra.fresco.framework.util.Pair;
@@ -17,67 +15,46 @@
    * @return an computation holding the output of the appended protocol.
    */
   Computation<SBool> or(Computation<SBool> left, Computation<SBool> right);
-  
+
   Computation<SBool> or(Computation<SBool> left, boolean right);
-  
-  
-  
+
+
+
   Computation<SBool> xnor(Computation<SBool> left, Computation<SBool> right);
-  
+
   Computation<SBool> xnor(Computation<SBool> left, boolean right);
-  
+
   Computation<SBool> nand(Computation<SBool> left, Computation<SBool> right);
-  
+
   Computation<SBool> nand(Computation<SBool> left, boolean right);
-  
-  
+
+
   /**
-   * Appends a conditional select protocol to the current protocol. The output
-   * of this protocol on inputs a and b and condition bit c is the bit r := c ?
-   * a : b.
+   * Appends a conditional select protocol to the current protocol. The output of this protocol on
+   * inputs a and b and condition bit c is the bit r := c ? a : b.
    *
    * @param condition the Computation holding the condition on which to select.
    * @param left the Computation holding the left argument.
    * @param right the Computation holding the right argument.
    * @return an computation holding the output of the appended protocol.
    */
-  Computation<SBool> condSelect(Computation<SBool> condition, Computation<SBool> left, Computation<SBool> right);
+  Computation<SBool> condSelect(Computation<SBool> condition, Computation<SBool> left,
+      Computation<SBool> right);
 
-  //TODO create condSelect for arrays
-  
-  /**
-   * Appends a greater-than protocol to the current protocol. The output of this
-   * protocol is the greater-than (<) relation between its two input strings.
-   *
-   * @param left the SBool list holding the left argument.
-   * @param right the SBool list holding the right argument.
-   * @return an SBool holding the output of the appended protocol.
-   */
-  Computation<SBool> greaterThan(Computation<List<SBool>> left, Computation<List<SBool>> right);
-  
-  /**
-   * Appends a equals protocol to the current protocol. The output of this
-   * protocol is the equals (==) relation between its two input strings.
-   *
-   * @param left the SBool list holding the left argument.
-   * @param right the SBool list holding the right argument.
-   * @return an SBool holding the output of the appended protocol.
-   */
-  Computation<SBool> equals(Computation<List<SBool>> left, Computation<List<SBool>> right);
+  // TODO create condSelect for arrays
 
   /**
-   * Appends a keyed compare and swap protocol. This protocol swaps two
-   * key-value pairs to that the left pair becomes the pair with the largest
-   * key.
+   * Appends a keyed compare and swap protocol. This protocol swaps two key-value pairs to that the
+   * left pair becomes the pair with the largest key.
    *
    * @param leftKey an SBool array representing the key of the left pair
    * @param leftValue an SBool array representing the value of the left pair
    * @param rightKey an SBool array representing the key of the right pair
    * @param rightValue an SBool array representing the value of the right pair
    */
- //keyedCompareAndSwap(SBool[] leftKey, SBool[] leftValue, SBool[] rightKey, SBool[] rightValue) {
+  // keyedCompareAndSwap(SBool[] leftKey, SBool[] leftValue, SBool[] rightKey, SBool[] rightValue) {
 
-  
+
   /**
    * Half adder which returns the result in the 0'th position and the carry in the 1'st position of
    * the array.
@@ -112,12 +89,8 @@
    * @param inCarry The potential carry from a previous adder.
    * @return A computation which yields the results and the carry.
    */
-<<<<<<< HEAD
-  Computation<List<Computation<SBool>>> fullAdder(List<Computation<SBool>> lefts, List<Computation<SBool>> rights,
-=======
-  List<Computation<SBool>> fullAdder(Computation<SBool[]> lefts, Computation<SBool[]> rights,
->>>>>>> d2788947
-      Computation<SBool> inCarry);
+  Computation<List<Computation<SBool>>> fullAdder(List<Computation<SBool>> lefts,
+      List<Computation<SBool>> rights, Computation<SBool> inCarry);
 
   /**
    * Multiplies the left and right numbers and leaves the result in the output. The inputs are not
