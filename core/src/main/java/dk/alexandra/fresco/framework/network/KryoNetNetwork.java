package dk.alexandra.fresco.framework.network;

import com.esotericsoftware.kryo.Kryo;
import com.esotericsoftware.kryonet.Client;
import com.esotericsoftware.kryonet.Connection;
import com.esotericsoftware.kryonet.EndPoint;
import com.esotericsoftware.kryonet.Listener;
import com.esotericsoftware.kryonet.Server;
import com.esotericsoftware.kryonet.util.TcpIdleSender;
import com.esotericsoftware.minlog.Log;
import dk.alexandra.fresco.framework.configuration.NetworkConfiguration;
import dk.alexandra.fresco.framework.util.ExceptionConverter;
import java.io.Closeable;
import java.io.IOException;
import java.nio.ByteBuffer;
import java.util.ArrayList;
import java.util.HashMap;
import java.util.LinkedList;
import java.util.List;
import java.util.Map;
import java.util.Queue;
import java.util.concurrent.ArrayBlockingQueue;
import java.util.concurrent.BlockingQueue;
import java.util.concurrent.ConcurrentLinkedDeque;
import java.util.concurrent.Semaphore;
import org.slf4j.Logger;
import org.slf4j.LoggerFactory;

public class KryoNetNetwork implements Network, Closeable {

  private Server server;

  // Map per partyId to a client
  private Map<Integer, Client> clients;
  private List<Thread> clientThreads;
  private NetworkConfiguration conf;
  private final int timeout;

  // Map for each partyId to a queue
  private Map<Integer, BlockingQueue<byte[]>> queues;

  private static final Logger logger = LoggerFactory.getLogger(KryoNetNetwork.class);

  private static final int BYTE_SERIALIZATION_SIZE = 8;
  private final int maxSendAmount; // buffer size - serialization of a byte[] object.
  private final boolean allowMultipleMessages;

  /**
   * Creates a KryoNet network from the given configuration. Calling the constructor will
   * immediately trigger an attempt at connecting to the other parties.
   *
   * @param conf The configuration informing the network of the number of parties and where to
   *        connect to them.
   * @param bufferSize The maximum size of messages that we expect through the network.
   * @param allowMultipleMessages If true, the network can handle arbitrary message sizes, but comes
   *        with the cost of sending extra information over the wire for each message. If false, a
   *        buffer overflow exception will occur if one tries to send messages of a larger size than
   *        <code>bufferSize</code>.
   * @param timeout Denotes the timeout in milliseconds of when we give up on connecting to other
   *        parties.
   */
  public KryoNetNetwork(NetworkConfiguration conf, int bufferSize, boolean allowMultipleMessages,
      int timeout) {
    Log.set(Log.LEVEL_ERROR);
    this.allowMultipleMessages = allowMultipleMessages;
    this.maxSendAmount = bufferSize - BYTE_SERIALIZATION_SIZE;
    this.conf = conf;
    this.timeout = timeout;
    this.clients = new HashMap<>();
    this.clientThreads = new ArrayList<>();
    this.queues = new HashMap<>();

<<<<<<< HEAD
    // TODO: How to reason about the upper boundries of what can be send in a single round?
    int writeBufferSize = 10485760; // for the original value this overflows even for small mascot batches, i.e. 256
=======
    int writeBufferSize = bufferSize;
>>>>>>> 5a6c0374
    int objectBufferSize = writeBufferSize;

    this.server = new Server(1024, objectBufferSize);
    register(this.server);

    for (int i = 1; i <= conf.noOfParties(); i++) {
      if (i != conf.getMyId()) {
        Client client = new Client(writeBufferSize, 1024);
        register(client);
        clients.put(i, client);


        String secretSharedKey = conf.getParty(i).getSecretSharedKey();
        if (secretSharedKey != null) {
          logger.warn("Encrypted channel towards Party " + i
              + " should have been enabled, but the KryoNet network implementation does "
              + "not yet support this feature. If important, use the ScapiNetwork implementation, "
              + "or use a VPN connection between parties.");
        }
      }

<<<<<<< HEAD
      for (int j = 0; j < channelAmount; j++) {
        this.queues.get(j).put(i, new ArrayBlockingQueue<>(10000));
      }
=======
      this.queues.put(i, new ArrayBlockingQueue<>(1000));
>>>>>>> 5a6c0374
    }

    try {
      connect();
    } catch (IOException e) {
      throw new RuntimeException("Failed to connect to all parties", e);
    }
  }

  /**
   * Creates a KryoNet network from the given configuration. Calling the constructor will
   * immediately trigger an attempt at connecting to the other parties. This constructor will use a
   * default value for the size of messages send over the network (524284) and does not allow
   * sending messages above this size threshold. This gives a slight boost in speed since we don't
   * have to send the expected number of messages that will appear each time. It also uses a default
   * timeout of 15 seconds. If you want to configure these yourself, instead use:
   * {@link #KryoNetNetwork(NetworkConfiguration, int, boolean)}.
   *
   * @param conf The configuration informing the network of the number of parties and where to
   *        connect to them.
   */
  public KryoNetNetwork(NetworkConfiguration conf) {
    this(conf, 1048568, false, 15000);
  }

  private static class ClientConnectThread extends Thread {

    private final Client client;
    private final String hostname;
    private final int port;
    private final Semaphore semaphore;
    private final int timeout;

    public ClientConnectThread(Client client, String hostname, int port, Semaphore semaphore,
        int timeout) {
      super("Connect");
      this.client = client;
      this.hostname = hostname;
      this.port = port;
      this.semaphore = semaphore;
      this.timeout = timeout;
    }

    @Override
    public void run() {
      boolean success = false;
      int maxRetries = 10;
      int sleepTime = this.timeout / maxRetries;
      int retries = 0;
      while (!success) {
        try {
          retries++;
          client.connect(1000, hostname, port);
          // Server communication after connection can go here, or in Listener#connected().
          success = true;
        } catch (IOException ex) {
          if (retries >= maxRetries) {
            // release to inform that this thread is done trying to connect
            logger.error("Could not connect to other party within "
                + timeout + "ms.");
            this.semaphore.release();
            break;
          }
          try {
            Thread.sleep(sleepTime);
          } catch (InterruptedException e) {
            logger.error("Client connect thread got interrupted");
            this.semaphore.release();
          }
        }
      }
    }
  }

  private class NaiveListener extends Listener {

    private final Map<Integer, BlockingQueue<byte[]>> queues;
    private final Map<Integer, ByteBuffer> temporaryLists;
    private final Map<Integer, Integer> connectionIdToPartyId;
    private final Map<Integer, Integer> messagesExpected;

    public NaiveListener(Map<Integer, BlockingQueue<byte[]>> queue) {
      this.queues = queue;
      this.temporaryLists = new HashMap<>();
      this.connectionIdToPartyId = new HashMap<>();
      this.messagesExpected = new HashMap<>();
    }

    @Override
    public void received(Connection connection, Object object) {
      // Maybe a keep alive message will be offered to the queue. - so we should ignore it.
      if (object instanceof byte[]) {
        byte[] data = (byte[]) object;
        int fromPartyId = this.connectionIdToPartyId.get(connection.getID());
        if (allowMultipleMessages) {
          Integer expected = messagesExpected.get(fromPartyId);
          if (expected == null || expected == 0) {
            // Case where the message fits in a single communication round
            this.queues.get(fromPartyId).offer(data);
            return;
          }
          // Multiple messages are needed to obtain the original large payload
          logger
              .debug("Received data: " + data.length + ". Expected before countdown: " + expected);
          ByteBuffer tmp = this.temporaryLists.get(fromPartyId);
          tmp.put(data);
          expected--;
          messagesExpected.put(fromPartyId, expected);
          if (expected == 0) {
            // No more messages expected. Merge what we got so far into one array
            byte[] dataToReturn = new byte[tmp.capacity() - (maxSendAmount - data.length)];
            tmp.position(0);
            tmp.get(dataToReturn);
            this.queues.get(fromPartyId).offer(dataToReturn);
          }
        } else {
          this.queues.get(fromPartyId).offer(data);
        }
      } else if (object instanceof Integer) {
        int number = (Integer) object;
        messagesExpected.put(connection.getID(), number);
        temporaryLists.put(connection.getID(), ByteBuffer.allocate(maxSendAmount * number));
      } else if (object instanceof Handshake) {
        Handshake hs = (Handshake) object;
        int id = hs.id;
        this.connectionIdToPartyId.put(connection.getID(), id);
      }
    }
  }

  private void connect() throws IOException {
    final Semaphore semaphore = new Semaphore(-(conf.noOfParties() - 2));
    final ConcurrentLinkedDeque<Boolean> successes = new ConcurrentLinkedDeque<>();
    Server server = this.server;
    int port = conf.getMe().getPort();
    logger.debug("P" + conf.getMyId() + ": Trying to bind to " + port);
    server.bind(port);
    server.start();

    server.addListener(new NaiveListener(this.queues));

    for (int i = 1; i <= conf.noOfParties(); i++) {
      if (i != conf.getMyId()) {
        Client client = clients.get(i);

        client.addListener(new Listener() {
          @Override
          public void connected(Connection connection) {
            Handshake hs = new Handshake();
            hs.id = conf.getMyId();
            connection.sendTCP(hs);
            successes.add(true);
            semaphore.release();
          }
        });

        client.start();

        String hostname = conf.getParty(i).getHostname();
        int clientPort = conf.getParty(i).getPort();
        Thread clientThread =
            new ClientConnectThread(client, hostname, clientPort, semaphore, timeout);
        clientThread.start();
        clientThreads.add(clientThread);
      }
    }
    try {
      semaphore.acquire();
      if (successes.size() < (conf.noOfParties() - 1)) {
        this.close();
        throw new IOException(
            "P" + conf.getMyId() + ": Could not successfully connect to all parties.");
      }
      logger.debug("P" + conf.getMyId() + ": Successfully connected to all parties!");
    } catch (InterruptedException e) {
      this.close();
      throw new IOException("Interrupted during wait for connect", e);
    }
  }

  @Override
  public void send(int partyId, byte[] data) {
    if (this.conf.getMyId() == partyId) {
      ExceptionConverter.safe(() -> {
        this.queues.get(partyId).put(data);
        return null;
      } , "Send got interrupted");
    } else {
      if (allowMultipleMessages) {
        if (data.length > maxSendAmount) {
          // Will result in a buffer overflow. Splitting data
          ByteBuffer buffer = ByteBuffer.wrap(data);
          int bufferAmount = (data.length / this.maxSendAmount);
          int modRes = data.length % this.maxSendAmount;
          if (modRes > 0) {
            bufferAmount++;
          }
          this.clients.get(partyId).sendTCP(bufferAmount);
          Queue<byte[]> buffers = new LinkedList<>();
          for (int i = 0; i < bufferAmount; i++) {
            byte[] toQueue;
            if (i == (bufferAmount - 1)) {
              int size = modRes;
              if (modRes == 0) {
                // Corner case
                size = this.maxSendAmount;
              }
              toQueue = new byte[size];
              buffers.add(toQueue);
            } else {
              toQueue = new byte[this.maxSendAmount];
              buffers.add(toQueue);
            }
            buffer.get(toQueue);
          }
          Semaphore doneSending = new Semaphore(0);
          TcpIdleSender sender = new TcpIdleSender() {

            @Override
            protected Object next() {
              byte[] toSend = buffers.poll();
              if (toSend == null) {
                doneSending.release();
              } else {
                logger.debug("P" + conf.getMyId() + ": ToSend length: " + toSend.length
                    + ". Max length: " + maxSendAmount);
              }
              return toSend;
            }
          };
          this.clients.get(partyId).addListener(sender);
          ExceptionConverter.safe(() -> {
            doneSending.acquire();
            return null;
          } , "Interrupted while sending");
        } else {
          // Only one message is needed
          this.clients.get(partyId).sendTCP(data);
        }
      } else {
        this.clients.get(partyId).sendTCP(data);
      }
    }
  }

  @Override
  public byte[] receive(int partyId) {
    return ExceptionConverter.safe(() -> this.queues.get(partyId).take(),
        "Receive got interrupted");
  }

  @Override
  public int getNoOfParties() {
    return conf.noOfParties();
  }

  @Override
  public void close() throws IOException {
    logger.debug("P" + conf.getMyId() + ": Shutting down KryoNet network");

    this.server.stop();

    for (Thread t : clientThreads) {
      t.interrupt();
    }

    for (int i = 1; i <= conf.noOfParties(); i++) {
      if (i != conf.getMyId()) {
        this.clients.get(i).stop();
      }
    }
  }

  private static void register(EndPoint endpoint) {
    Kryo kryo = endpoint.getKryo();
    kryo.register(byte[].class);
    kryo.register(Integer.class);
    kryo.register(Handshake.class);
  }

  /**
   * Used as an identifier for KryoNet in order to distinguish between integers and handshakes.
   *
   */
  private static class Handshake {
    public int id;
  }
}<|MERGE_RESOLUTION|>--- conflicted
+++ resolved
@@ -70,12 +70,7 @@
     this.clientThreads = new ArrayList<>();
     this.queues = new HashMap<>();
 
-<<<<<<< HEAD
-    // TODO: How to reason about the upper boundries of what can be send in a single round?
-    int writeBufferSize = 10485760; // for the original value this overflows even for small mascot batches, i.e. 256
-=======
     int writeBufferSize = bufferSize;
->>>>>>> 5a6c0374
     int objectBufferSize = writeBufferSize;
 
     this.server = new Server(1024, objectBufferSize);
@@ -97,13 +92,7 @@
         }
       }
 
-<<<<<<< HEAD
-      for (int j = 0; j < channelAmount; j++) {
-        this.queues.get(j).put(i, new ArrayBlockingQueue<>(10000));
-      }
-=======
       this.queues.put(i, new ArrayBlockingQueue<>(1000));
->>>>>>> 5a6c0374
     }
 
     try {
