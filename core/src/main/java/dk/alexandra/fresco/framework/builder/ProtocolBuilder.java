package dk.alexandra.fresco.framework.builder;

import dk.alexandra.fresco.framework.BuilderFactoryNumeric;
import dk.alexandra.fresco.framework.Computation;
import dk.alexandra.fresco.framework.NativeProtocol;
import dk.alexandra.fresco.framework.ProtocolCollection;
import dk.alexandra.fresco.framework.ProtocolProducer;
import dk.alexandra.fresco.framework.RightShiftBuilder;
import dk.alexandra.fresco.framework.value.OIntFactory;
import dk.alexandra.fresco.framework.value.SInt;
import dk.alexandra.fresco.framework.value.SIntFactory;
import dk.alexandra.fresco.lib.field.integer.BasicNumericFactory;
import dk.alexandra.fresco.lib.helper.ProtocolProducerCollection;
import dk.alexandra.fresco.lib.helper.SingleProtocolProducer;
import dk.alexandra.fresco.lib.helper.sequential.SequentialProtocolProducer;
import java.util.LinkedList;
import java.util.List;
import java.util.function.BiFunction;
import java.util.function.Consumer;
import java.util.function.Function;
import java.util.function.Supplier;

/**
 * Central class that allowes building complex trees of protocol producers based on
 * the sequence in which they are created. This class stores the intention of building
 * a protocol producer rather than the actual protocol producer and only when requested
 * actually evaluates the closure and returns the actual protocol producer.
 */
public abstract class ProtocolBuilder<SIntT extends SInt> {

  private BasicNumericFactory<SIntT> basicNumericFactory;
  private List<ProtocolEntity> protocols;
<<<<<<< HEAD
  private BuilderFactoryNumeric<SIntT> factory;
  private NumericBuilder<SIntT> numericBuilder;
=======
  protected BuilderFactoryNumeric<SIntT> factory;
>>>>>>> f40095dd

  private ProtocolBuilder(BuilderFactoryNumeric<SIntT> factory) {
    this.factory = factory;
    this.basicNumericFactory = factory.getBasicNumericFactory();
    this.protocols = new LinkedList<>();
  }

  public OIntFactory getOIntFactory() {
    return basicNumericFactory;
  }

  public SIntFactory getSIntFactory() {
    return basicNumericFactory;
  }

  public static <SIntT extends SInt> SequentialProtocolBuilder<SIntT> createRoot(
      BuilderFactoryNumeric<SIntT> factory, Consumer<SequentialProtocolBuilder<SIntT>> consumer) {
    SequentialProtocolBuilder<SIntT> builder = new SequentialProtocolBuilder<>(factory);
    builder.addConsumer(consumer, () -> new SequentialProtocolBuilder<>(factory));
    return builder;
  }

  /**
   * Re-creates this builder based on this basicNumericFactory but with a nested parallel protocol
   * producer inserted into the original protocol producer.
   *
   * @param function creation of the protocol producer - will be lazy evaluated
   */
<<<<<<< HEAD
  public <R, T extends Function<ParallelProtocolBuilder<SIntT>, Computation<R>>>
  Computation<R> createParallelSubFactoryReturning(T function) {
=======
  public <T extends Consumer<ParallelProtocolBuilder<SIntT>>>
  T createParallelSubFactory(T consumer) {
    addConsumer(consumer, () -> new ParallelProtocolBuilder<>(factory));
    return consumer;
  }

  public <R>
  Computation<R> createParallelSubFactoryReturning(
      Function<ParallelProtocolBuilder<SIntT>, Computation<R>> function) {
>>>>>>> f40095dd
    DelayedComputation<R> result = new DelayedComputation<>();
    addConsumer((builder) -> result.setComputation(function.apply(builder)),
        () -> new ParallelProtocolBuilder<>(factory));
    return result;
  }

<<<<<<< HEAD
  /**
   * Re-creates this builder based on this basicNumericFactory but with a nested sequential protocol
   * producer inserted into the original protocol producer.
   *
   * @param function creation of the protocol producer - will be lazy evaluated
   */
  public <R, T extends Function<SequentialProtocolBuilder<SIntT>, Computation<R>>>
  Computation<R> createSequentialSubFactoryReturning(T function) {
=======
  public <R>
  Computation<R> createSequentialSubFactoryReturning(
      Function<SequentialProtocolBuilder<SIntT>, Computation<R>> function) {
>>>>>>> f40095dd
    DelayedComputation<R> result = new DelayedComputation<>();
    addConsumer((builder) -> result.setComputation(function.apply(builder)),
        () -> new SequentialProtocolBuilder<>(factory));
    return result;
  }

  /**
   * Re-creates this basicNumericFactory based on a sequential protocol producer inserted into the
   * original protocol producer.
   *
   * @param consumer lazy creation of the protocol producer
   */
  public <T extends Consumer<SequentialProtocolBuilder<SIntT>>>
  T createSequentialSubFactory(T consumer) {
    addConsumer(consumer, () -> new SequentialProtocolBuilder<>(factory));
    return consumer;
  }

  <T extends ProtocolBuilder<SIntT>> void addConsumer(Consumer<T> consumer,
      Supplier<T> supplier) {
    ProtocolEntity protocolEntity = createAndAppend();
    protocolEntity.child = new LazyProtocolProducer(() -> {
      T builder = supplier.get();
      consumer.accept(builder);
      return builder.build();
    });
  }

  protected ProtocolEntity createAndAppend() {
    ProtocolEntity protocolEntity = new ProtocolEntity();
    protocols.add(protocolEntity);
    return protocolEntity;
  }

  public <T extends NativeProtocol> T append(T computation) {
    ProtocolEntity protocolEntity = createAndAppend();
    protocolEntity.protocolProducer = SingleProtocolProducer.wrap(computation);
    return computation;
  }

  public <T extends ProtocolProducer> T append(T protocolProducer) {
    ProtocolEntity protocolEntity = createAndAppend();
    protocolEntity.protocolProducer = protocolProducer;
    return protocolProducer;
  }

  public abstract ProtocolProducer build();

  void addEntities(ProtocolProducerCollection producerCollection) {
    for (ProtocolEntity protocolEntity : protocols) {
      if (protocolEntity.computation != null) {
        producerCollection.append(protocolEntity.computation);
      } else if (protocolEntity.protocolProducer != null) {
        producerCollection.append(protocolEntity.protocolProducer);
      } else {
        producerCollection.append(protocolEntity.child);
      }
    }
  }

  public NumericBuilder<SIntT> numeric() {
    if (numericBuilder == null) {
      numericBuilder = factory.createNumericBuilder(this);
    }
    return numericBuilder;
  }

  public ComparisonBuilder<SIntT> createComparisonBuilder() {
    return factory.createComparisonBuilder(this);
  }

  public InnerProductBuilder<SIntT> createInnerProductBuilder() {
    return factory.createInnerProductBuilder(this);
  }

  public RandomAdditiveMaskBuilder<SIntT> createAdditiveMaskBuilder() {
    return factory.createAdditiveMaskBuilder(this);
  }

  public OpenBuilder<SIntT> createOpenBuilder() {
    return factory.createOpenBuilder(this);
  }

  public RightShiftBuilder<SIntT> createRightShiftBuilder() {
    return factory.createRightShiftBuilder(this);
  }


  private static class ProtocolEntity {

    Computation<?> computation;
    ProtocolProducer protocolProducer;
    LazyProtocolProducer child;
  }

  private static class LazyProtocolProducer implements ProtocolProducer {

    private ProtocolProducer protocolProducer;
    private Supplier<ProtocolProducer> child;

    LazyProtocolProducer(Supplier<ProtocolProducer> supplier) {
      this.child = supplier;
    }

    @Override
    public void getNextProtocols(ProtocolCollection protocolCollection) {
      checkReady();
      protocolProducer.getNextProtocols(protocolCollection);
    }

    @Override
    public boolean hasNextProtocols() {
      checkReady();
      return protocolProducer.hasNextProtocols();
    }

    private void checkReady() {
      if (protocolProducer == null) {
        protocolProducer = child.get();
        child = null;
      }
    }
  }

  public static class SequentialProtocolBuilder<SIntT extends SInt> extends ProtocolBuilder<SIntT> {

    private SequentialProtocolBuilder(BuilderFactoryNumeric<SIntT> factory) {
      super(factory);
    }

    @Override
    public ProtocolProducer build() {
      SequentialProtocolProducer parallelProtocolProducer = new SequentialProtocolProducer();
      addEntities(parallelProtocolProducer);
      return parallelProtocolProducer;
    }


    public <R>
    BuildStep<SequentialProtocolBuilder<SIntT>, SIntT, R, Void> seq(
        Function<SequentialProtocolBuilder<SIntT>, Computation<R>> function) {
      BuildStep<SequentialProtocolBuilder<SIntT>, SIntT, R, Void> builder =
          new BuildStepSequential<>((ignored, inner) -> function.apply(inner));
      ProtocolEntity protocolEntity = createAndAppend();
      protocolEntity.child = new LazyProtocolProducer(
          () -> builder.createProducer(null, factory)
      );
      return builder;
    }

    public <R>
    BuildStep<ParallelProtocolBuilder<SIntT>, SIntT, R, Void> par(
        Function<ParallelProtocolBuilder<SIntT>, Computation<R>> function) {
      BuildStep<ParallelProtocolBuilder<SIntT>, SIntT, R, Void> builder =
          new BuildStepParallel<>((ignored, inner) -> function.apply(inner));
      ProtocolEntity protocolEntity = createAndAppend();
      protocolEntity.child = new LazyProtocolProducer(
          () -> builder.createProducer(null, factory)
      );
      return builder;
    }
  }

  public static abstract class BuildStep<BuilderT extends ProtocolBuilder<SIntT>, SIntT extends SInt, OutputT, InputT> implements
      Computation<OutputT> {

    private final BiFunction<InputT, BuilderT, Computation<OutputT>> function;

    private BuildStep<?, SIntT, ?, OutputT> child;
    private Computation<OutputT> output;

    private BuildStep(
        BiFunction<InputT, BuilderT, Computation<OutputT>> function) {
      this.function = function;
    }

    public <NextOutputT> BuildStep<SequentialProtocolBuilder<SIntT>, SIntT, NextOutputT, OutputT> seq(
        BiFunction<OutputT, SequentialProtocolBuilder<SIntT>, Computation<NextOutputT>> function) {
      BuildStep<SequentialProtocolBuilder<SIntT>, SIntT, NextOutputT, OutputT> localChild =
          new BuildStepSequential<>(function);
      this.child = localChild;
      return localChild;
    }

    public <NextOutputT> BuildStep<ParallelProtocolBuilder<SIntT>, SIntT, NextOutputT, OutputT> par(
        BiFunction<OutputT, ParallelProtocolBuilder<SIntT>, Computation<NextOutputT>> function) {
      BuildStep<ParallelProtocolBuilder<SIntT>, SIntT, NextOutputT, OutputT> localChild =
          new BuildStepParallel<>(function);
      this.child = localChild;
      return localChild;
    }

    public OutputT out() {
      return output.out();
    }

    private ProtocolProducer createProducer(
        InputT input,
        BuilderFactoryNumeric<SIntT> factory) {

      BuilderT builder = createBuilder(factory);
      Computation<OutputT> output = function.apply(input, builder);
      if (child != null) {
        return
            new SequentialProtocolProducer(
                builder.build(),
                new LazyProtocolProducer(() ->
                    child.createProducer(output.out(), factory)
                )
            );
      } else {
        this.output = output;
        return builder.build();
      }
    }

    protected abstract BuilderT createBuilder(BuilderFactoryNumeric<SIntT> factory);
  }

  private static class BuildStepParallel<SIntT extends SInt, OutputT, InputT>
      extends BuildStep<ParallelProtocolBuilder<SIntT>, SIntT, OutputT, InputT> {

    private BuildStepParallel(
        BiFunction<InputT, ParallelProtocolBuilder<SIntT>, Computation<OutputT>> function) {
      super(function);
    }

    @Override
    protected ParallelProtocolBuilder<SIntT> createBuilder(BuilderFactoryNumeric<SIntT> factory) {
      return new ParallelProtocolBuilder<>(factory);
    }

  }


  private static class BuildStepSequential<SIntT extends SInt, OutputT, InputT>
      extends BuildStep<SequentialProtocolBuilder<SIntT>, SIntT, OutputT, InputT> {

    private BuildStepSequential(
        BiFunction<InputT, SequentialProtocolBuilder<SIntT>, Computation<OutputT>> function) {
      super(function);
    }

    @Override
    protected SequentialProtocolBuilder<SIntT> createBuilder(BuilderFactoryNumeric<SIntT> factory) {
      return new SequentialProtocolBuilder<>(factory);
    }

  }

  public static class ParallelProtocolBuilder<SIntT extends SInt> extends ProtocolBuilder<SIntT> {

    private ParallelProtocolBuilder(BuilderFactoryNumeric<SIntT> factory) {
      super(factory);
    }

    @Override
    public ProtocolProducer build() {
      SequentialProtocolProducer parallelProtocolProducer = new SequentialProtocolProducer();
      addEntities(parallelProtocolProducer);
      return parallelProtocolProducer;
    }
  }
}<|MERGE_RESOLUTION|>--- conflicted
+++ resolved
@@ -30,12 +30,8 @@
 
   private BasicNumericFactory<SIntT> basicNumericFactory;
   private List<ProtocolEntity> protocols;
-<<<<<<< HEAD
-  private BuilderFactoryNumeric<SIntT> factory;
+  protected BuilderFactoryNumeric<SIntT> factory;
   private NumericBuilder<SIntT> numericBuilder;
-=======
-  protected BuilderFactoryNumeric<SIntT> factory;
->>>>>>> f40095dd
 
   private ProtocolBuilder(BuilderFactoryNumeric<SIntT> factory) {
     this.factory = factory;
@@ -62,42 +58,26 @@
    * Re-creates this builder based on this basicNumericFactory but with a nested parallel protocol
    * producer inserted into the original protocol producer.
    *
-   * @param function creation of the protocol producer - will be lazy evaluated
+   * @param function of the protocol producer - will be lazy evaluated
    */
-<<<<<<< HEAD
-  public <R, T extends Function<ParallelProtocolBuilder<SIntT>, Computation<R>>>
-  Computation<R> createParallelSubFactoryReturning(T function) {
-=======
-  public <T extends Consumer<ParallelProtocolBuilder<SIntT>>>
-  T createParallelSubFactory(T consumer) {
-    addConsumer(consumer, () -> new ParallelProtocolBuilder<>(factory));
-    return consumer;
-  }
-
   public <R>
   Computation<R> createParallelSubFactoryReturning(
       Function<ParallelProtocolBuilder<SIntT>, Computation<R>> function) {
->>>>>>> f40095dd
     DelayedComputation<R> result = new DelayedComputation<>();
     addConsumer((builder) -> result.setComputation(function.apply(builder)),
         () -> new ParallelProtocolBuilder<>(factory));
     return result;
   }
 
-<<<<<<< HEAD
   /**
    * Re-creates this builder based on this basicNumericFactory but with a nested sequential protocol
    * producer inserted into the original protocol producer.
    *
    * @param function creation of the protocol producer - will be lazy evaluated
    */
-  public <R, T extends Function<SequentialProtocolBuilder<SIntT>, Computation<R>>>
-  Computation<R> createSequentialSubFactoryReturning(T function) {
-=======
   public <R>
   Computation<R> createSequentialSubFactoryReturning(
       Function<SequentialProtocolBuilder<SIntT>, Computation<R>> function) {
->>>>>>> f40095dd
     DelayedComputation<R> result = new DelayedComputation<>();
     addConsumer((builder) -> result.setComputation(function.apply(builder)),
         () -> new SequentialProtocolBuilder<>(factory));
