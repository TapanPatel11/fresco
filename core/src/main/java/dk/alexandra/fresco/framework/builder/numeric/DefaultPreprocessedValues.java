--- conflicted
+++ resolved
@@ -1,10 +1,7 @@
 package dk.alexandra.fresco.framework.builder.numeric;
 
 import dk.alexandra.fresco.framework.DRes;
-import dk.alexandra.fresco.framework.util.MathUtils;
-import dk.alexandra.fresco.framework.util.Pair;
 import dk.alexandra.fresco.framework.value.SInt;
-import java.math.BigInteger;
 import java.util.ArrayList;
 import java.util.List;
 
@@ -37,13 +34,7 @@
           List<DRes<SInt>> values = new ArrayList<>(state.value);
           values.add(seq.numeric().mult(last, r));
           return () -> new IterationState(state.round + 1, values);
-<<<<<<< HEAD
-        }).seq((seq, state) -> {
-          return () -> state.value;
-        });
-=======
         }).seq((seq, state) -> () -> state.value);
->>>>>>> 328b893a
   }
 
   private static final class IterationState {
