package dk.alexandra.fresco.framework.builder.binary;

import java.util.List;

import dk.alexandra.fresco.framework.Computation;
import dk.alexandra.fresco.framework.util.Pair;
import dk.alexandra.fresco.framework.value.SBool;
import dk.alexandra.fresco.lib.math.bool.add.FullAdderProtocolImpl;
import dk.alexandra.fresco.lib.math.bool.add.OneBitFullAdderProtocolImpl;
import dk.alexandra.fresco.lib.math.bool.add.OneBitHalfAdderProtocolImpl;
import java.util.List;

public class DefaultBinaryBuilderAdvanced implements BinaryBuilderAdvanced {

  private final ProtocolBuilderBinary builder;

  public DefaultBinaryBuilderAdvanced(ProtocolBuilderBinary builder) {
    super();
    this.builder = builder;
  }

  @Override
  public Computation<Pair<SBool, SBool>> oneBitHalfAdder(Computation<SBool> left,
      Computation<SBool> right) {
    return builder.createSequentialSub(new OneBitHalfAdderProtocolImpl(left, right));
  }

  @Override
<<<<<<< HEAD
  public Computation<Pair<SBool, SBool>> oneBitFullAdder(Computation<SBool> left, Computation<SBool> right,
      Computation<SBool> carry) {
    return builder.createSequentialSub(new OneBitFullAdderProtocolImpl(left, right, carry));
  }

  @Override
  public Computation<List<Computation<SBool>>> fullAdder(List<Computation<SBool>> lefts, List<Computation<SBool>> rights,
      Computation<SBool> inCarry) {
    return builder.createSequentialSub(new FullAdderProtocolImpl(lefts, rights, inCarry));
  }

  @Override
  public Computation<SBool[]> binaryMult(SBool[] lefts, SBool[] rights) {
=======
  public Computation<Pair<SBool, SBool>> oneBitFullAdder(Computation<SBool> left,
      Computation<SBool> right, Computation<SBool> carry) {
>>>>>>> d2788947
    // TODO Auto-generated method stub
    return null;
  }

  @Override
<<<<<<< HEAD
  public Computation<SBool[]> logProtocol(SBool[] number) {
=======
  public List<Computation<SBool>> fullAdder(Computation<SBool[]> lefts, Computation<SBool[]> rights,
      Computation<SBool> inCarry) {
>>>>>>> d2788947
    // TODO Auto-generated method stub
    return null;
  }

  @Override
<<<<<<< HEAD
  public Computation<SBool> or(Computation<SBool> left, Computation<SBool> right) {
=======
  public List<Computation<SBool>> binaryMult(List<Computation<SBool>> lefts,
      List<Computation<SBool>> rights) {
>>>>>>> d2788947
    // TODO Auto-generated method stub
    return null;
  }

  @Override
<<<<<<< HEAD
  public Computation<SBool> or(Computation<SBool> left, boolean right) {
    // TODO Auto-generated method stub
    return null;
  }

  @Override
  public Computation<SBool> xnor(Computation<SBool> left, Computation<SBool> right) {
    // TODO Auto-generated method stub
    return null;
  }

  @Override
  public Computation<SBool> xnor(Computation<SBool> left, boolean right) {
    // TODO Auto-generated method stub
    return null;
  }

  @Override
  public Computation<SBool> nand(Computation<SBool> left, Computation<SBool> right) {
    // TODO Auto-generated method stub
    return null;
  }

  @Override
  public Computation<SBool> nand(Computation<SBool> left, boolean right) {
    // TODO Auto-generated method stub
    return null;
  }

  @Override
  public Computation<SBool> condSelect(Computation<SBool> condition, Computation<SBool> left,
      Computation<SBool> right) {
    // TODO Auto-generated method stub
    return null;
  }

  @Override
  public Computation<SBool> greaterThan(Computation<List<SBool>> left, Computation<List<SBool>> right) {
=======
  public List<Computation<SBool>> logProtocol(List<Computation<SBool>> number) {
>>>>>>> d2788947
    // TODO Auto-generated method stub
    return null;
  }

  @Override
  public Computation<SBool> equals(Computation<List<SBool>> left, Computation<List<SBool>> right) {
    // TODO Auto-generated method stub
    return null;
  }
}<|MERGE_RESOLUTION|>--- conflicted
+++ resolved
@@ -1,6 +1,4 @@
 package dk.alexandra.fresco.framework.builder.binary;
-
-import java.util.List;
 
 import dk.alexandra.fresco.framework.Computation;
 import dk.alexandra.fresco.framework.util.Pair;
@@ -26,52 +24,24 @@
   }
 
   @Override
-<<<<<<< HEAD
-  public Computation<Pair<SBool, SBool>> oneBitFullAdder(Computation<SBool> left, Computation<SBool> right,
-      Computation<SBool> carry) {
+  public Computation<Pair<SBool, SBool>> oneBitFullAdder(Computation<SBool> left,
+      Computation<SBool> right, Computation<SBool> carry) {
     return builder.createSequentialSub(new OneBitFullAdderProtocolImpl(left, right, carry));
   }
 
   @Override
-  public Computation<List<Computation<SBool>>> fullAdder(List<Computation<SBool>> lefts, List<Computation<SBool>> rights,
-      Computation<SBool> inCarry) {
+  public Computation<List<Computation<SBool>>> fullAdder(List<Computation<SBool>> lefts,
+      List<Computation<SBool>> rights, Computation<SBool> inCarry) {
     return builder.createSequentialSub(new FullAdderProtocolImpl(lefts, rights, inCarry));
   }
 
   @Override
-  public Computation<SBool[]> binaryMult(SBool[] lefts, SBool[] rights) {
-=======
-  public Computation<Pair<SBool, SBool>> oneBitFullAdder(Computation<SBool> left,
-      Computation<SBool> right, Computation<SBool> carry) {
->>>>>>> d2788947
+  public Computation<SBool> or(Computation<SBool> left, Computation<SBool> right) {
     // TODO Auto-generated method stub
     return null;
   }
 
   @Override
-<<<<<<< HEAD
-  public Computation<SBool[]> logProtocol(SBool[] number) {
-=======
-  public List<Computation<SBool>> fullAdder(Computation<SBool[]> lefts, Computation<SBool[]> rights,
-      Computation<SBool> inCarry) {
->>>>>>> d2788947
-    // TODO Auto-generated method stub
-    return null;
-  }
-
-  @Override
-<<<<<<< HEAD
-  public Computation<SBool> or(Computation<SBool> left, Computation<SBool> right) {
-=======
-  public List<Computation<SBool>> binaryMult(List<Computation<SBool>> lefts,
-      List<Computation<SBool>> rights) {
->>>>>>> d2788947
-    // TODO Auto-generated method stub
-    return null;
-  }
-
-  @Override
-<<<<<<< HEAD
   public Computation<SBool> or(Computation<SBool> left, boolean right) {
     // TODO Auto-generated method stub
     return null;
@@ -109,16 +79,14 @@
   }
 
   @Override
-  public Computation<SBool> greaterThan(Computation<List<SBool>> left, Computation<List<SBool>> right) {
-=======
-  public List<Computation<SBool>> logProtocol(List<Computation<SBool>> number) {
->>>>>>> d2788947
+  public List<Computation<SBool>> binaryMult(List<Computation<SBool>> lefts,
+      List<Computation<SBool>> rights) {
     // TODO Auto-generated method stub
     return null;
   }
 
   @Override
-  public Computation<SBool> equals(Computation<List<SBool>> left, Computation<List<SBool>> right) {
+  public List<Computation<SBool>> logProtocol(List<Computation<SBool>> number) {
     // TODO Auto-generated method stub
     return null;
   }
