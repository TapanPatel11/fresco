package dk.alexandra.fresco.framework.builder.binary;

import dk.alexandra.fresco.framework.Computation;
import dk.alexandra.fresco.framework.util.Pair;
import dk.alexandra.fresco.framework.value.SBool;
import dk.alexandra.fresco.lib.collections.sort.OddEvenMergeProtocol;
import dk.alexandra.fresco.lib.collections.sort.OddEvenMergeProtocolRec;
import dk.alexandra.fresco.lib.compare.KeyedCompareAndSwapProtocol;
import dk.alexandra.fresco.lib.field.bool.ConditionalSelect;
import dk.alexandra.fresco.lib.field.bool.generic.AndFromCopyConst;
import dk.alexandra.fresco.lib.field.bool.generic.NandFromAndAndNot;
import dk.alexandra.fresco.lib.field.bool.generic.NotFromXor;
import dk.alexandra.fresco.lib.field.bool.generic.OrFromCopyConst;
import dk.alexandra.fresco.lib.field.bool.generic.OrFromXorAnd;
import dk.alexandra.fresco.lib.field.bool.generic.XnorFromXorAndNot;
import dk.alexandra.fresco.lib.math.bool.add.BitIncrementerProtocolImpl;
import dk.alexandra.fresco.lib.math.bool.add.FullAdderProtocolImpl;
import dk.alexandra.fresco.lib.math.bool.add.OneBitFullAdderProtocolImpl;
import dk.alexandra.fresco.lib.math.bool.add.OneBitHalfAdderProtocolImpl;
<<<<<<< HEAD
import dk.alexandra.fresco.lib.math.bool.log.LogProtocol;
import dk.alexandra.fresco.lib.math.bool.mult.BinaryMultProtocol;

=======
import dk.alexandra.fresco.lib.math.bool.mult.BinaryMultProtocolImpl;
>>>>>>> 027fc363
import java.util.List;

public class DefaultBinaryBuilderAdvanced implements BinaryBuilderAdvanced {

  private final ProtocolBuilderBinary builder;

  public DefaultBinaryBuilderAdvanced(ProtocolBuilderBinary builder) {
    super();
    this.builder = builder;
  }

  @Override
  public Computation<SBool> or(Computation<SBool> left, Computation<SBool> right) {
    return builder.createSequentialSub(new OrFromXorAnd(left, right));
  }

  @Override
  public Computation<SBool> or(Computation<SBool> left, boolean right) {
    return builder.createSequentialSub(new OrFromCopyConst(left, right));
  }

  @Override
  public Computation<SBool> xnor(Computation<SBool> left, Computation<SBool> right) {
    return builder.createSequentialSub(new XnorFromXorAndNot(left, right));
  }

  @Override
  public Computation<SBool> xnor(Computation<SBool> left, boolean right) {
    if (right) {
      return builder.binary().copy(left);
    } else {
      return builder.binary().not(left);
    }
  }

  @Override
  public Computation<SBool> nand(Computation<SBool> left, Computation<SBool> right) {
    return builder.createSequentialSub(new NandFromAndAndNot(left, right));
  }

  @Override
  public Computation<SBool> nand(Computation<SBool> left, boolean right) {
    if (right) {
      return builder.binary().not(left);
    } else {
      return builder.binary().known(true);
    }
  }

  @Override
  public Computation<Pair<SBool, SBool>> oneBitFullAdder(Computation<SBool> left,
      Computation<SBool> right, Computation<SBool> carry) {
    return builder.createSequentialSub(new OneBitFullAdderProtocolImpl(left, right, carry));
  }

  @Override
  public Computation<List<Computation<SBool>>> fullAdder(List<Computation<SBool>> lefts,
      List<Computation<SBool>> rights, Computation<SBool> inCarry) {
    return builder.createSequentialSub(new FullAdderProtocolImpl(lefts, rights, inCarry));
  }

  public Computation<List<Computation<SBool>>> bitIncrement(List<Computation<SBool>> base,
      Computation<SBool> increment) {
    return builder.createSequentialSub(new BitIncrementerProtocolImpl(base, increment));
  }

  @Override
  public Computation<SBool> and(Computation<SBool> left, boolean right) {
    return builder.createSequentialSub(new AndFromCopyConst(left, right));
  }

  public Computation<SBool> not(Computation<SBool> in) {
    return builder.createSequentialSub(new NotFromXor(in));
  }

  @Override
  public Computation<SBool> condSelect(Computation<SBool> condition, Computation<SBool> left,
      Computation<SBool> right) {
    return builder.createSequentialSub(new ConditionalSelect(condition, left, right));
  }

  @Override
  public Computation<Pair<SBool, SBool>> oneBitHalfAdder(Computation<SBool> left,
      Computation<SBool> right) {
    return builder.createSequentialSub(new OneBitHalfAdderProtocolImpl(left, right));
  }



  @Override
<<<<<<< HEAD
  public Computation<List<Computation<SBool>>> binaryMult(List<Computation<SBool>> lefts, List<Computation<SBool>> rights) {
    return builder.createSequentialSub(new BinaryMultProtocol(lefts, rights));
  }

  @Override
  public Computation<List<Computation<SBool>>> logProtocol(List<Computation<SBool>> number) {
    return builder.createSequentialSub(new LogProtocol(number));
=======
  public Computation<List<Computation<SBool>>> binaryMult(List<Computation<SBool>> lefts,
      List<Computation<SBool>> rights) {
    return builder.createSequentialSub(new BinaryMultProtocolImpl(lefts, rights));
  }

  @Override
  public List<Computation<SBool>> logProtocol(List<Computation<SBool>> number) {
    return null;// return new LogProtocolImpl(number, result, this);
>>>>>>> 027fc363
  }

  /**
   * Advanced protocols - do not yet exist in interface
   */


  public OddEvenMergeProtocol getOddEvenMergeProtocol(List<Pair<SBool[], SBool[]>> left,
      List<Pair<SBool[], SBool[]>> right, List<Pair<SBool[], SBool[]>> sorted) {
    return new OddEvenMergeProtocolRec(left, right, sorted, this);
  }



  public KeyedCompareAndSwapProtocol getKeyedCompareAndSwapProtocol(SBool[] leftKey,
      SBool[] leftValue, SBool[] rightKey, SBool[] rightValue) {
    return null;// return new KeyedCompareAndSwapProtocolGetNextProtocolImpl(leftKey, leftValue,
                // rightKey,
    // rightValue, this);
  }

}<|MERGE_RESOLUTION|>--- conflicted
+++ resolved
@@ -17,13 +17,9 @@
 import dk.alexandra.fresco.lib.math.bool.add.FullAdderProtocolImpl;
 import dk.alexandra.fresco.lib.math.bool.add.OneBitFullAdderProtocolImpl;
 import dk.alexandra.fresco.lib.math.bool.add.OneBitHalfAdderProtocolImpl;
-<<<<<<< HEAD
 import dk.alexandra.fresco.lib.math.bool.log.LogProtocol;
 import dk.alexandra.fresco.lib.math.bool.mult.BinaryMultProtocol;
 
-=======
-import dk.alexandra.fresco.lib.math.bool.mult.BinaryMultProtocolImpl;
->>>>>>> 027fc363
 import java.util.List;
 
 public class DefaultBinaryBuilderAdvanced implements BinaryBuilderAdvanced {
@@ -114,25 +110,16 @@
 
 
   @Override
-<<<<<<< HEAD
-  public Computation<List<Computation<SBool>>> binaryMult(List<Computation<SBool>> lefts, List<Computation<SBool>> rights) {
+  public Computation<List<Computation<SBool>>> binaryMult(List<Computation<SBool>> lefts,
+      List<Computation<SBool>> rights) {
     return builder.createSequentialSub(new BinaryMultProtocol(lefts, rights));
   }
 
   @Override
   public Computation<List<Computation<SBool>>> logProtocol(List<Computation<SBool>> number) {
     return builder.createSequentialSub(new LogProtocol(number));
-=======
-  public Computation<List<Computation<SBool>>> binaryMult(List<Computation<SBool>> lefts,
-      List<Computation<SBool>> rights) {
-    return builder.createSequentialSub(new BinaryMultProtocolImpl(lefts, rights));
   }
 
-  @Override
-  public List<Computation<SBool>> logProtocol(List<Computation<SBool>> number) {
-    return null;// return new LogProtocolImpl(number, result, this);
->>>>>>> 027fc363
-  }
 
   /**
    * Advanced protocols - do not yet exist in interface
