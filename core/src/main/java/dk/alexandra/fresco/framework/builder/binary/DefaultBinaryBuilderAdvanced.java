--- conflicted
+++ resolved
@@ -12,10 +12,12 @@
 import dk.alexandra.fresco.lib.field.bool.generic.OrFromCopyConst;
 import dk.alexandra.fresco.lib.field.bool.generic.OrFromXorAnd;
 import dk.alexandra.fresco.lib.field.bool.generic.XnorFromXorAndNot;
-import dk.alexandra.fresco.lib.math.bool.add.BitIncrementerProtocol;
+import dk.alexandra.fresco.lib.math.bool.add.BitIncrementerProtocolImpl;
 import dk.alexandra.fresco.lib.math.bool.add.FullAdderProtocolImpl;
 import dk.alexandra.fresco.lib.math.bool.add.OneBitFullAdderProtocolImpl;
 import dk.alexandra.fresco.lib.math.bool.add.OneBitHalfAdderProtocolImpl;
+import dk.alexandra.fresco.lib.math.bool.mult.BinaryMultProtocolImpl;
+
 import java.util.List;
 
 public class DefaultBinaryBuilderAdvanced implements BinaryBuilderAdvanced {
@@ -33,18 +35,11 @@
   }
 
   @Override
-<<<<<<< HEAD
   public Computation<SBool> or(Computation<SBool> left, boolean right) {
     return builder.createSequentialSub(new OrFromCopyConst(left, right));
-=======
-  public Computation<Pair<SBool, SBool>> oneBitFullAdder(Computation<SBool> left,
-      Computation<SBool> right, Computation<SBool> carry) {
-    return builder.createSequentialSub(new OneBitFullAdderProtocolImpl(left, right, carry));
->>>>>>> f754bd20
   }
   
   @Override
-<<<<<<< HEAD
   public Computation<SBool> xnor(Computation<SBool> left, Computation<SBool> right) {
     return builder.createSequentialSub(new XnorFromXorAndNot(left, right));
   }
@@ -70,19 +65,24 @@
     } else {
       return builder.binary().known(true);
     }
-=======
+  }
+  
+  @Override
+  public Computation<Pair<SBool, SBool>> oneBitFullAdder(Computation<SBool> left,
+      Computation<SBool> right, Computation<SBool> carry) {
+    return builder.createSequentialSub(new OneBitFullAdderProtocolImpl(left, right, carry));
+  }
+  
+  @Override
   public Computation<List<Computation<SBool>>> fullAdder(List<Computation<SBool>> lefts,
       List<Computation<SBool>> rights, Computation<SBool> inCarry) {
     return builder.createSequentialSub(new FullAdderProtocolImpl(lefts, rights, inCarry));
   }
-
-  @Override
-  public Computation<SBool> or(Computation<SBool> left, Computation<SBool> right) {
-    // TODO Auto-generated method stub
-    return null;
->>>>>>> f754bd20
+  
+  public Computation<List<Computation<SBool>>> bitIncrement(List<Computation<SBool>> base,
+      Computation<SBool> increment) {
+    return builder.createSequentialSub(new BitIncrementerProtocolImpl(base, increment));
   }
-
   
   public Computation<SBool> and(Computation<SBool> left, boolean right) {
     return builder.createSequentialSub(new AndFromCopyConst(left, right));
@@ -100,41 +100,19 @@
   }
 
   @Override
-  public Computation<SBool> greaterThan(Computation<List<SBool>> left, Computation<List<SBool>> right) {
-
-    return null; //return new BinaryGreaterThanProtocolImpl(inLeft, inRight, out, this);
-  }
-
-  @Override
-  public Computation<SBool> equals(Computation<List<SBool>> left, Computation<List<SBool>> right) {
-    return null; //return new AltBinaryEqualityProtocol(inLeft, inRight, out, this);
-  }
-
-  @Override
   public Computation<Pair<SBool, SBool>> oneBitHalfAdder(Computation<SBool> left, Computation<SBool> right) {
     return builder.createSequentialSub(new OneBitHalfAdderProtocolImpl(left, right));
   }
 
+
+
   @Override
-  public Computation<Pair<SBool, SBool>> oneBitFullAdder(Computation<SBool> left, Computation<SBool> right,
-      Computation<SBool> carry) {
-    return builder.createSequentialSub(new OneBitFullAdderProtocolImpl(left, right, carry));
+  public Computation<List<Computation<SBool>>> binaryMult(List<Computation<SBool>> lefts, List<Computation<SBool>> rights) {
+    return builder.createSequentialSub(new BinaryMultProtocolImpl(lefts, rights));
   }
 
   @Override
-  public Computation<List<Computation<SBool>>> fullAdder(List<Computation<SBool>> lefts, List<Computation<SBool>> rights,
-      Computation<SBool> inCarry) {
-    return builder.createSequentialSub(new FullAdderProtocolImpl(lefts, rights, inCarry));
-  }
-
-  @Override
-<<<<<<< HEAD
-  public Computation<SBool[]> binaryMult(SBool[] lefts, SBool[] rights) {
-    return null;////return new BinaryMultProtocolImpl(lefts, rights, outs, this, this);
-  }
-
-  @Override
-  public Computation<SBool[]> logProtocol(SBool[] number) {
+  public List<Computation<SBool>> logProtocol(List<Computation<SBool>> number) {
     return null;//return new LogProtocolImpl(number, result, this);
   }
 
@@ -148,26 +126,12 @@
     return new OddEvenMergeProtocolRec(left, right, sorted, this);
   }
 
-  public BitIncrementerProtocol getBitIncrementerProtocol(SBool[] base, SBool increment,
-      SBool[] outs) {
-    return null;// return new BitIncrementerProtocolImpl(base, increment, outs, this, this);
-  }
+
 
   public KeyedCompareAndSwapProtocol getKeyedCompareAndSwapProtocol(SBool[] leftKey,
       SBool[] leftValue, SBool[] rightKey, SBool[] rightValue) {
     return null;//return new KeyedCompareAndSwapProtocolGetNextProtocolImpl(leftKey, leftValue, rightKey,
         //rightValue, this);
-=======
-  public List<Computation<SBool>> binaryMult(List<Computation<SBool>> lefts,
-      List<Computation<SBool>> rights) {
-    // TODO Auto-generated method stub
-    return null;
   }
 
-  @Override
-  public List<Computation<SBool>> logProtocol(List<Computation<SBool>> number) {
-    // TODO Auto-generated method stub
-    return null;
->>>>>>> f754bd20
-  }
-  }+}