--- conflicted
+++ resolved
@@ -28,13 +28,8 @@
     <ResourcePoolT extends ResourcePool, BuilderT extends ProtocolBuilder>
     implements SecureComputationEngine<ResourcePoolT, BuilderT> {
 
-<<<<<<< HEAD
-  private ProtocolEvaluator<ResourcePoolT, Builder> evaluator;
+  private ProtocolEvaluator<ResourcePoolT, BuilderT> evaluator;
   public ExecutorService executorService;
-=======
-  private ProtocolEvaluator<ResourcePoolT, BuilderT> evaluator;
-  private ExecutorService executorService;
->>>>>>> d778b32c
   private boolean setup;
   private ProtocolSuite<ResourcePoolT, BuilderT> protocolSuite;
   private static final AtomicInteger threadCounter = new AtomicInteger(1);
