--- conflicted
+++ resolved
@@ -23,11 +23,7 @@
   @Override
   public Computation<SBool> equal(List<Computation<SBool>> inLeft,
       List<Computation<SBool>> inRight) {
-<<<<<<< HEAD
-    return this.builder.createSequentialSub(new BinaryEqualityProtocol(inLeft, inRight));
-=======
-    return this.builder.seq(new BinaryEqualityProtocolImpl(inLeft, inRight));
->>>>>>> ebbddce2
+    return this.builder.seq(new BinaryEqualityProtocol(inLeft, inRight));
   }
 
 }