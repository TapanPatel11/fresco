package dk.alexandra.fresco.framework.builder.numeric;

import dk.alexandra.fresco.framework.DRes;
import dk.alexandra.fresco.framework.builder.ComputationDirectory;
import dk.alexandra.fresco.framework.value.SInt;
import java.math.BigInteger;

/**
 * Basic interface for numeric applications. This is the interface which an arithmetic protocol
 * suite must implement in order to function within FRESCO. Binary protocol suites are also welcome
 * to implement this interface, as that makes it possible to do arithmetic operations using bits as
 * the underlying representation.
 */
public interface Numeric extends ComputationDirectory {

  /**
   * Adds two secret values and returns the result.
   * @param a Secret value 1
   * @param b Secret value 2
   * @return A deferred result computing a+b
   */
  DRes<SInt> add(DRes<SInt> a, DRes<SInt> b);

  /**
   * Adds a secret value with a public value and returns the result.
   * @param a Public value
   * @param b Secret value
   * @return A deferred result computing a+b
   */
  DRes<SInt> add(BigInteger a, DRes<SInt> b);

  /**
   * Subtracts two secret values and returns the result.
   * @param a Secret value 1
   * @param b Secret value 2
   * @return A deferred result computing a-b
   */
  DRes<SInt> sub(DRes<SInt> a, DRes<SInt> b);

  /**
   * Subtracts a public value and a secret value and returns the result.
   * @param a Public value
   * @param b Secret value
   * @return A deferred result computing a-b
   */
  DRes<SInt> sub(BigInteger a, DRes<SInt> b);

  /**
   * Subtracts a secret value and a public value and returns the result.
   * @param a Secret value
   * @param b Public value
   * @return A deferred result computing a-b
   */
  DRes<SInt> sub(DRes<SInt> a, BigInteger b);

  /**
   * Multiplies two secret values and returns the result.
   * @param a Secret value 1
   * @param b Secret value 2
   * @return A deferred result computing a*b
   */
  DRes<SInt> mult(DRes<SInt> a, DRes<SInt> b);

  /**
   * Multiplies a public value onto a secret value and returns the result.
   * @param a Public value
   * @param b Secret value
   * @return A deferred result computing a*b
   */
  DRes<SInt> mult(BigInteger a, DRes<SInt> b);

  /**
   * Returns a deferred result which creates a secret shared random bit. (This should be computed
   * beforehand to increase the speed of the application)
   * 
   * @return A secret value representing either 0 or 1.
   */
  DRes<SInt> randomBit();

  /**
   * Returns a deferred result which creates a secret shared random element within the field of operation.
   * (This should be computed beforehand to increase the speed of the application)
   * 
   * @return A random element within the field of operation (i.e. the modulus)
   */
  DRes<SInt> randomElement();

  /**
   * Creates a known secret value from a public value. This is primarily a helper function in order
   * to use public values within the FRESCO functions.
   * 
   * @param value The public value.
   * @return A secret value which represents the given public value.
   */
  DRes<SInt> known(BigInteger value);

  /**
   * Closes a public value. If the MPC party calling this method is not providing input, just use null as the input value.
   * @param value The value to input or null if no input should be given.
   * @param inputParty The ID of the MPC party.
   * @return The closed input value. 
   */
  DRes<SInt> input(BigInteger value, int inputParty);

  /**
   * Opens a value to all MPC parties.
   * @param secretShare The value to open.
   * @return The opened value represented by the closed value.
   */
  DRes<BigInteger> open(DRes<SInt> secretShare);

  /**
   * Opens a value to a single given party.
   * @param secretShare The value to open.
   * @param outputParty The party to receive the opened value.
   * @return The opened value if you are the outputParty, or null otherwise.
   */
  DRes<BigInteger> open(DRes<SInt> secretShare, int outputParty);
<<<<<<< HEAD

  /**
   * This construction is used primarily for comparisons within FRESCO. It should return an array
   * with the following construction: Choose a random element R. Return [R^-1, R, R^2, ..., R^l],
   * where l is the required number of bits needed to do the comparison. This depends on the chosen
   * modulus.
   * 
   * @return [R^-1, R, R^2, ..., R^l]
   */
  DRes<SInt[]> getExponentiationPipe();

=======
>>>>>>> 6f3f9070
}<|MERGE_RESOLUTION|>--- conflicted
+++ resolved
@@ -78,8 +78,8 @@
   DRes<SInt> randomBit();
 
   /**
-   * Returns a deferred result which creates a secret shared random element within the field of operation.
-   * (This should be computed beforehand to increase the speed of the application)
+   * Returns a deferred result which creates a secret shared random element within the field of
+   * operation. (This should be computed beforehand to increase the speed of the application)
    * 
    * @return A random element within the field of operation (i.e. the modulus)
    */
@@ -95,10 +95,12 @@
   DRes<SInt> known(BigInteger value);
 
   /**
-   * Closes a public value. If the MPC party calling this method is not providing input, just use null as the input value.
+   * Closes a public value. If the MPC party calling this method is not providing input, just use
+   * null as the input value.
+   * 
    * @param value The value to input or null if no input should be given.
    * @param inputParty The ID of the MPC party.
-   * @return The closed input value. 
+   * @return The closed input value.
    */
   DRes<SInt> input(BigInteger value, int inputParty);
 
@@ -116,18 +118,4 @@
    * @return The opened value if you are the outputParty, or null otherwise.
    */
   DRes<BigInteger> open(DRes<SInt> secretShare, int outputParty);
-<<<<<<< HEAD
-
-  /**
-   * This construction is used primarily for comparisons within FRESCO. It should return an array
-   * with the following construction: Choose a random element R. Return [R^-1, R, R^2, ..., R^l],
-   * where l is the required number of bits needed to do the comparison. This depends on the chosen
-   * modulus.
-   * 
-   * @return [R^-1, R, R^2, ..., R^l]
-   */
-  DRes<SInt[]> getExponentiationPipe();
-
-=======
->>>>>>> 6f3f9070
 }