--- conflicted
+++ resolved
@@ -1,7 +1,6 @@
 package dk.alexandra.fresco.framework.sce;
 
 import dk.alexandra.fresco.framework.Application;
-import dk.alexandra.fresco.framework.MaliciousException;
 import dk.alexandra.fresco.framework.builder.ProtocolBuilder;
 import dk.alexandra.fresco.framework.network.Network;
 import dk.alexandra.fresco.framework.sce.resources.ResourcePool;
@@ -28,15 +27,6 @@
    * By default this method times out after waiting 10 minutes for output.
    * </p>
    *
-<<<<<<< HEAD
-   * @param application The application to evaluate.
-   * @param network the network to run the computations on
-   * @throws MaliciousException if a party has acted in a manner that appears malicious
-   */
-  <OutputT> OutputT runApplication(
-      Application<OutputT, Builder> application,
-      ResourcePoolT resources, Network network) throws MaliciousException;
-=======
    * @param application the application to evaluate
    * @param resources the resource pool used in evaluation
    * @param network the network
@@ -58,7 +48,6 @@
    */
   <OutputT> OutputT runApplication(Application<OutputT, BuilderT> application,
       ResourcePoolT resources, Network network, Duration timeout);
->>>>>>> 9663e369
 
   /**
    * Executes an application based on the current SCEConfiguration. If the SecureComputationEngine
@@ -70,7 +59,7 @@
    * @param application The application to evaluate.
    * @param resources the resource pool used in evaluation
    * @param network the network to run the computations on
-   * @return the future holding the result, they may throw a MaliciousException
+   * @return the future holding the result
    */
   <OutputT> Future<OutputT> startApplication(Application<OutputT, BuilderT> application,
       ResourcePoolT resources, Network network);
