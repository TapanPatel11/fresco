package dk.alexandra.fresco.logging;

import dk.alexandra.fresco.framework.Application;
import dk.alexandra.fresco.framework.builder.ProtocolBuilder;
import dk.alexandra.fresco.framework.network.Network;
import dk.alexandra.fresco.framework.sce.SecureComputationEngine;
import dk.alexandra.fresco.framework.sce.SecureComputationEngineImpl;
import dk.alexandra.fresco.framework.sce.resources.ResourcePool;
import dk.alexandra.fresco.suite.ProtocolSuite;
import java.time.Duration;
import java.util.ArrayList;
import java.util.List;
import java.util.concurrent.Callable;
import java.util.concurrent.Future;
import org.slf4j.Logger;

public class SecureComputationEngineLoggingDecorator<
    ResourcePoolT extends ResourcePool,
    BuilderT extends ProtocolBuilder
    >
    implements SecureComputationEngine<ResourcePoolT, BuilderT>, PerformanceLogger {

<<<<<<< HEAD
  private SecureComputationEngineImpl<ResourcePoolT, Builder> delegate;
=======
  private SecureComputationEngine<ResourcePoolT, BuilderT> delegate;
>>>>>>> d778b32c
  private String protocolSuiteName;
  private List<RuntimeInfo> runtimeLogger = new ArrayList<>();

  public SecureComputationEngineLoggingDecorator(
<<<<<<< HEAD
      SecureComputationEngine<ResourcePoolT, Builder> sce,
      ProtocolSuite<ResourcePoolT, Builder> suite) {
    this.delegate = (SecureComputationEngineImpl<ResourcePoolT, Builder>)sce;
=======
      SecureComputationEngine<ResourcePoolT, BuilderT> sce,
      ProtocolSuite<ResourcePoolT, BuilderT> suite) {
    this.delegate = sce;
>>>>>>> d778b32c
    this.protocolSuiteName = suite.getClass().getName();
  }

  @Override
  public <OutputT> OutputT runApplication(Application<OutputT, BuilderT> application,
      ResourcePoolT resources, Network network, Duration timeout) {
    long then = System.currentTimeMillis();
    OutputT res = this.delegate.runApplication(application, resources, network, timeout);
    long now = System.currentTimeMillis();
    long timeSpend = now - then;
    this.runtimeLogger.add(new RuntimeInfo(application, timeSpend, protocolSuiteName));
    return res;
  }

  @Override
  public <OutputT> Future<OutputT> startApplication(Application<OutputT, BuilderT> application,
      ResourcePoolT resources, Network network) {
    setup();
    Callable<OutputT> callable = () -> {
      long then = System.currentTimeMillis();
      Future<OutputT> del = this.delegate.startApplication(application, resources, network);
      long now = System.currentTimeMillis();
      long timeSpend = now - then;
      this.runtimeLogger.add(new RuntimeInfo(application, timeSpend, protocolSuiteName));
      return del.get();
    };
    return this.delegate.executorService.submit(callable);
    
  }

  @Override
  public void setup() {
    this.delegate.setup();
  }

  @Override
  public void shutdownSCE() {
    this.delegate.shutdownSCE();
  }

  @Override
  public void printToLog(Logger log, int myId) {
    log.info("=== P" + myId + ": Running times for applications ===");
    if (this.runtimeLogger.isEmpty()) {
      log.info("No applications were run, or they have not completed yet.");
    }
    for (RuntimeInfo info : this.runtimeLogger) {
      log.info("Protocol suite used: " + info.protocolSuite);
      log.info(
          "The application " + info.app.getClass().getName() + " took " + info.timeSpend + "ms.");
    }
  }

  private class RuntimeInfo {

    public Application<?, ?> app;
    public long timeSpend;
    public String protocolSuite;

    public RuntimeInfo(Application<?, ?> app, long timeSpend, String protocolSuite) {
      super();
      this.app = app;
      this.timeSpend = timeSpend;
      this.protocolSuite = protocolSuite;
    }

  }

  @Override
  public void reset() {
    this.runtimeLogger.clear();
  }
}<|MERGE_RESOLUTION|>--- conflicted
+++ resolved
@@ -20,24 +20,14 @@
     >
     implements SecureComputationEngine<ResourcePoolT, BuilderT>, PerformanceLogger {
 
-<<<<<<< HEAD
-  private SecureComputationEngineImpl<ResourcePoolT, Builder> delegate;
-=======
-  private SecureComputationEngine<ResourcePoolT, BuilderT> delegate;
->>>>>>> d778b32c
+  private SecureComputationEngineImpl<ResourcePoolT, BuilderT> delegate;
   private String protocolSuiteName;
   private List<RuntimeInfo> runtimeLogger = new ArrayList<>();
 
   public SecureComputationEngineLoggingDecorator(
-<<<<<<< HEAD
-      SecureComputationEngine<ResourcePoolT, Builder> sce,
-      ProtocolSuite<ResourcePoolT, Builder> suite) {
-    this.delegate = (SecureComputationEngineImpl<ResourcePoolT, Builder>)sce;
-=======
       SecureComputationEngine<ResourcePoolT, BuilderT> sce,
       ProtocolSuite<ResourcePoolT, BuilderT> suite) {
-    this.delegate = sce;
->>>>>>> d778b32c
+    this.delegate = (SecureComputationEngineImpl<ResourcePoolT, BuilderT>)sce;
     this.protocolSuiteName = suite.getClass().getName();
   }
 
