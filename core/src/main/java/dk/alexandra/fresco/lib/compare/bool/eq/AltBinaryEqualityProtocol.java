/*******************************************************************************
 * Copyright (c) 2015, 2016 FRESCO (http://github.com/aicis/fresco).
 *
 * This file is part of the FRESCO project.
 *
 * Permission is hereby granted, free of charge, to any person obtaining a copy of this software and
 * associated documentation files (the "Software"), to deal in the Software without restriction,
 * including without limitation the rights to use, copy, modify, merge, publish, distribute,
 * sublicense, and/or sell copies of the Software, and to permit persons to whom the Software is
 * furnished to do so, subject to the following conditions:
 *
 * The above copyright notice and this permission notice shall be included in all copies or
 * substantial portions of the Software.
 *
 * THE SOFTWARE IS PROVIDED "AS IS", WITHOUT WARRANTY OF ANY KIND, EXPRESS OR IMPLIED, INCLUDING BUT
 * NOT LIMITED TO THE WARRANTIES OF MERCHANTABILITY, FITNESS FOR A PARTICULAR PURPOSE AND
 * NONINFRINGEMENT. IN NO EVENT SHALL THE AUTHORS OR COPYRIGHT HOLDERS BE LIABLE FOR ANY CLAIM,
 * DAMAGES OR OTHER LIABILITY, WHETHER IN AN ACTION OF CONTRACT, TORT OR OTHERWISE, ARISING FROM,
 * OUT OF OR IN CONNECTION WITH THE SOFTWARE OR THE USE OR OTHER DEALINGS IN THE SOFTWARE.
 *
 * FRESCO uses SCAPI - http://crypto.biu.ac.il/SCAPI, Crypto++, Miracl, NTL, and Bouncy Castle.
 * Please see these projects for any further licensing issues.
 *******************************************************************************/
package dk.alexandra.fresco.lib.compare.bool.eq;


import dk.alexandra.fresco.framework.ProtocolProducer;
import dk.alexandra.fresco.framework.value.SBool;
import dk.alexandra.fresco.lib.helper.AbstractRoundBasedProtocol;
import dk.alexandra.fresco.lib.helper.builder.tree.TreeProtocol;
import dk.alexandra.fresco.lib.helper.builder.tree.TreeProtocolNodeGenerator;

/**
 * An experimental implementation of the BinaryEqualityProtocol
 * 
 * @author psn
 *
 */
public class AltBinaryEqualityProtocol extends AbstractRoundBasedProtocol
<<<<<<< HEAD
		implements BinaryEqualityProtocol, TreeProtocolNodeGenerator {
	
	private SBool[] inLeft;
	private SBool[] inRight;
	private SBool out;
	private final int length;
	private SBool[] xnorOuts;
	
	private int round = 0;

	public AltBinaryEqualityProtocol(SBool[] inLeft, SBool[] inRight,
			SBool out){//, AbstractBinaryFactory factory) {
		
		this.inLeft = inLeft;
		this.inRight = inRight;
		this.out = out;
		this.length = inLeft.length;
	}
	
	@Override
	public ProtocolProducer nextProtocolProducer() {
		/*BasicLogicBuilder blb = new BasicLogicBuilder(factory);
		if (round == 0) {
			xnorOuts = blb.xor(inLeft, inRight);
			round++;
		} else if (round == 1) {
			blb.notInPlace(xnorOuts, xnorOuts);
			blb.copy(xnorOuts[0], out);
			round++;
		} else if (round == 2) {
			xnorOuts[0] = out;
			blb.addProtocolProducer(new TreeProtocol(this));
			round++;
		} else {*/
			return null;
//		}
	//	return blb.getProtocol();
	}

	@Override
	public ProtocolProducer getNode(int i, int j) {
	//	ProtocolProducer pp = factory.getAndProtocol(xnorOuts[i], xnorOuts[j], xnorOuts[i]);
	//	return pp;
	  return null;
	}
	
	@Override
	public int getLength() {
		return length;
	}
=======
    implements BinaryEqualityProtocol, TreeProtocolNodeGenerator {

  private AbstractBinaryFactory factory;
  private SBool[] inLeft;
  private SBool[] inRight;
  private SBool out;
  private final int length;
  private SBool[] xnorOuts;

  private int round = 0;

  public AltBinaryEqualityProtocol(SBool[] inLeft, SBool[] inRight, SBool out,
      AbstractBinaryFactory factory) {
    this.factory = factory;
    this.inLeft = inLeft;
    this.inRight = inRight;
    this.out = out;
    if (inLeft.length != inRight.length) {
      throw new IllegalArgumentException("Binary strings must be of equal length");
    }
    this.length = inLeft.length;
  }

  @Override
  public ProtocolProducer nextProtocolProducer() {
    BasicLogicBuilder blb = new BasicLogicBuilder(factory);
    if (round == 0) {
      xnorOuts = blb.xor(inLeft, inRight);
      round++;
    } else if (round == 1) {
      blb.notInPlace(xnorOuts, xnorOuts);
      blb.copy(xnorOuts[0], out);
      round++;
    } else if (round == 2) {
      xnorOuts[0] = out;
      blb.addProtocolProducer(new TreeProtocol(this));
      round++;
    } else if (round == 3) {
      return null;
    }
    return blb.getProtocol();
  }

  @Override
  public ProtocolProducer getNode(int i, int j) {
    ProtocolProducer pp = factory.getAndProtocol(xnorOuts[i], xnorOuts[j], xnorOuts[i]);
    return pp;
  }

  @Override
  public int getLength() {
    return length;
  }
>>>>>>> d2788947
}<|MERGE_RESOLUTION|>--- conflicted
+++ resolved
@@ -37,7 +37,6 @@
  *
  */
 public class AltBinaryEqualityProtocol extends AbstractRoundBasedProtocol
-<<<<<<< HEAD
 		implements BinaryEqualityProtocol, TreeProtocolNodeGenerator {
 	
 	private SBool[] inLeft;
@@ -88,59 +87,4 @@
 	public int getLength() {
 		return length;
 	}
-=======
-    implements BinaryEqualityProtocol, TreeProtocolNodeGenerator {
-
-  private AbstractBinaryFactory factory;
-  private SBool[] inLeft;
-  private SBool[] inRight;
-  private SBool out;
-  private final int length;
-  private SBool[] xnorOuts;
-
-  private int round = 0;
-
-  public AltBinaryEqualityProtocol(SBool[] inLeft, SBool[] inRight, SBool out,
-      AbstractBinaryFactory factory) {
-    this.factory = factory;
-    this.inLeft = inLeft;
-    this.inRight = inRight;
-    this.out = out;
-    if (inLeft.length != inRight.length) {
-      throw new IllegalArgumentException("Binary strings must be of equal length");
-    }
-    this.length = inLeft.length;
-  }
-
-  @Override
-  public ProtocolProducer nextProtocolProducer() {
-    BasicLogicBuilder blb = new BasicLogicBuilder(factory);
-    if (round == 0) {
-      xnorOuts = blb.xor(inLeft, inRight);
-      round++;
-    } else if (round == 1) {
-      blb.notInPlace(xnorOuts, xnorOuts);
-      blb.copy(xnorOuts[0], out);
-      round++;
-    } else if (round == 2) {
-      xnorOuts[0] = out;
-      blb.addProtocolProducer(new TreeProtocol(this));
-      round++;
-    } else if (round == 3) {
-      return null;
-    }
-    return blb.getProtocol();
-  }
-
-  @Override
-  public ProtocolProducer getNode(int i, int j) {
-    ProtocolProducer pp = factory.getAndProtocol(xnorOuts[i], xnorOuts[j], xnorOuts[i]);
-    return pp;
-  }
-
-  @Override
-  public int getLength() {
-    return length;
-  }
->>>>>>> d2788947
 }