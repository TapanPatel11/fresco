--- conflicted
+++ resolved
@@ -48,10 +48,6 @@
 
   public OrFromCopyConstProtocol(SBoolFactory sboolFactory,
       SBool inLeft, OBool inRight, SBool out) {
-<<<<<<< HEAD
-    this.copyFactory = copyFactory;
-=======
->>>>>>> e73231a4
     this.sboolFactory = sboolFactory;
     this.inLeft = inLeft;
     this.inRight = inRight;
@@ -61,20 +57,10 @@
 
   @Override
   public void getNextProtocols(ProtocolCollection protocolCollection) {
-<<<<<<< HEAD
     if (inRight.getValue()) {
-      copyCir = copyFactory.getCopyProtocol(sboolFactory.getKnownConstantSBool(true), out);
+      copyCir = new CopyProtocol<>(sboolFactory.getKnownConstantSBool(true), out);
     } else {
-      copyCir = copyFactory.getCopyProtocol(inLeft, out);
-=======
-
-    if (copyCir == null) {
-      if (inRight.getValue()) {
-        copyCir = new CopyProtocol<>(sboolFactory.getKnownConstantSBool(true), out);
-      } else {
-        copyCir = new CopyProtocol<>(inLeft, out);
-      }
->>>>>>> e73231a4
+      copyCir = new CopyProtocol<>(inLeft, out);
     }
 
     protocolCollection.addProtocol(copyCir);
