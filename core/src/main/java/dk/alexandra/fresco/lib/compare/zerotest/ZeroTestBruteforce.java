package dk.alexandra.fresco.lib.compare.zerotest;

import dk.alexandra.fresco.framework.DRes;
import dk.alexandra.fresco.framework.builder.Computation;
import dk.alexandra.fresco.framework.builder.numeric.Numeric;
import dk.alexandra.fresco.framework.builder.numeric.ProtocolBuilderNumeric;
import dk.alexandra.fresco.framework.util.Pair;
import dk.alexandra.fresco.framework.value.SInt;
import java.math.BigInteger;
import java.util.ArrayList;
import java.util.Arrays;
import java.util.List;

/**
 * Tests if a number of a maximum bitlength is actually 0 using a bruteforce technique. This is done
 * by breaking the number down into the bit representation, masking them and then opening each. We
 * then interpret each bit as points in a polynomial and evaluate it to get the result.
 */
public class ZeroTestBruteforce implements Computation<SInt, ProtocolBuilderNumeric> {

  private final int maxLength;
  private final DRes<SInt> input;

  public ZeroTestBruteforce(int maxLength,
      DRes<SInt> input) {
    this.maxLength = maxLength;
    this.input = input;
  }

  @Override
  public DRes<SInt> buildComputation(ProtocolBuilderNumeric builder) {
    return builder.seq((seq) ->
        seq.preprocessedValues().getExponentiationPipe(maxLength)
    ).seq((seq, expPipe) -> {
      //Add one, mult with the random number and unmask
      Numeric numeric = seq.numeric();
<<<<<<< HEAD
      DRes<SInt> increased = numeric.add(BigInteger.ONE, input);
      DRes<SInt> maskedS = numeric.mult(increased, () -> expPipe[0]);
=======
      DRes<SInt> increased = numeric.add(one, input);
      DRes<SInt> maskedS = numeric.mult(increased, expPipe.get(0));
>>>>>>> 6f3f9070
      DRes<BigInteger> open = seq.numeric().open(maskedS);
      return () -> new Pair<>(expPipe, open.out());
    }).seq((seq, pair) -> {
      // compute powers and evaluate polynomial
      List<DRes<SInt>> R = pair.getFirst();
      BigInteger maskedO = pair.getSecond();
      BigInteger[] maskedPowers = seq.getBigIntegerHelper().getExpFromOInt(maskedO, maxLength);
      return () -> new Pair<>(R, maskedPowers);
    }).par((par, pair) -> {
      List<DRes<SInt>> R = pair.getFirst();
      BigInteger[] maskedPowers = pair.getSecond();
      List<DRes<SInt>> powers = new ArrayList<>(maxLength);
      Numeric numeric = par.numeric();
      for (int i = 0; i < maxLength; i++) {
        DRes<SInt> rpartPair = R.get(i + 1);
        powers.add(numeric.mult(maskedPowers[i], rpartPair));
      }
      return () -> powers;
    }).seq((seq, powers) -> {
      BigInteger[] polynomialCoefficients = seq.getBigIntegerHelper()
          .getPoly(maxLength);
      BigInteger[] mostSignificantPolynomialCoefficients = new BigInteger[maxLength];
      System.arraycopy(polynomialCoefficients, 1,
          mostSignificantPolynomialCoefficients, 0, maxLength);
      DRes<SInt> tmp = seq.advancedNumeric()
          .innerProductWithPublicPart(Arrays.asList(mostSignificantPolynomialCoefficients), powers);
      return seq.numeric().add(polynomialCoefficients[0], tmp);
    });
  }
}<|MERGE_RESOLUTION|>--- conflicted
+++ resolved
@@ -34,28 +34,24 @@
     ).seq((seq, expPipe) -> {
       //Add one, mult with the random number and unmask
       Numeric numeric = seq.numeric();
-<<<<<<< HEAD
       DRes<SInt> increased = numeric.add(BigInteger.ONE, input);
-      DRes<SInt> maskedS = numeric.mult(increased, () -> expPipe[0]);
-=======
-      DRes<SInt> increased = numeric.add(one, input);
       DRes<SInt> maskedS = numeric.mult(increased, expPipe.get(0));
->>>>>>> 6f3f9070
+
       DRes<BigInteger> open = seq.numeric().open(maskedS);
       return () -> new Pair<>(expPipe, open.out());
     }).seq((seq, pair) -> {
       // compute powers and evaluate polynomial
-      List<DRes<SInt>> R = pair.getFirst();
+      List<DRes<SInt>> expPipe = pair.getFirst();
       BigInteger maskedO = pair.getSecond();
       BigInteger[] maskedPowers = seq.getBigIntegerHelper().getExpFromOInt(maskedO, maxLength);
-      return () -> new Pair<>(R, maskedPowers);
+      return () -> new Pair<>(expPipe, maskedPowers);
     }).par((par, pair) -> {
-      List<DRes<SInt>> R = pair.getFirst();
+      List<DRes<SInt>> expPipe = pair.getFirst();
       BigInteger[] maskedPowers = pair.getSecond();
       List<DRes<SInt>> powers = new ArrayList<>(maxLength);
       Numeric numeric = par.numeric();
       for (int i = 0; i < maxLength; i++) {
-        DRes<SInt> rpartPair = R.get(i + 1);
+        DRes<SInt> rpartPair = expPipe.get(i + 1);
         powers.add(numeric.mult(maskedPowers[i], rpartPair));
       }
       return () -> powers;
