--- conflicted
+++ resolved
@@ -170,7 +170,6 @@
         .bitLength(input, maximumBitLength);
   }
 
-<<<<<<< HEAD
   private Computation<SInt> sign(ProtocolBuilderNumeric builder, Computation<SInt> input) {
     Computation<SInt> result = gte(builder, input,
         builder.numeric().known(BigInteger.valueOf(0)));
@@ -192,9 +191,7 @@
   }
 
   private Computation<SInt> exp2(ProtocolBuilderNumeric builder, Computation<SInt> exponent,
-=======
   private Computation<SInt> exp2(SequentialNumericBuilder builder, Computation<SInt> exponent,
->>>>>>> 25dd9d02
       int maxExponentLength) {
     return builder.advancedNumeric().exp(
         BigInteger.valueOf(2),
