--- conflicted
+++ resolved
@@ -49,14 +49,7 @@
   }
 
   @Override
-<<<<<<< HEAD
   public Computation<SInt> build(ProtocolBuilderNumeric builder) {
-    if (exponent.equals(BigInteger.ZERO)) {
-      return builder.numeric().known(BigInteger.valueOf(1));
-    }
-=======
-  public Computation<SInt> build(SequentialNumericBuilder builder) {
->>>>>>> 25dd9d02
     return builder.seq((seq) -> {
       Computation<SInt> accEven = base;
       return new IterationState(exponent, accEven, null);
