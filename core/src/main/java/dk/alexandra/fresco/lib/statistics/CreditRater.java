--- conflicted
+++ resolved
@@ -142,29 +142,27 @@
     }
 
     @Override
-<<<<<<< HEAD
     public Computation<SInt> build(SequentialProtocolBuilder rootBuilder) {
-      return rootBuilder.par(
-          (parallelBuilder) -> {
-            List<Computation<SInt>> result = new ArrayList<>();
-            ComparisonBuilder builder = parallelBuilder.comparison();
+      return rootBuilder.par((parallelBuilder) -> {
+        List<Computation<SInt>> result = new ArrayList<>();
+        ComparisonBuilder builder = parallelBuilder.comparison();
 
             // Compare if "x <= the n interval definitions"
             for (Computation<SInt> anInterval : interval) {
               result.add(builder.compare(value, anInterval));
             }
             return () -> result;
-          })
+          }).seq((comparisons, builder) -> {
           // Add "x > last interval definition" to comparisons
-          .seq((comparisons, builder) -> {
+
             NumericBuilder numericBuilder = builder.numeric();
             Computation<SInt> one = builder.createInputBuilder().known(BigInteger.valueOf(1));
             Computation<SInt> lastComparison = comparisons.get(comparisons.size() - 1);
             comparisons.add(numericBuilder.sub(one, lastComparison));
             return () -> comparisons;
-          })
+          }).par((comparisons, parallelBuilder) -> {
           //Comparisons now contain if x <= each definition and if x>= last definition
-          .par((comparisons, parallelBuilder) -> {
+
             NumericBuilder numericBuilder = parallelBuilder.numeric();
             List<Computation<SInt>> innerScores = new ArrayList<>();
             innerScores.add(numericBuilder.mult(comparisons.get(0), scores.get(0)));
@@ -177,44 +175,8 @@
             Computation<SInt> b = scores.get(scores.size() - 1);
             innerScores.add(numericBuilder.mult(a, b));
             return () -> innerScores;
-          })
-          .seq((list, seq) ->
-              new SumSIntList(list).build(seq)
-          );
-=======
-    public Computation<SInt> apply(SequentialProtocolBuilder rootBuilder) {
-      return rootBuilder.par((parallelBuilder) -> {
-        List<Computation<SInt>> result = new ArrayList<>();
-        ComparisonBuilder<SInt> builder = parallelBuilder.comparison();
 
-        // Compare if "x <= the n interval definitions"
-        for (Computation<SInt> anInterval : interval) {
-          result.add(builder.compare(value, anInterval));
-        }
-        return () -> result;
-      }).seq((comparisons, builder) -> {
-        // Add "x > last interval definition" to comparisons
-        NumericBuilder numericBuilder = builder.numeric();
-        SInt one = builder.getSIntFactory().getSInt(1);
-        Computation<SInt> lastComparison = comparisons.get(comparisons.size() - 1);
-        comparisons.add(numericBuilder.sub(one, lastComparison));
-        return () -> comparisons;
-      }).par((comparisons, parallelBuilder) -> {
-        //Comparisons now contain if x <= each definition and if x>= last definition
-        NumericBuilder numericBuilder = parallelBuilder.numeric();
-        List<Computation<SInt>> innerScores = new ArrayList<>();
-        innerScores.add(numericBuilder.mult(comparisons.get(0), scores.get(0)));
-        for (int i = 1; i < scores.size() - 1; i++) {
-          Computation<SInt> hit = numericBuilder
-              .sub(comparisons.get(i), comparisons.get(i - 1));
-          innerScores.add(numericBuilder.mult(hit, scores.get(i)));
-        }
-        Computation<SInt> a = comparisons.get(scores.size() - 1);
-        Computation<SInt> b = scores.get(scores.size() - 1);
-        innerScores.add(numericBuilder.mult(a, b));
-        return () -> innerScores;
-      }).seq(new SumSIntList());
->>>>>>> 83a6155f
+          }).seq((list, seq) ->new SumSIntList(list).build(seq));
     }
   }
 }