/*
 * Copyright (c) 2015, 2016 FRESCO (http://github.com/aicis/fresco).
 *
 * This file is part of the FRESCO project.
 *
 * Permission is hereby granted, free of charge, to any person obtaining a copy
 * of this software and associated documentation files (the "Software"), to deal
 * in the Software without restriction, including without limitation the rights
 * to use, copy, modify, merge, publish, distribute, sublicense, and/or sell
 * copies of the Software, and to permit persons to whom the Software is
 * furnished to do so, subject to the following conditions:
 *
 * The above copyright notice and this permission notice shall be included in
 * all copies or substantial portions of the Software.
 *
 * THE SOFTWARE IS PROVIDED "AS IS", WITHOUT WARRANTY OF ANY KIND, EXPRESS OR
 * IMPLIED, INCLUDING BUT NOT LIMITED TO THE WARRANTIES OF MERCHANTABILITY,
 * FITNESS FOR A PARTICULAR PURPOSE AND NONINFRINGEMENT.  IN NO EVENT SHALL THE
 * AUTHORS OR COPYRIGHT HOLDERS BE LIABLE FOR ANY CLAIM, DAMAGES OR OTHER
 * LIABILITY, WHETHER IN AN ACTION OF CONTRACT, TORT OR OTHERWISE, ARISING FROM,
 * OUT OF OR IN CONNECTION WITH THE SOFTWARE OR THE USE OR OTHER DEALINGS IN
 * THE SOFTWARE.
 *
 * FRESCO uses SCAPI - http://crypto.biu.ac.il/SCAPI, Crypto++, Miracl, NTL,
 * and Bouncy Castle. Please see these projects for any further licensing issues.
 *******************************************************************************/
package dk.alexandra.fresco.lib.statistics;

import dk.alexandra.fresco.framework.Application;
import dk.alexandra.fresco.framework.BuilderFactory;
import dk.alexandra.fresco.framework.BuilderFactoryNumeric;
import dk.alexandra.fresco.framework.Computation;
import dk.alexandra.fresco.framework.MPCException;
import dk.alexandra.fresco.framework.ProtocolProducer;
import dk.alexandra.fresco.framework.builder.ComparisonBuilder;
import dk.alexandra.fresco.framework.builder.NumericBuilder;
import dk.alexandra.fresco.framework.builder.ProtocolBuilder;
import dk.alexandra.fresco.framework.builder.ProtocolBuilder.SequentialProtocolBuilder;
import dk.alexandra.fresco.framework.value.SInt;
import dk.alexandra.fresco.lib.math.integer.SumSIntList;
import java.util.ArrayList;
import java.util.List;
import java.util.function.Function;

/**
 * Application for performing credit rating.
 *
 * Given a dataset (a vector of values)
 * and a credit rating function (a set of intervals for each value)
 * will calculate the combined score.
 */
public class CreditRater implements Application<SInt> {

  private List<SInt> values;
  private List<List<SInt>> intervals;
  private List<List<SInt>> intervalScores;
  private Computation<SInt> delegateResult;

  /**
   * @throws MPCException if the intervals, values and intervalScores does not have the same length
   */
  public CreditRater(
      List<SInt> values, List<List<SInt>> intervals, List<List<SInt>> intervalScores)
      throws MPCException {
    this.values = values;
    this.intervals = intervals;
    this.intervalScores = intervalScores;
    if (!consistencyCheck()) {
      throw new MPCException("Inconsistent data");
    }
  }

  /**
   * Verify that the input values are consistent, i.e.
   * the there is an interval for each value
   *
   * @return If the input is consistent.
   */
  private boolean consistencyCheck() {
    if (this.values.size() != this.intervals.size()) {
      return false;
    }
    if (this.intervals.size() != (this.intervalScores.size())) {
      return false;
    } else {
      return true;
    }
  }

  @Override
  @SuppressWarnings("unchecked")
  public ProtocolProducer prepareApplication(BuilderFactory provider) {
    return ProtocolBuilder.createRoot((BuilderFactoryNumeric<SInt>) provider, (sequential) -> {
      delegateResult = sequential.par(
          parallel -> {
            List<Computation<SInt>> scores = new ArrayList<>(values.size());
            for (int i = 0; i < values.size(); i++) {
              SInt value = values.get(i);
              List<SInt> interval = intervals.get(i);
              List<SInt> intervalScore = intervalScores.get(i);

              scores.add(
                  parallel.createSequentialSubFactoryReturning(
                      new ComputeIntervalScore(interval, value, intervalScore)));
            }
            return () -> scores;
          }
      ).seq(new SumSIntList<>());
    }).build();
  }

  public SInt closeApplication() {
    if (delegateResult != null) {
      return this.delegateResult.out();
    } else {
      return null;
    }
  }

  private static class ComputeIntervalScore implements
      Function<SequentialProtocolBuilder<SInt>, Computation<SInt>> {

    private final List<Computation<SInt>> interval;
    private final Computation<SInt> value;
    private final List<Computation<SInt>> scores;


    /**
     * Given a value and scores for an interval, will lookup the score for
     * the value.
     *
     * @param value The value to lookup
     * @param interval The interval definition
     * @param scores The scores for each interval
     */
    ComputeIntervalScore(List<SInt> interval, SInt value, List<SInt> scores) {
      this.interval = new ArrayList<>(interval);
      this.value = value;
      this.scores = new ArrayList<>(scores);
    }

    @Override
    public Computation<SInt> apply(SequentialProtocolBuilder<SInt> rootBuilder) {
      return rootBuilder.par(
          (parallelBuilder) -> {
            List<Computation<SInt>> result = new ArrayList<>();
            ComparisonBuilder<SInt> builder = parallelBuilder.createComparisonBuilder();

            // Compare if "x <= the n interval definitions"
            for (Computation<SInt> anInterval : interval) {
              result.add(builder.compare(value, anInterval));
            }
            return () -> result;
          })
          // Add "x > last interval definition" to comparisons
          .seq((comparisons, builder) -> {
            NumericBuilder<SInt> numericBuilder = builder.numeric();
<<<<<<< HEAD
            SInt one = (SInt) builder.getSIntFactory().getSInt(1);
            computations
                .add(numericBuilder.sub(one, computations.get(computations.size() - 1)).out());
            return () -> computations;
          });
      //Comparisons now contain if x <= each definition and if x>= last definition
      Computation<List<Computation<SInt>>> intermediateScores =
          rootBuilder.createParallelSubFactoryReturning((parallelBuilder) -> {
            List<Computation<SInt>> comparisons = comparisonComputationsWithLast.out();
=======
            SInt one = builder.createConstant(1);
            Computation<SInt> lastComparison = comparisons.get(comparisons.size() - 1);
            comparisons.add(numericBuilder.sub(one, lastComparison));
            return () -> comparisons;
          })
          //Comparisons now contain if x <= each definition and if x>= last definition
          .par((comparisons, parallelBuilder) -> {
>>>>>>> f40095dd
            NumericBuilder<SInt> numericBuilder = parallelBuilder.numeric();
            List<Computation<SInt>> innerScores = new ArrayList<>();
            innerScores.add(numericBuilder.mult(comparisons.get(0), scores.get(0)));
            for (int i = 1; i < scores.size() - 1; i++) {
              Computation<SInt> hit = numericBuilder
                  .sub(comparisons.get(i), comparisons.get(i - 1));
              innerScores.add(numericBuilder.mult(hit, scores.get(i)));
            }
            Computation<SInt> a = comparisons.get(scores.size() - 1);
            Computation<SInt> b = scores.get(scores.size() - 1);
            innerScores.add(numericBuilder.mult(a, b));
            return () -> innerScores;
          })
          .seq(new SumSIntList<>());
    }
  }
}<|MERGE_RESOLUTION|>--- conflicted
+++ resolved
@@ -155,25 +155,13 @@
           // Add "x > last interval definition" to comparisons
           .seq((comparisons, builder) -> {
             NumericBuilder<SInt> numericBuilder = builder.numeric();
-<<<<<<< HEAD
-            SInt one = (SInt) builder.getSIntFactory().getSInt(1);
-            computations
-                .add(numericBuilder.sub(one, computations.get(computations.size() - 1)).out());
-            return () -> computations;
-          });
-      //Comparisons now contain if x <= each definition and if x>= last definition
-      Computation<List<Computation<SInt>>> intermediateScores =
-          rootBuilder.createParallelSubFactoryReturning((parallelBuilder) -> {
-            List<Computation<SInt>> comparisons = comparisonComputationsWithLast.out();
-=======
-            SInt one = builder.createConstant(1);
+            SInt one = builder.getSIntFactory().getSInt(1);
             Computation<SInt> lastComparison = comparisons.get(comparisons.size() - 1);
             comparisons.add(numericBuilder.sub(one, lastComparison));
             return () -> comparisons;
           })
           //Comparisons now contain if x <= each definition and if x>= last definition
           .par((comparisons, parallelBuilder) -> {
->>>>>>> f40095dd
             NumericBuilder<SInt> numericBuilder = parallelBuilder.numeric();
             List<Computation<SInt>> innerScores = new ArrayList<>();
             innerScores.add(numericBuilder.mult(comparisons.get(0), scores.get(0)));
