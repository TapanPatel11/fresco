--- conflicted
+++ resolved
@@ -28,8 +28,8 @@
   protected ProtocolProducer initializeProtocolProducer() {
     // Root sequential scope ... makes sense   
     ProtocolBuilder<SInt> pb = ProtocolBuilder.createRoot(bnf, seq -> {
-<<<<<<< HEAD
       c =
+          // Parallel scope for multiplication ... makes sense
           seq.par(
               par -> {
                 List<Computation<SInt>> temp = new ArrayList<>();
@@ -52,34 +52,6 @@
                 return c;
               }
           );
-=======
-      // Parallel scope for multiplication ... makes sense
-      Computation<List<Computation<SInt>>> products =
-          seq.createParallelSubFactoryReturning(par -> {
-            List<Computation<SInt>> temp = new ArrayList<>();
-            NumericBuilder<SInt> numericBuilder = par.createNumericBuilder();
-            for (int i = 0; i < a.length; i++) {
-              temp.add(numericBuilder.mult(a[i], b[i]));
-            }
-            return () -> temp;
-          });
-      // A sub scope is needed - otherwise we will build the add protocol without
-      // having populated the list of values to be added - SumSIntList would have done the trick
-      // neatly
-      c = seq.createSequentialSubFactoryReturning(subSeq -> {
-        NumericBuilder<SInt> numericBuilder = subSeq.createNumericBuilder();
-        // Not sure how to do this correctly using the bnf1.get(0, bnf1.getSInt()) Computation?
-        // PFF - neither am I - hence the old API
-        Computation<SInt> c = subSeq.getSIntFactory().getSInt(0);
-        List<Computation<SInt>> addents = products.out();
-        for (Computation<SInt> aTemp : addents) {
-          // Not sure how I would do this using Computations? The AddList seems overkill.
-          // PFF - no it is not...
-          c = numericBuilder.add(c, aTemp);
-        }
-        return c;
-      });
->>>>>>> 0471abc6
     });
     return pb.build();
   }
