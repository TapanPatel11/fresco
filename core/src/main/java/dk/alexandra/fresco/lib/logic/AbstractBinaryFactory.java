/*
 * Copyright (c) 2015, 2016 FRESCO (http://github.com/aicis/fresco).
 *
 * This file is part of the FRESCO project.
 *
 * Permission is hereby granted, free of charge, to any person obtaining a copy
 * of this software and associated documentation files (the "Software"), to deal
 * in the Software without restriction, including without limitation the rights
 * to use, copy, modify, merge, publish, distribute, sublicense, and/or sell
 * copies of the Software, and to permit persons to whom the Software is
 * furnished to do so, subject to the following conditions:
 *
 * The above copyright notice and this permission notice shall be included in
 * all copies or substantial portions of the Software.
 *
 * THE SOFTWARE IS PROVIDED "AS IS", WITHOUT WARRANTY OF ANY KIND, EXPRESS OR
 * IMPLIED, INCLUDING BUT NOT LIMITED TO THE WARRANTIES OF MERCHANTABILITY,
 * FITNESS FOR A PARTICULAR PURPOSE AND NONINFRINGEMENT.  IN NO EVENT SHALL THE
 * AUTHORS OR COPYRIGHT HOLDERS BE LIABLE FOR ANY CLAIM, DAMAGES OR OTHER
 * LIABILITY, WHETHER IN AN ACTION OF CONTRACT, TORT OR OTHERWISE, ARISING FROM,
 * OUT OF OR IN CONNECTION WITH THE SOFTWARE OR THE USE OR OTHER DEALINGS IN
 * THE SOFTWARE.
 *
 * FRESCO uses SCAPI - http://crypto.biu.ac.il/SCAPI, Crypto++, Miracl, NTL,
 * and Bouncy Castle. Please see these projects for any further licensing issues.
 *******************************************************************************/
package dk.alexandra.fresco.lib.logic;

import dk.alexandra.fresco.framework.BuilderFactory;
import dk.alexandra.fresco.framework.ProtocolFactory;
import dk.alexandra.fresco.framework.ProtocolProducer;
import dk.alexandra.fresco.framework.builder.ProtocolBuilderBinary;
import dk.alexandra.fresco.framework.util.Pair;
import dk.alexandra.fresco.framework.value.OBool;
import dk.alexandra.fresco.framework.value.SBool;
import dk.alexandra.fresco.lib.collections.sort.KeyedCompareAndSwapProtocolGetNextProtocolImpl;
import dk.alexandra.fresco.lib.collections.sort.OddEvenMergeProtocol;
import dk.alexandra.fresco.lib.collections.sort.OddEvenMergeProtocolRec;
import dk.alexandra.fresco.lib.collections.sort.OddEvenMergeSortFactory;
import dk.alexandra.fresco.lib.compare.CompareAndSwapProtocolFactory;
import dk.alexandra.fresco.lib.compare.KeyedCompareAndSwapProtocol;
import dk.alexandra.fresco.lib.compare.bool.BinaryGreaterThanProtocol;
import dk.alexandra.fresco.lib.compare.bool.BinaryGreaterThanProtocolFactory;
import dk.alexandra.fresco.lib.compare.bool.BinaryGreaterThanProtocolImpl;
import dk.alexandra.fresco.lib.compare.bool.eq.AltBinaryEqualityProtocol;
import dk.alexandra.fresco.lib.compare.bool.eq.BinaryEqualityProtocol;
import dk.alexandra.fresco.lib.compare.bool.eq.BinaryEqualityProtocolFactory;
import dk.alexandra.fresco.lib.field.bool.BasicLogicFactory;
import dk.alexandra.fresco.lib.field.bool.NandProtocol;
import dk.alexandra.fresco.lib.field.bool.OrProtocol;
import dk.alexandra.fresco.lib.field.bool.XnorProtocol;
import dk.alexandra.fresco.lib.field.bool.generic.AndFromCopyConstProtocol;
import dk.alexandra.fresco.lib.field.bool.generic.NandFromAndAndNotProtocolImpl;
import dk.alexandra.fresco.lib.field.bool.generic.NotFromXorProtocol;
import dk.alexandra.fresco.lib.field.bool.generic.OrFromCopyConstProtocol;
import dk.alexandra.fresco.lib.field.bool.generic.OrFromXorAndProtocol;
import dk.alexandra.fresco.lib.field.bool.generic.XnorFromXorAndNotProtocolImpl;
import dk.alexandra.fresco.lib.math.bool.add.AdderProtocolFactory;
import dk.alexandra.fresco.lib.math.bool.add.BitIncrementerProtocol;
import dk.alexandra.fresco.lib.math.bool.add.BitIncrementerProtocolFactory;
import dk.alexandra.fresco.lib.math.bool.add.BitIncrementerProtocolImpl;
import dk.alexandra.fresco.lib.math.bool.add.FullAdderProtocol;
import dk.alexandra.fresco.lib.math.bool.add.FullAdderProtocolImpl;
import dk.alexandra.fresco.lib.math.bool.add.OneBitFullAdderProtocol;
import dk.alexandra.fresco.lib.math.bool.add.OneBitFullAdderProtocolImpl;
import dk.alexandra.fresco.lib.math.bool.add.OneBitHalfAdderProtocol;
import dk.alexandra.fresco.lib.math.bool.add.OneBitHalfAdderProtocolImpl;
import dk.alexandra.fresco.lib.math.bool.log.LogProtocol;
import dk.alexandra.fresco.lib.math.bool.log.LogProtocolFactory;
import dk.alexandra.fresco.lib.math.bool.log.LogProtocolImpl;
import dk.alexandra.fresco.lib.math.bool.mult.BinaryMultProtocol;
import dk.alexandra.fresco.lib.math.bool.mult.BinaryMultProtocolFactory;
import dk.alexandra.fresco.lib.math.bool.mult.BinaryMultProtocolImpl;
import java.util.List;

public abstract class AbstractBinaryFactory
    implements BuilderFactory<ProtocolBuilderBinary>, BasicLogicFactory, AdderProtocolFactory,
    BinaryMultProtocolFactory,
    LogProtocolFactory,
    BinaryGreaterThanProtocolFactory, BinaryEqualityProtocolFactory,
    CompareAndSwapProtocolFactory, OddEvenMergeSortFactory, BitIncrementerProtocolFactory,
    ProtocolFactory {

  @Override
  public ProtocolFactory getProtocolFactory() {
    return this;
  }

  @Override
  public ProtocolBuilderBinary createProtocolBuilder() {
    return ProtocolBuilderBinary.createApplicationRoot(this);
  }

  @Override
  public KeyedCompareAndSwapProtocol getKeyedCompareAndSwapProtocol(SBool[] leftKey,
      SBool[] leftValue,
      SBool[] rightKey, SBool[] rightValue) {
    return new KeyedCompareAndSwapProtocolGetNextProtocolImpl(leftKey, leftValue, rightKey,
        rightValue, this);
  }

  /**
   * simple protocols - basic functionality
   */
  @Override
  public SBool[] getSBools(int amount) {
    SBool[] res = new SBool[amount];
    for (int i = 0; i < amount; i++) {
      res[i] = this.getSBool();
    }
    return res;
  }

  @Override
  public SBool[] getKnownConstantSBools(boolean[] bools) {
    int amount = bools.length;
    SBool[] res = new SBool[amount];
    for (int i = 0; i < amount; i++) {
      res[i] = this.getKnownConstantSBool(bools[i]);
    }
    return res;
  }

  public XnorProtocol getXnorProtocol(SBool left, SBool right, SBool out) {
    return new XnorFromXorAndNotProtocolImpl(left, right, out, this);
  }

  public NandProtocol getNandProtocol(SBool left, SBool right, SBool out) {
    return new NandFromAndAndNotProtocolImpl(left, right, out, this);
  }

  public OrProtocol getOrProtocol(SBool inLeft, SBool inRight, SBool out) {
    return new OrFromXorAndProtocol(this, this, this, inLeft, inRight, out);
  }

  public OrProtocol getOrProtocol(SBool inLeft, OBool inRight, SBool out) {
    return new OrFromCopyConstProtocol(this, inLeft, inRight, out);
  }

  @Override
<<<<<<< HEAD
  public ProtocolProducer getAndProtocol(SBool inLeft, OBool inRight, SBool out) {
    return new AndFromCopyConstProtocol(this, this, inLeft, inRight, out);
=======
  public AndProtocol getAndProtocol(SBool inLeft, OBool inRight, SBool out) {
    return new AndFromCopyConstProtocol(this, inLeft, inRight, out);
>>>>>>> e73231a4
  }

  @Override
  public ProtocolProducer getNotProtocol(SBool in, SBool out) {
    return new NotFromXorProtocol(this, this, in, out);
  }

  /**
   * Advanced protocols - addition
   */

  @Override
  public OneBitFullAdderProtocol getOneBitFullAdderProtocol(SBool left, SBool right, SBool carry,
      SBool outS,
      SBool outCarry) {
    return new OneBitFullAdderProtocolImpl(left, right, carry, outS, outCarry, this);
  }

  @Override
  public FullAdderProtocol getFullAdderProtocol(SBool[] lefts, SBool[] rights, SBool inCarry,
      SBool[] outs,
      SBool outCarry) {
    return new FullAdderProtocolImpl(lefts, rights, inCarry, outs, outCarry, this, this);
  }

  @Override
  public BitIncrementerProtocol getBitIncrementerProtocol(SBool[] base, SBool increment,
      SBool[] outs) {
    return new BitIncrementerProtocolImpl(base, increment, outs, this, this);
  }

  @Override
  public OneBitHalfAdderProtocol getOneBitHalfAdderProtocol(SBool left, SBool right, SBool outS,
      SBool outCarry) {
    return new OneBitHalfAdderProtocolImpl(left, right, outS, outCarry, this);
  }

  /**
   * Advanced protocols - multiplication
   */

  @Override
  public BinaryMultProtocol getBinaryMultProtocol(SBool[] lefts, SBool[] rights, SBool[] outs) {
    return new BinaryMultProtocolImpl(lefts, rights, outs, this, this);
  }

  @Override
  public LogProtocol getLogProtocol(SBool[] number, SBool[] result) {
    return new LogProtocolImpl(number, result, this);
  }

  /**
   * Advanced protocols - comparisons
   */

  @Override
  public BinaryGreaterThanProtocol getBinaryComparisonProtocol(SBool[] inLeft, SBool[] inRight,
      SBool out) {
    return new BinaryGreaterThanProtocolImpl(inLeft, inRight, out, this);
    // return new BinaryComparisonprotocolNextProtocolsImpl(inLeft, inRight, out,
    // this);
    // return new GenericBinaryComparisonprotocol2(this, inLeft, inRight,
    // out);
  }

  @Override
  public BinaryEqualityProtocol getBinaryEqualityProtocol(SBool[] inLeft, SBool[] inRight,
      SBool out) {
    // return new BinaryEqualityprotocolImpl(inLeft, inRight, out, this);
    return new AltBinaryEqualityProtocol(inLeft, inRight, out, this);
  }

  /**
   * Advanced protocols - sorting
   */

  @Override
  public OddEvenMergeProtocol getOddEvenMergeProtocol(List<Pair<SBool[], SBool[]>> left,
      List<Pair<SBool[], SBool[]>> right, List<Pair<SBool[], SBool[]>> sorted) {
    return new OddEvenMergeProtocolRec(left, right, sorted, this);
  }

}<|MERGE_RESOLUTION|>--- conflicted
+++ resolved
@@ -137,14 +137,9 @@
     return new OrFromCopyConstProtocol(this, inLeft, inRight, out);
   }
 
-  @Override
-<<<<<<< HEAD
+  @Override 
   public ProtocolProducer getAndProtocol(SBool inLeft, OBool inRight, SBool out) {
-    return new AndFromCopyConstProtocol(this, this, inLeft, inRight, out);
-=======
-  public AndProtocol getAndProtocol(SBool inLeft, OBool inRight, SBool out) {
     return new AndFromCopyConstProtocol(this, inLeft, inRight, out);
->>>>>>> e73231a4
   }
 
   @Override
