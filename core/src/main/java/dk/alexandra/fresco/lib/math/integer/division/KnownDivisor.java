package dk.alexandra.fresco.lib.math.integer.division;

import dk.alexandra.fresco.framework.DRes;
import dk.alexandra.fresco.framework.builder.Computation;
import dk.alexandra.fresco.framework.builder.numeric.Numeric;
import dk.alexandra.fresco.framework.builder.numeric.ProtocolBuilderNumeric;
import dk.alexandra.fresco.framework.value.SInt;
import dk.alexandra.fresco.lib.field.integer.BasicNumericContext;
import java.math.BigInteger;

/**
 * This protocol is an implementation Euclidean division (finding quotient and remainder) on
<<<<<<< HEAD
 * integers with a secret shared divedend and a known divisor. The dividend must have bitlength
 * smaller than <i>(maxBitLenght - divisorBitLength) / 2</i> where the maxBitLength is avabilable
 * via {@link ProtocolBuilderNumeric.getBasicNumericContext().getMaxBitLength()} in order for the
 * division protocol to produce a precise result.
=======
 * integers with a secret shared divedend and a known divisor. In the implementation we calculate a
 * constant <i>m</i> such that multiplication with <i>m</i> will correspond to the desired division
 * -- just shifted a number of bits to the left. To get the right result we just need to shift back
 * again.
 *
>>>>>>> e7d4b080
 */
public class KnownDivisor implements Computation<SInt, ProtocolBuilderNumeric> {

  private final DRes<SInt> dividend;
  private final BigInteger divisor;

<<<<<<< HEAD
=======
  /**
   * Constructs a division computation where the divisor is publicly known.
   *
   * @param dividend the dividend
   * @param divisor the publicly known divisor
   */
>>>>>>> e7d4b080
  public KnownDivisor(DRes<SInt> dividend, BigInteger divisor) {
    this.dividend = dividend;
    this.divisor = divisor;
  }

  private BigInteger convertRepresentation(BigInteger modulus, BigInteger modulusHalf,
      BigInteger b) {
    BigInteger actual = b.mod(modulus);
    if (actual.compareTo(modulusHalf) > 0) {
      actual = actual.subtract(modulus);
    }
    return actual;
  }

  @Override
  public DRes<SInt> buildComputation(ProtocolBuilderNumeric builder) {
    BasicNumericContext basicNumericContext = builder.getBasicNumericContext();
    BigInteger modulus = basicNumericContext.getModulus();
    BigInteger modulusHalf = modulus.divide(BigInteger.valueOf(2));
    /*
     * We use the fact that if 2^{N+l} \leq m * d \leq 2^{N+l} + 2^l, then floor(x/d) = floor(x * m
     * >> N+l) for all x of length <= N (see Thm 4.2 of
     * "Division by Invariant Integers using Multiplication" by Granlund and Montgomery).
     *
     * TODO: Note that if the dividend is nonnegative, the sign considerations can be omitted,
     * giving a significant speed-up.
     */

    Numeric numeric = builder.numeric();
    /*
     * Numbers larger than half the field size is considered to be negative.
     *
     * TODO: This should be handled differently because it will not necessarily work with another
     * arithmetic protocol suite.
     */
    BigInteger signedDivisor = convertRepresentation(modulus, modulusHalf, divisor);
    int divisorSign = signedDivisor.signum();
    BigInteger divisorAbs = signedDivisor.abs();
<<<<<<< HEAD
    int maxDivisorBitLength = basicNumericContext.getMaxBitLength() - 3;
=======
    int maxDivisorBitLength = builder.getBasicNumericContext().getMaxBitLength() - 3;
>>>>>>> e7d4b080
    if (divisorAbs.bitLength() > maxDivisorBitLength) {
      throw new IllegalArgumentException("Divisor is too big. Bit length is "
          + divisorAbs.bitLength() + " but should only be at most " + maxDivisorBitLength);
    }
<<<<<<< HEAD

=======
>>>>>>> e7d4b080
    /*
     * The quotient will have bit length < 2 * maxBitLength, and this has to be shifted maxBitLength
     * + divisorBitLength. So in total we need 3 * maxBitLength + divisorBitLength to be
     * representable.
     */
    int maxBitLength = (basicNumericContext.getMaxBitLength() - divisorAbs.bitLength()) / 3;
    int shifts = maxBitLength + divisorAbs.bitLength();
    /*
     * Compute the sign of the dividend
     */
    DRes<SInt> dividendSign = builder.comparison().sign(dividend);
    DRes<SInt> dividendAbs = numeric.mult(dividend, dividendSign);

    /*
     * We need m * d \geq 2^{N+l}, so we add one to the result of the division to ensure that this
     * is indeed the case.
     */
    BigInteger m = BigInteger.ONE.shiftLeft(shifts).divide(divisorAbs).add(BigInteger.ONE);
    DRes<SInt> quotientAbs = numeric.mult(m, dividendAbs);
    /*
     * Now quotientAbs is the result shifted SHIFTS bits to the left, so we shift it back to get the
     * result in absolute value, q.
     */
    DRes<SInt> q = builder.advancedNumeric().rightShift(quotientAbs, shifts);
    /*
     * Adjust the sign of the result.
     */
    BigInteger openDivisorSign = BigInteger.valueOf(divisorSign);
    DRes<SInt> sign = numeric.mult(openDivisorSign, dividendSign);
    return numeric.mult(q, sign);
  }
}<|MERGE_RESOLUTION|>--- conflicted
+++ resolved
@@ -8,35 +8,25 @@
 import dk.alexandra.fresco.lib.field.integer.BasicNumericContext;
 import java.math.BigInteger;
 
+
 /**
  * This protocol is an implementation Euclidean division (finding quotient and remainder) on
-<<<<<<< HEAD
  * integers with a secret shared divedend and a known divisor. The dividend must have bitlength
  * smaller than <i>(maxBitLenght - divisorBitLength) / 2</i> where the maxBitLength is avabilable
- * via {@link ProtocolBuilderNumeric.getBasicNumericContext().getMaxBitLength()} in order for the
+ * via {@link ProtocolBuilderNumeric#getBasicNumericContext().getMaxBitLength()} in order for the
  * division protocol to produce a precise result.
-=======
- * integers with a secret shared divedend and a known divisor. In the implementation we calculate a
- * constant <i>m</i> such that multiplication with <i>m</i> will correspond to the desired division
- * -- just shifted a number of bits to the left. To get the right result we just need to shift back
- * again.
- *
->>>>>>> e7d4b080
  */
 public class KnownDivisor implements Computation<SInt, ProtocolBuilderNumeric> {
 
   private final DRes<SInt> dividend;
   private final BigInteger divisor;
 
-<<<<<<< HEAD
-=======
   /**
    * Constructs a division computation where the divisor is publicly known.
    *
    * @param dividend the dividend
    * @param divisor the publicly known divisor
    */
->>>>>>> e7d4b080
   public KnownDivisor(DRes<SInt> dividend, BigInteger divisor) {
     this.dividend = dividend;
     this.divisor = divisor;
@@ -75,19 +65,11 @@
     BigInteger signedDivisor = convertRepresentation(modulus, modulusHalf, divisor);
     int divisorSign = signedDivisor.signum();
     BigInteger divisorAbs = signedDivisor.abs();
-<<<<<<< HEAD
     int maxDivisorBitLength = basicNumericContext.getMaxBitLength() - 3;
-=======
-    int maxDivisorBitLength = builder.getBasicNumericContext().getMaxBitLength() - 3;
->>>>>>> e7d4b080
     if (divisorAbs.bitLength() > maxDivisorBitLength) {
       throw new IllegalArgumentException("Divisor is too big. Bit length is "
           + divisorAbs.bitLength() + " but should only be at most " + maxDivisorBitLength);
     }
-<<<<<<< HEAD
-
-=======
->>>>>>> e7d4b080
     /*
      * The quotient will have bit length < 2 * maxBitLength, and this has to be shifted maxBitLength
      * + divisorBitLength. So in total we need 3 * maxBitLength + divisorBitLength to be
