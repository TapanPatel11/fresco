/*
 * Copyright (c) 2015, 2016 FRESCO (http://github.com/aicis/fresco).
 *
 * This file is part of the FRESCO project.
 *
 * Permission is hereby granted, free of charge, to any person obtaining a copy of this software and
 * associated documentation files (the "Software"), to deal in the Software without restriction,
 * including without limitation the rights to use, copy, modify, merge, publish, distribute,
 * sublicense, and/or sell copies of the Software, and to permit persons to whom the Software is
 * furnished to do so, subject to the following conditions:
 *
 * The above copyright notice and this permission notice shall be included in all copies or
 * substantial portions of the Software.
 *
 * THE SOFTWARE IS PROVIDED "AS IS", WITHOUT WARRANTY OF ANY KIND, EXPRESS OR IMPLIED, INCLUDING BUT
 * NOT LIMITED TO THE WARRANTIES OF MERCHANTABILITY, FITNESS FOR A PARTICULAR PURPOSE AND
 * NONINFRINGEMENT. IN NO EVENT SHALL THE AUTHORS OR COPYRIGHT HOLDERS BE LIABLE FOR ANY CLAIM,
 * DAMAGES OR OTHER LIABILITY, WHETHER IN AN ACTION OF CONTRACT, TORT OR OTHERWISE, ARISING FROM,
 * OUT OF OR IN CONNECTION WITH THE SOFTWARE OR THE USE OR OTHER DEALINGS IN THE SOFTWARE.
 *
 * FRESCO uses SCAPI - http://crypto.biu.ac.il/SCAPI, Crypto++, Miracl, NTL, and Bouncy Castle.
 * Please see these projects for any further licensing issues.
 *******************************************************************************/
package dk.alexandra.fresco.lib.compare.bool.eq;

import dk.alexandra.fresco.framework.Computation;
import dk.alexandra.fresco.framework.ProtocolProducer;
import dk.alexandra.fresco.framework.builder.binary.BinaryBuilder;
import dk.alexandra.fresco.framework.builder.binary.ComputationBuilderBinary;
import dk.alexandra.fresco.framework.builder.binary.ProtocolBuilderBinary.SequentialBinaryBuilder;
import dk.alexandra.fresco.framework.value.SBool;
import java.util.ArrayList;
import java.util.List;

/**
 * Does a simple compare like this: out = (a1 XNOR b1) AND (a2 XNOR b2) AND (a3 XNOR b3) AND ...
 *
 * The XNORs are done in parallel and the ANDs are done by a log-depth tree structured protocol.
 *
 * @author Kasper Damgaard
 */
public class BinaryEqualityProtocolImpl implements ComputationBuilderBinary<SBool> {

  private List<Computation<SBool>> inLeft;
  private List<Computation<SBool>> inRight;
  private final int length;

  private int step = 1;

  private ProtocolProducer curPP = null;

  public BinaryEqualityProtocolImpl(List<Computation<SBool>> inLeft,
      List<Computation<SBool>> inRight) {
    this.inLeft = inLeft;
    this.inRight = inRight;
<<<<<<< HEAD
    this.out = out;
    this.length = inLeft.length;
=======
    if (inLeft.size() != inRight.size()) {
      throw new IllegalArgumentException("Binary strings must be of equal length");
    }
    this.length = inLeft.size();
>>>>>>> d2788947
  }

  @Override
  public Computation<SBool> build(SequentialBinaryBuilder builder) {
    return builder.par(par -> {
      BinaryBuilder bb = par.binary();
      List<Computation<SBool>> xors = new ArrayList<>();
      for (int i = 0; i < length; i++) {
        xors.add(bb.xor(inLeft.get(i), inRight.get(i)));
      }
<<<<<<< HEAD
      xnorOuts[0] = out;
    }
    if (curPP == null) {
  /*    if (!xnorDone) {
        ParallelProtocolProducer parXOR = new ParallelProtocolProducer();
        ParallelProtocolProducer parNOT = new ParallelProtocolProducer();
        for (int i = 0; i < length; i++) {
          parXOR.append(factory.getXorProtocol(inLeft[i], inRight[i],
              xnorOuts[i]));
          parNOT.append(factory.getNotProtocol(xnorOuts[i],
              xnorOuts[i]));
        }
        curPP = new SequentialProtocolProducer(parXOR, parNOT);
      } else {
        ParallelProtocolProducer parAND = new ParallelProtocolProducer();
        int i = 0;
        while (i + step < length) {
          ProtocolProducer and = factory.getAndProtocol(xnorOuts[i],
              xnorOuts[i + step], xnorOuts[i]);
          parAND.append(and);
          i += 2 * step;
        }
        curPP = parAND;
      }*/
    }
    if (curPP.hasNextProtocols()) {
      curPP.getNextProtocols(protocolCollection);
    } else {
      if (!xnorDone) {
        xnorDone = true;
      } else {
        step *= 2;
=======
      return () -> xors;
    }).par((xors, par) -> {
      List<Computation<SBool>> xnors = new ArrayList<>();
      for (int i = 0; i < length; i++) {
        xnors.add(par.binary().not(xors.get(i)));
      }
      return () -> xnors;
    }).par((xnors, par) -> {
      int i = 0;
      while (i + step < length) {
        par.binary().and(xnors.get(i + step), xnors.get(i));
        i += 2 * step;
>>>>>>> d2788947
      }
      return xnors.get(0);
    });
  }
  //
  // @Override
  // public void getNextProtocols(ProtocolCollection protocolCollection) {
  // if (xnorOuts == null) {
  // xnorOuts = new SBool[length];
  // for (int i = 1; i < length; i++) {
  // xnorOuts[i] = factory.getSBool();
  // }
  // xnorOuts[0] = out;
  // }
  // if (curPP == null) {
  // if (!xnorDone) {
  // ParallelProtocolProducer parXOR = new ParallelProtocolProducer();
  // ParallelProtocolProducer parNOT = new ParallelProtocolProducer();
  // for (int i = 0; i < length; i++) {
  // parXOR.append(factory.getXorProtocol(inLeft[i], inRight[i], xnorOuts[i]));
  // parNOT.append(factory.getNotProtocol(xnorOuts[i], xnorOuts[i]));
  // }
  // curPP = new SequentialProtocolProducer(parXOR, parNOT);
  // } else {
  // ParallelProtocolProducer parAND = new ParallelProtocolProducer();
  // int i = 0;
  // while (i + step < length) {
  // ProtocolProducer and =
  // factory.getAndProtocol(xnorOuts[i], xnorOuts[i + step], xnorOuts[i]);
  // parAND.append(and);
  // i += 2 * step;
  // }
  // curPP = parAND;
  // }
  // }
  // if (curPP.hasNextProtocols()) {
  // curPP.getNextProtocols(protocolCollection);
  // } else {
  // if (!xnorDone) {
  // xnorDone = true;
  // } else {
  // step *= 2;
  // }
  // curPP = null;
  // }
  // }
  //
  // @Override
  // public boolean hasNextProtocols() {
  // return step < length;
  // }
}<|MERGE_RESOLUTION|>--- conflicted
+++ resolved
@@ -24,7 +24,6 @@
 package dk.alexandra.fresco.lib.compare.bool.eq;
 
 import dk.alexandra.fresco.framework.Computation;
-import dk.alexandra.fresco.framework.ProtocolProducer;
 import dk.alexandra.fresco.framework.builder.binary.BinaryBuilder;
 import dk.alexandra.fresco.framework.builder.binary.ComputationBuilderBinary;
 import dk.alexandra.fresco.framework.builder.binary.ProtocolBuilderBinary.SequentialBinaryBuilder;
@@ -45,23 +44,14 @@
   private List<Computation<SBool>> inRight;
   private final int length;
 
-  private int step = 1;
-
-  private ProtocolProducer curPP = null;
-
   public BinaryEqualityProtocolImpl(List<Computation<SBool>> inLeft,
       List<Computation<SBool>> inRight) {
     this.inLeft = inLeft;
     this.inRight = inRight;
-<<<<<<< HEAD
-    this.out = out;
-    this.length = inLeft.length;
-=======
     if (inLeft.size() != inRight.size()) {
       throw new IllegalArgumentException("Binary strings must be of equal length");
     }
     this.length = inLeft.size();
->>>>>>> d2788947
   }
 
   @Override
@@ -72,40 +62,6 @@
       for (int i = 0; i < length; i++) {
         xors.add(bb.xor(inLeft.get(i), inRight.get(i)));
       }
-<<<<<<< HEAD
-      xnorOuts[0] = out;
-    }
-    if (curPP == null) {
-  /*    if (!xnorDone) {
-        ParallelProtocolProducer parXOR = new ParallelProtocolProducer();
-        ParallelProtocolProducer parNOT = new ParallelProtocolProducer();
-        for (int i = 0; i < length; i++) {
-          parXOR.append(factory.getXorProtocol(inLeft[i], inRight[i],
-              xnorOuts[i]));
-          parNOT.append(factory.getNotProtocol(xnorOuts[i],
-              xnorOuts[i]));
-        }
-        curPP = new SequentialProtocolProducer(parXOR, parNOT);
-      } else {
-        ParallelProtocolProducer parAND = new ParallelProtocolProducer();
-        int i = 0;
-        while (i + step < length) {
-          ProtocolProducer and = factory.getAndProtocol(xnorOuts[i],
-              xnorOuts[i + step], xnorOuts[i]);
-          parAND.append(and);
-          i += 2 * step;
-        }
-        curPP = parAND;
-      }*/
-    }
-    if (curPP.hasNextProtocols()) {
-      curPP.getNextProtocols(protocolCollection);
-    } else {
-      if (!xnorDone) {
-        xnorDone = true;
-      } else {
-        step *= 2;
-=======
       return () -> xors;
     }).par((xors, par) -> {
       List<Computation<SBool>> xnors = new ArrayList<>();
@@ -113,61 +69,19 @@
         xnors.add(par.binary().not(xors.get(i)));
       }
       return () -> xnors;
-    }).par((xnors, par) -> {
-      int i = 0;
-      while (i + step < length) {
-        par.binary().and(xnors.get(i + step), xnors.get(i));
-        i += 2 * step;
->>>>>>> d2788947
+    }).seq((xnors, seq) -> {
+      // xnors are now a bitstring where a 0 represents that something differed between the inputs
+      // Can now do an AND row to determine if the entire bitstring is 1's (inputs are equal) or
+      // not.
+      // TODO: One can obtain better results using a tree structure and doing those in parallel.
+      Computation<SBool> xnorsAnd;
+      xnorsAnd = seq.binary().and(xnors.get(0), xnors.get(1));
+      int i = 2;
+      while (i < length) {
+        xnorsAnd = seq.binary().and(xnorsAnd, xnors.get(i));
+        i++;
       }
-      return xnors.get(0);
+      return xnorsAnd;
     });
   }
-  //
-  // @Override
-  // public void getNextProtocols(ProtocolCollection protocolCollection) {
-  // if (xnorOuts == null) {
-  // xnorOuts = new SBool[length];
-  // for (int i = 1; i < length; i++) {
-  // xnorOuts[i] = factory.getSBool();
-  // }
-  // xnorOuts[0] = out;
-  // }
-  // if (curPP == null) {
-  // if (!xnorDone) {
-  // ParallelProtocolProducer parXOR = new ParallelProtocolProducer();
-  // ParallelProtocolProducer parNOT = new ParallelProtocolProducer();
-  // for (int i = 0; i < length; i++) {
-  // parXOR.append(factory.getXorProtocol(inLeft[i], inRight[i], xnorOuts[i]));
-  // parNOT.append(factory.getNotProtocol(xnorOuts[i], xnorOuts[i]));
-  // }
-  // curPP = new SequentialProtocolProducer(parXOR, parNOT);
-  // } else {
-  // ParallelProtocolProducer parAND = new ParallelProtocolProducer();
-  // int i = 0;
-  // while (i + step < length) {
-  // ProtocolProducer and =
-  // factory.getAndProtocol(xnorOuts[i], xnorOuts[i + step], xnorOuts[i]);
-  // parAND.append(and);
-  // i += 2 * step;
-  // }
-  // curPP = parAND;
-  // }
-  // }
-  // if (curPP.hasNextProtocols()) {
-  // curPP.getNextProtocols(protocolCollection);
-  // } else {
-  // if (!xnorDone) {
-  // xnorDone = true;
-  // } else {
-  // step *= 2;
-  // }
-  // curPP = null;
-  // }
-  // }
-  //
-  // @Override
-  // public boolean hasNextProtocols() {
-  // return step < length;
-  // }
 }