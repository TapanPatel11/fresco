--- conflicted
+++ resolved
@@ -7,78 +7,21 @@
 
 /**
  * @author mortenvchristiansen
- */
+ */ 
 public class SIntListofTuples {
-<<<<<<< HEAD
-  private List<SInt[]> theData = new ArrayList<SInt[]>();
-  private List<SInt> duplicate_p = new ArrayList<SInt>();
-  
-	/**
-	 * id is first element in tuple
-	 */
-  public final int rowWidth;
-  	
-  /**
-   * 
-   * @param row the data values (and id in first column)
-   * @param falseValue an Sint representing zero, to mark the row as non-duplicate.
-   * @return
-   */
-  public SIntListofTuples add(SInt[] row, SInt falseValue){
-      if (row.length!=rowWidth)
-      	throw new IllegalArgumentException("Row width wrong. Should be "+rowWidth);
-      theData.add(row);	
-      duplicate_p.add(falseValue);
-  	return this;
-  }
-  	
-  public SIntListofTuples remove(int index){
-      theData.remove(index);	
-      duplicate_p.remove(index);
-  	return this;
-  }
-  
-  public SInt[] get(int index){
-  	return theData.get(index);
-  }
-  	
-  	public SInt getId(int index){
-  		return theData.get(index)[0];
-  	}
-  	
-  	public List<SInt[]> getReadOnlyList(){
-  		return Collections.unmodifiableList(theData);
-  	}
-  	
-	public SIntListofTuples(int rowWidth) {
-		this.rowWidth=rowWidth;
-	}
-	
-	public void setDuplicate(int index,SInt value){
-		duplicate_p.set(index,value);
-	}
-	
-	public SInt getDuplicate(int index){
-		return duplicate_p.get(index);
-	}
-	
-	public int size(){
-		return theData.size();
-	}
-=======
 
   private List<List<Computation<SInt>>> theData = new ArrayList<>();
   private List<Computation<SInt>> duplicate_p = new ArrayList<>();
 
   /**
    * id is first element in tuple
-   */
+   */ 
   public final int rowWidth;
 
   /**
    * @param row the data values (and id in first column)
    * @param falseValue an Sint representing zero, to mark the row as non-duplicate.
-   */
+   */ 
   public SIntListofTuples add(List<Computation<SInt>> row, Computation<SInt> falseValue) {
     if (row.size() != rowWidth) {
       throw new RuntimeException("Row width wrong. Should be " + rowWidth);
@@ -117,5 +60,5 @@
   public int size() {
     return theData.size();
   }
->>>>>>> e73231a4
+
 }