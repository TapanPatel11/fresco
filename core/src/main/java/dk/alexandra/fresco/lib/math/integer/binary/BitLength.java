--- conflicted
+++ resolved
@@ -32,26 +32,14 @@
   @Override
   public DRes<SInt> buildComputation(ProtocolBuilderNumeric builder) {
     return builder.seq((seq) -> {
-<<<<<<< HEAD
-      /*
-       * Find the bit representation of the input.
-       */
-=======
       //Find the bit representation of the input
->>>>>>> e7d4b080
       return seq.advancedNumeric().toBits(input, maxBitLength);
     }).seq((seq, bits) -> {
       DRes<SInt> mostSignificantBitIndex = null;
       Numeric numeric = seq.numeric();
       for (int n = 0; n < maxBitLength; n++) {
-<<<<<<< HEAD
-        /*
-         * If bits[n] == 1 we let mostSignificantIndex be current index. Otherwise we leave it be.
-         */
-=======
-        // If bits[n] == 1 we let mostSignificantIndex be current index. 
+        // If bits[n] == 1 we let mostSignificantIndex be current index.
         // Otherwise we leave it be.
->>>>>>> e7d4b080
         SInt remainderResult = bits.get(n);
         if (mostSignificantBitIndex == null) {
           mostSignificantBitIndex = numeric.mult(BigInteger.valueOf(n), () -> remainderResult);
@@ -61,15 +49,8 @@
           mostSignificantBitIndex = numeric.add(mult, mostSignificantBitIndex);
         }
       }
-<<<<<<< HEAD
-      /*
-       * We are interested in the bit length of the input, so we add one to the index of the most
-       * significant bit since the indices are counted from 0.
-       */
-=======
       // We are interested in the bit length of the input, so we add one to
       // the index of the most significant bit since the indices are counte from 0
->>>>>>> e7d4b080
       return numeric.add(BigInteger.ONE, mostSignificantBitIndex);
     });
   }
