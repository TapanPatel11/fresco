package dk.alexandra.fresco.lib.math.integer.binary;

import java.math.BigInteger;

import dk.alexandra.fresco.framework.DRes;
import dk.alexandra.fresco.framework.builder.Computation;
import dk.alexandra.fresco.framework.builder.numeric.AdvancedNumeric;
import dk.alexandra.fresco.framework.builder.numeric.AdvancedNumeric.RandomAdditiveMask;
import dk.alexandra.fresco.framework.builder.numeric.AdvancedNumeric.RightShiftResult;
import dk.alexandra.fresco.framework.builder.numeric.ProtocolBuilderNumeric;
import dk.alexandra.fresco.framework.util.Pair;
import dk.alexandra.fresco.framework.value.SInt;

/**
 * Shifts a number to the right.
 */
public class RightShift implements Computation<RightShiftResult, ProtocolBuilderNumeric> {

  private final boolean calculateRemainder;
  // Input
  private final DRes<SInt> input;
  private final int bitLength;
  private final int shifts;

  /**
   * @param bitLength
   *          An upper bound for the bitLength of the input.
   * @param input
   *          The input.
   * @param calculateRemainder
   *          true to also calculate remainder, aka input mod 2^shifts. If false
   *          remainder in result will be null.
   */
  public RightShift(int bitLength, DRes<SInt> input, boolean calculateRemainder) {
    this(bitLength, input, 1, calculateRemainder);
  }

  public RightShift(int bitLength, DRes<SInt> input, int shifts, boolean calculateRemainder) {

    if (shifts < 0) {
      throw new IllegalArgumentException();
    }

    this.bitLength = bitLength;
    this.input = input;
    this.shifts = shifts;
    this.calculateRemainder = calculateRemainder;
  }

  @Override
  public DRes<RightShiftResult> buildComputation(ProtocolBuilderNumeric sequential) {
    return sequential.seq((builder) -> {
      /*
       * Generate random additive mask of the same length as the input + some
       * extra to avoid leakage.
       */
      AdvancedNumeric additiveMaskBuilder = builder.advancedNumeric();
<<<<<<< HEAD
      DRes<RandomAdditiveMask> mask = additiveMaskBuilder.additiveMask(bitLength);
      return mask;
    }).seq((parSubSequential, randomAdditiveMask) -> {
      DRes<SInt> result = parSubSequential.numeric().add(input, () -> randomAdditiveMask.r);
      DRes<BigInteger> open = parSubSequential.numeric().open(result);
      return () -> new Pair<>(open, randomAdditiveMask);
    }).seq((seq, maskedInput) -> {
      BigInteger masked = maskedInput.getFirst().out();
      RandomAdditiveMask mask = maskedInput.getSecond();

      /*
       * m = r + input, so there is a carry from the addition of the first
       * (least significant) bit if and only if m_0 = 0 and r_0 = 1.
       */
      boolean mi = masked.testBit(0);
      DRes<SInt> ri = mask.bits.get(0);
      DRes<SInt> currentCarry = mi ? seq.numeric().known(BigInteger.ZERO) : ri;
      
      for (int i = 1; i < shifts; i++) {
        mi = masked.testBit(i);
        ri = mask.bits.get(i);
        DRes<SInt> x = seq.numeric().mult(currentCarry, ri);

        /*
         * One of the following must be true for there to be a carry from the
         * addition of the i'th bits of the input and the mask, r:
         * 
         * 1) If the i'th bit of the masked input is set, both the i'th bit of r
         * AND the carry from the previous bit should be set.
         * 
         * 2) If the i'th bit of the masked input it not set, either the i'th
         * bit of r is set OR there was a carry from the previous adding the
         * (i-1)'th bits.
         */
        currentCarry = mi ? x : seq.numeric().sub(seq.numeric().add(currentCarry, ri), x);
      }
      final DRes<SInt> carry = currentCarry;

      /*
       * rBottom = r (mod 2^shifts).
       */
      final DRes<SInt> rBottom = seq.advancedNumeric().innerProductWithPublicPart(
          seq.getBigIntegerHelper().getTwoPowersList(shifts), mask.bits);

      BigInteger inverse = BigInteger.ONE.shiftLeft(shifts)
          .modInverse(seq.getBasicNumericContext().getModulus());
      DRes<SInt> rTop = seq.numeric().sub(mask.r, rBottom);

      /*
       * rTop is r with the last shifts bits set to zero, and it is hence
       * divisible by 2^shifts, so multiplying with the inverse in the field
       * corresponds to shifting.
       */
      DRes<SInt> rShifted = seq.numeric().mult(inverse, rTop);
      BigInteger mShifted = masked.shiftRight(shifts);

      /*
       * The naive result to return would be mShifted - rShifted, but this is
       * not equal to the shifted input if there was a carry form the addition
       * of the input and r on the most significant bit that was removed by
       * the shift.
       */
      DRes<SInt> naiveResult = seq.numeric().sub(mShifted, rShifted);
      DRes<SInt> result = seq.numeric().sub(naiveResult, carry);

      if (!calculateRemainder) {
        return () -> new RightShiftResult(result.out(), null);
      } else {
        BigInteger twoPow = BigInteger.ONE.shiftLeft(shifts);
        DRes<SInt> leftShifted = seq.numeric().mult(twoPow, result);
        DRes<SInt> remainder = seq.numeric().sub(input, leftShifted);
        return () -> new RightShiftResult(result.out(), remainder.out());
      }
    });
=======
      return additiveMaskBuilder
          .additiveMask(bitLength + securityParameter);
    }).pairInPar((parSubSequential, randomAdditiveMask) -> {
      BigInteger two = BigInteger.valueOf(2);
      Numeric numericBuilder = parSubSequential.numeric();
      BigInteger inverseOfTwo =
          two.modInverse(parSubSequential.getBasicNumericContext().getModulus());
      DRes<SInt> bottomR = randomAdditiveMask.bits.get(0);
      DRes<SInt> sub = numericBuilder.sub(randomAdditiveMask.random, bottomR);
      DRes<SInt> topR = numericBuilder.mult(inverseOfTwo, sub);
      return () -> new Pair<>(bottomR, topR);
    }, (parSubSequential, randomAdditiveMask) -> {
        DRes<SInt> result = parSubSequential.numeric().add(input, () -> randomAdditiveMask.random);
        return parSubSequential.numeric().open(result);
      }).seq((round1, preprocessOutput) -> {
        BigInteger openM = preprocessOutput.getSecond();
        DRes<SInt> bottomR = preprocessOutput.getFirst().getFirst();
        DRes<SInt> topR = preprocessOutput.getFirst().getSecond();
        /*
         * 'carry' is either 0 or 1. It is 1 if and only if the addition
         * m = x + r gave a carry from the first (least significant) bit
         * to the second, ie. if the first bit of both x and r is 1.
         * This happens if and only if the first bit of r is 1 and the first bit of m is 0 which in
         * turn is equal to r_0 * (m + 1 (mod 2)).
         */
        BigInteger bottomMNegated = openM.add(BigInteger.ONE).mod(BigInteger.valueOf(2));
        DRes<SInt> carry = round1.numeric().mult(bottomMNegated, bottomR);
        return () -> new Pair<>(new Pair<>(bottomR, topR), new Pair<>(carry, openM));
      }).pairInPar((parSubSequential, inputs) -> {
        BigInteger openShiftOnce = inputs.getSecond().getSecond().shiftRight(1);
        // Now we calculate the shift, x >> 1 = mTop - rTop - carry
        DRes<SInt> sub =
            parSubSequential.numeric().sub(openShiftOnce, inputs.getFirst().getSecond());
        return parSubSequential.numeric().sub(sub, inputs.getSecond().getFirst());
      }, (parSubSequential, inputs) -> {
          if (!calculateRemainders) {
            return null;
          } else {
            // We also need to calculate the remainder, aka. the bit
            // we throw away in the shift:
            // x (mod 2) =
            // xor(r_0, m mod 2) =
            // r_0 + (m mod 2) - 2 (r_0 * (m mod 2)).
            BigInteger bottomM = inputs.getSecond().getSecond().mod(BigInteger.valueOf(2));
            BigInteger twoBottomM = bottomM.shiftLeft(1);

            return parSubSequential.par((productAndSumBuilder) -> {
              Numeric productAndSumNumeric = productAndSumBuilder.numeric();
              DRes<SInt> bottomR = inputs.getFirst().getFirst();
              DRes<SInt> product = productAndSumNumeric.mult(twoBottomM, bottomR);
              DRes<SInt> sum = productAndSumNumeric.add(bottomM, bottomR);
              return () -> new Pair<>(product, sum);
            }).seq((finalBuilder, productAndSum) -> {
              DRes<SInt> result =
                  finalBuilder.numeric().sub(productAndSum.getSecond(), productAndSum.getFirst());
              return () -> Collections.singletonList(result.out());
            });
          }
        }).seq((builder, output) -> () -> new RightShiftResult(output.getFirst(),
            output.getSecond()));
>>>>>>> 6e1b90b0
  }
}<|MERGE_RESOLUTION|>--- conflicted
+++ resolved
@@ -1,3 +1,4 @@
+
 package dk.alexandra.fresco.lib.math.integer.binary;
 
 import java.math.BigInteger;
@@ -55,11 +56,10 @@
        * extra to avoid leakage.
        */
       AdvancedNumeric additiveMaskBuilder = builder.advancedNumeric();
-<<<<<<< HEAD
       DRes<RandomAdditiveMask> mask = additiveMaskBuilder.additiveMask(bitLength);
       return mask;
     }).seq((parSubSequential, randomAdditiveMask) -> {
-      DRes<SInt> result = parSubSequential.numeric().add(input, () -> randomAdditiveMask.r);
+      DRes<SInt> result = parSubSequential.numeric().add(input, () -> randomAdditiveMask.random);
       DRes<BigInteger> open = parSubSequential.numeric().open(result);
       return () -> new Pair<>(open, randomAdditiveMask);
     }).seq((seq, maskedInput) -> {
@@ -102,7 +102,7 @@
 
       BigInteger inverse = BigInteger.ONE.shiftLeft(shifts)
           .modInverse(seq.getBasicNumericContext().getModulus());
-      DRes<SInt> rTop = seq.numeric().sub(mask.r, rBottom);
+      DRes<SInt> rTop = seq.numeric().sub(mask.random, rBottom);
 
       /*
        * rTop is r with the last shifts bits set to zero, and it is hence
@@ -130,67 +130,5 @@
         return () -> new RightShiftResult(result.out(), remainder.out());
       }
     });
-=======
-      return additiveMaskBuilder
-          .additiveMask(bitLength + securityParameter);
-    }).pairInPar((parSubSequential, randomAdditiveMask) -> {
-      BigInteger two = BigInteger.valueOf(2);
-      Numeric numericBuilder = parSubSequential.numeric();
-      BigInteger inverseOfTwo =
-          two.modInverse(parSubSequential.getBasicNumericContext().getModulus());
-      DRes<SInt> bottomR = randomAdditiveMask.bits.get(0);
-      DRes<SInt> sub = numericBuilder.sub(randomAdditiveMask.random, bottomR);
-      DRes<SInt> topR = numericBuilder.mult(inverseOfTwo, sub);
-      return () -> new Pair<>(bottomR, topR);
-    }, (parSubSequential, randomAdditiveMask) -> {
-        DRes<SInt> result = parSubSequential.numeric().add(input, () -> randomAdditiveMask.random);
-        return parSubSequential.numeric().open(result);
-      }).seq((round1, preprocessOutput) -> {
-        BigInteger openM = preprocessOutput.getSecond();
-        DRes<SInt> bottomR = preprocessOutput.getFirst().getFirst();
-        DRes<SInt> topR = preprocessOutput.getFirst().getSecond();
-        /*
-         * 'carry' is either 0 or 1. It is 1 if and only if the addition
-         * m = x + r gave a carry from the first (least significant) bit
-         * to the second, ie. if the first bit of both x and r is 1.
-         * This happens if and only if the first bit of r is 1 and the first bit of m is 0 which in
-         * turn is equal to r_0 * (m + 1 (mod 2)).
-         */
-        BigInteger bottomMNegated = openM.add(BigInteger.ONE).mod(BigInteger.valueOf(2));
-        DRes<SInt> carry = round1.numeric().mult(bottomMNegated, bottomR);
-        return () -> new Pair<>(new Pair<>(bottomR, topR), new Pair<>(carry, openM));
-      }).pairInPar((parSubSequential, inputs) -> {
-        BigInteger openShiftOnce = inputs.getSecond().getSecond().shiftRight(1);
-        // Now we calculate the shift, x >> 1 = mTop - rTop - carry
-        DRes<SInt> sub =
-            parSubSequential.numeric().sub(openShiftOnce, inputs.getFirst().getSecond());
-        return parSubSequential.numeric().sub(sub, inputs.getSecond().getFirst());
-      }, (parSubSequential, inputs) -> {
-          if (!calculateRemainders) {
-            return null;
-          } else {
-            // We also need to calculate the remainder, aka. the bit
-            // we throw away in the shift:
-            // x (mod 2) =
-            // xor(r_0, m mod 2) =
-            // r_0 + (m mod 2) - 2 (r_0 * (m mod 2)).
-            BigInteger bottomM = inputs.getSecond().getSecond().mod(BigInteger.valueOf(2));
-            BigInteger twoBottomM = bottomM.shiftLeft(1);
-
-            return parSubSequential.par((productAndSumBuilder) -> {
-              Numeric productAndSumNumeric = productAndSumBuilder.numeric();
-              DRes<SInt> bottomR = inputs.getFirst().getFirst();
-              DRes<SInt> product = productAndSumNumeric.mult(twoBottomM, bottomR);
-              DRes<SInt> sum = productAndSumNumeric.add(bottomM, bottomR);
-              return () -> new Pair<>(product, sum);
-            }).seq((finalBuilder, productAndSum) -> {
-              DRes<SInt> result =
-                  finalBuilder.numeric().sub(productAndSum.getSecond(), productAndSum.getFirst());
-              return () -> Collections.singletonList(result.out());
-            });
-          }
-        }).seq((builder, output) -> () -> new RightShiftResult(output.getFirst(),
-            output.getSecond()));
->>>>>>> 6e1b90b0
   }
 }