--- conflicted
+++ resolved
@@ -16,31 +16,13 @@
  */
 public class RightShift implements Computation<RightShiftResult, ProtocolBuilderNumeric> {
 
-<<<<<<< HEAD
-  private final int securityParameter;
-  private final boolean calculateRemainders;
-=======
   private final boolean calculateRemainder;
->>>>>>> 94ce6fc3
   // Input
   private final DRes<SInt> input;
   private final int bitLength;
   private final int shifts;
 
   /**
-<<<<<<< HEAD
-   * @param bitLength An upper bound for the bitLength of the input.
-   * @param input The input.
-   * @param calculateRemainders true to also calculate remainder. If false remainders in result will
-   *        be null.
-   * @param securityParameter The amount of bits to use for masking  
-   */
-  public RightShift(int bitLength, DRes<SInt> input, boolean calculateRemainders, int securityParameter) {
-    this.bitLength = bitLength;
-    this.input = input;
-    this.calculateRemainders = calculateRemainders;
-    this.securityParameter = securityParameter;
-=======
    * @param bitLength
    *          An upper bound for the bitLength of the input.
    * @param input
@@ -63,7 +45,6 @@
     this.input = input;
     this.shifts = shifts;
     this.calculateRemainder = calculateRemainder;
->>>>>>> 94ce6fc3
   }
 
   @Override
@@ -74,24 +55,9 @@
        * extra to avoid leakage.
        */
       AdvancedNumeric additiveMaskBuilder = builder.advancedNumeric();
-<<<<<<< HEAD
-      return additiveMaskBuilder
-          .additiveMask(bitLength + securityParameter);
-    }).pairInPar((parSubSequential, randomAdditiveMask) -> {
-      BigInteger two = BigInteger.valueOf(2);
-      Numeric numericBuilder = parSubSequential.numeric();
-      BigInteger inverseOfTwo =
-          two.modInverse(parSubSequential.getBasicNumericContext().getModulus());
-      DRes<SInt> rBottom = randomAdditiveMask.bits.get(0);
-      DRes<SInt> sub = numericBuilder.sub(randomAdditiveMask.r, rBottom);
-      DRes<SInt> rTop = numericBuilder.mult(inverseOfTwo, sub);
-      return () -> new Pair<>(rBottom, rTop);
-    }, (parSubSequential, randomAdditiveMask) -> {
-=======
       DRes<RandomAdditiveMask> mask = additiveMaskBuilder.additiveMask(bitLength);
       return mask;
     }).seq((parSubSequential, randomAdditiveMask) -> {
->>>>>>> 94ce6fc3
       DRes<SInt> result = parSubSequential.numeric().add(input, () -> randomAdditiveMask.r);
       DRes<BigInteger> open = parSubSequential.numeric().open(result);
       return () -> new Pair<>(open, randomAdditiveMask);
