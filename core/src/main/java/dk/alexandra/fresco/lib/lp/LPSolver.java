--- conflicted
+++ resolved
@@ -28,14 +28,8 @@
 import dk.alexandra.fresco.framework.builder.Computation;
 import dk.alexandra.fresco.framework.builder.numeric.ProtocolBuilderNumeric;
 import dk.alexandra.fresco.framework.value.SInt;
-<<<<<<< HEAD
 import dk.alexandra.fresco.lib.collections.Matrix;
 import dk.alexandra.fresco.lib.conditional.ConditionalSelect;
-import dk.alexandra.fresco.lib.debug.MarkerProtocolImpl;
-import dk.alexandra.fresco.lib.field.integer.BasicNumericFactory;
-=======
-import dk.alexandra.fresco.lib.compare.ConditionalSelect;
->>>>>>> e57bf204
 import dk.alexandra.fresco.lib.lp.LPSolver.LPOutput;
 import java.io.PrintStream;
 import java.math.BigInteger;
@@ -95,8 +89,8 @@
     }
   }
 
-  public LPSolver(LPTableau tableau, Matrix<DRes<SInt>> updateMatrix,
-      DRes<SInt> pivot, List<DRes<SInt>> initialBasis) {
+  public LPSolver(LPTableau tableau, Matrix<DRes<SInt>> updateMatrix, DRes<SInt> pivot,
+      List<DRes<SInt>> initialBasis) {
     this(PivotRule.DANZIG, tableau, updateMatrix, pivot, initialBasis);
   }
 
@@ -122,27 +116,25 @@
       LPState initialState = new LPState(BigInteger.ZERO, tableau, updateMatrix, null, pivot,
           enumeratedVariables, initialBasis, pivot);
       return () -> initialState;
-    }).whileLoop(
-        state -> !state.terminated(),
-        (seq, state) -> {
-          iterations++;
-          if (debugLog) {
-            debugInfo(seq, state);
-          }
-          return seq.seq((inner) -> {
-            logger.info("LP Iterations=" + iterations + " solving " + identityHashCode);
-            if (pivotRule == PivotRule.BLAND) {
-              return blandPhaseOneProtocol(inner, state);
-            } else {
-              return phaseOneProtocol(inner, state, zero);
-            }
-          }).seq((inner, phaseOneOutput) -> {
-            if (!phaseOneOutput.terminated()) {
-              phaseTwoProtocol(inner, phaseOneOutput);
-            }
-            return phaseOneOutput;
-          });
-        }).seq((seq, whileState) -> () -> new LPOutput(whileState.tableau, whileState.updateMatrix,
+    }).whileLoop(state -> !state.terminated(), (seq, state) -> {
+      iterations++;
+      if (debugLog) {
+        debugInfo(seq, state);
+      }
+      return seq.seq((inner) -> {
+        logger.info("LP Iterations=" + iterations + " solving " + identityHashCode);
+        if (pivotRule == PivotRule.BLAND) {
+          return blandPhaseOneProtocol(inner, state);
+        } else {
+          return phaseOneProtocol(inner, state, zero);
+        }
+      }).seq((inner, phaseOneOutput) -> {
+        if (!phaseOneOutput.terminated()) {
+          phaseTwoProtocol(inner, phaseOneOutput);
+        }
+        return phaseOneOutput;
+      });
+    }).seq((seq, whileState) -> () -> new LPOutput(whileState.tableau, whileState.updateMatrix,
         whileState.basis, whileState.pivot));
   }
 
@@ -161,9 +153,8 @@
    */
   private DRes<LPState> phaseTwoProtocol(ProtocolBuilderNumeric builder, LPState state) {
     return builder.seq((seq) -> seq.seq(
-        new ExitingVariable(state.tableau, state.updateMatrix, state.enteringIndex, state.basis))
-    ).pairInPar(
-        (seq, exitingVariable) -> {
+        new ExitingVariable(state.tableau, state.updateMatrix, state.enteringIndex, state.basis)))
+        .pairInPar((seq, exitingVariable) -> {
           state.pivot = exitingVariable.pivot;
           ArrayList<DRes<SInt>> exitingIndex = exitingVariable.exitingIndex;
           // Update Basis
@@ -172,23 +163,22 @@
           return seq.par((par) -> {
             ArrayList<DRes<SInt>> nextBasis = new ArrayList<>(noConstraints);
             for (int i = 0; i < noConstraints; i++) {
-              nextBasis.add(par.seq(
-                  new ConditionalSelect(exitingIndex.get(i), ent, state.basis.get(i))));
+              nextBasis.add(
+                  par.seq(new ConditionalSelect(exitingIndex.get(i), ent, state.basis.get(i))));
             }
             return () -> nextBasis;
           });
-        },
-        (seq, exitingVariable) -> seq.seq(
-            new UpdateMatrix(state.updateMatrix, exitingVariable.exitingIndex,
-                exitingVariable.updateColumn, state.pivot, state.prevPivot))
-    ).seq((seq, pair) -> {
-      List<DRes<SInt>> basis = pair.getFirst();
-      state.updateMatrix = pair.getSecond();
-      state.basis = basis;
-      // // Copy the resulting new update matrix to overwrite the current
-      state.prevPivot = state.pivot;
-      return () -> state;
-    });
+        }, (seq, exitingVariable) -> seq
+            .seq(new UpdateMatrix(state.updateMatrix, exitingVariable.exitingIndex,
+                exitingVariable.updateColumn, state.pivot, state.prevPivot)))
+        .seq((seq, pair) -> {
+          List<DRes<SInt>> basis = pair.getFirst();
+          state.updateMatrix = pair.getSecond();
+          state.basis = basis;
+          // // Copy the resulting new update matrix to overwrite the current
+          state.prevPivot = state.pivot;
+          return () -> state;
+        });
   }
 
   /**
@@ -203,19 +193,20 @@
    */
   private DRes<LPState> phaseOneProtocol(ProtocolBuilderNumeric builder, LPState state,
       DRes<SInt> zero) {
-    return builder.seq(
-        // Compute potential entering variable index and corresponding value of
-        // entry in F
-        new EnteringVariable(state.tableau, state.updateMatrix)
-    ).seq((seq, enteringAndMinimum) -> {
-      List<DRes<SInt>> entering = enteringAndMinimum.getFirst();
-      SInt minimum = enteringAndMinimum.getSecond();
-      // Check if the entry in F is non-negative
-      DRes<SInt> positive = seq.comparison().compareLEQLong(zero, () -> minimum);
-      state.terminationOut = seq.numeric().open(positive);
-      state.enteringIndex = entering;
-      return () -> state;
-    });
+    return builder
+        .seq(
+            // Compute potential entering variable index and corresponding value of
+            // entry in F
+            new EnteringVariable(state.tableau, state.updateMatrix))
+        .seq((seq, enteringAndMinimum) -> {
+          List<DRes<SInt>> entering = enteringAndMinimum.getFirst();
+          SInt minimum = enteringAndMinimum.getSecond();
+          // Check if the entry in F is non-negative
+          DRes<SInt> positive = seq.comparison().compareLEQLong(zero, () -> minimum);
+          state.terminationOut = seq.numeric().open(positive);
+          state.enteringIndex = entering;
+          return () -> state;
+        });
   }
 
   /**
@@ -228,19 +219,19 @@
    *
    * @return a protocol producer for the first half of a simplex iteration
    */
-  private DRes<LPState> blandPhaseOneProtocol(ProtocolBuilderNumeric builder,
-      LPState state) {
-    return builder.seq(
-        // Compute potential entering variable index and corresponding value of
-        // entry in F
-        new BlandEnteringVariable(state.tableau, state.updateMatrix)
-    ).seq((seq, enteringAndMinimum) -> {
-      List<DRes<SInt>> entering = enteringAndMinimum.getFirst();
-      SInt termination = enteringAndMinimum.getSecond();
-      state.terminationOut = seq.numeric().open(() -> termination);
-      state.enteringIndex = entering;
-      return () -> state;
-    });
+  private DRes<LPState> blandPhaseOneProtocol(ProtocolBuilderNumeric builder, LPState state) {
+    return builder
+        .seq(
+            // Compute potential entering variable index and corresponding value of
+            // entry in F
+            new BlandEnteringVariable(state.tableau, state.updateMatrix))
+        .seq((seq, enteringAndMinimum) -> {
+          List<DRes<SInt>> entering = enteringAndMinimum.getFirst();
+          SInt termination = enteringAndMinimum.getSecond();
+          state.terminationOut = seq.numeric().open(() -> termination);
+          state.enteringIndex = entering;
+          return () -> state;
+        });
   }
 
   /**
@@ -290,8 +281,8 @@
     public final List<DRes<SInt>> basis;
     public final DRes<SInt> pivot;
 
-    public LPOutput(LPTableau tableau, Matrix<DRes<SInt>> updateMatrix,
-        List<DRes<SInt>> basis, DRes<SInt> pivot) {
+    public LPOutput(LPTableau tableau, Matrix<DRes<SInt>> updateMatrix, List<DRes<SInt>> basis,
+        DRes<SInt> pivot) {
       this.tableau = tableau;
       this.updateMatrix = updateMatrix;
       this.basis = basis;
@@ -310,9 +301,8 @@
     public List<DRes<SInt>> basis;
     public DRes<SInt> prevPivot;
 
-    public LPState(BigInteger terminationOut, LPTableau tableau,
-        Matrix<DRes<SInt>> updateMatrix, List<DRes<SInt>> enteringIndex,
-        DRes<SInt> pivot, List<BigInteger> enumeratedVariables,
+    public LPState(BigInteger terminationOut, LPTableau tableau, Matrix<DRes<SInt>> updateMatrix,
+        List<DRes<SInt>> enteringIndex, DRes<SInt> pivot, List<BigInteger> enumeratedVariables,
         List<DRes<SInt>> basis, DRes<SInt> prevPivot) {
       this.terminationOut = () -> terminationOut;
       this.tableau = tableau;
