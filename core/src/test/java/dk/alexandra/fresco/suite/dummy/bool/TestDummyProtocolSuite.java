--- conflicted
+++ resolved
@@ -23,16 +23,8 @@
  *******************************************************************************/
 package dk.alexandra.fresco.suite.dummy.bool;
 
-import dk.alexandra.fresco.framework.ProtocolEvaluator;
-import dk.alexandra.fresco.framework.TestThreadRunner;
-import dk.alexandra.fresco.framework.TestThreadRunner.TestThreadConfiguration;
-import dk.alexandra.fresco.framework.TestThreadRunner.TestThreadFactory;
-import dk.alexandra.fresco.framework.builder.binary.ProtocolBuilderBinary;
-import dk.alexandra.fresco.framework.configuration.NetworkConfiguration;
-import dk.alexandra.fresco.framework.configuration.TestConfiguration;
 import dk.alexandra.fresco.framework.network.NetworkingStrategy;
 import dk.alexandra.fresco.framework.sce.evaluator.EvaluationStrategy;
-import dk.alexandra.fresco.framework.sce.resources.ResourcePoolImpl;
 import dk.alexandra.fresco.lib.bool.BasicBooleanTests;
 import dk.alexandra.fresco.lib.bool.ComparisonBooleanTests;
 import dk.alexandra.fresco.lib.collections.sort.CollectionsSortingTests;
@@ -50,220 +42,221 @@
  *
  * Currently, we simply test that AES works using the dummy protocol suite.
  */
-public class TestDummyProtocolSuite extends AbstractDummyBooleanTest{
-
-  //Basic tests for boolean suites
+public class TestDummyProtocolSuite extends AbstractDummyBooleanTest {
+
+  // Basic tests for boolean suites
   @Test
   public void test_basic_logic() throws Exception {
-    runTest(new BasicBooleanTests.TestInput(), EvaluationStrategy.SEQUENTIAL, NetworkingStrategy.KRYONET);
-    runTest(new BasicBooleanTests.TestXOR(), EvaluationStrategy.SEQUENTIAL, NetworkingStrategy.KRYONET);
-    runTest(new BasicBooleanTests.TestAND(), EvaluationStrategy.SEQUENTIAL, NetworkingStrategy.KRYONET);
-    runTest(new BasicBooleanTests.TestNOT(), EvaluationStrategy.SEQUENTIAL, NetworkingStrategy.KRYONET);
-    runTest(new BasicBooleanTests.TestCOPY(), EvaluationStrategy.SEQUENTIAL, NetworkingStrategy.KRYONET);
-  }
-
-  //lib.field.bool.generic
-  //Slightly more advanced protocols for lowlevel logic operations
+    runTest(new BasicBooleanTests.TestInput(true), EvaluationStrategy.SEQUENTIAL,
+        NetworkingStrategy.KRYONET);
+    runTest(new BasicBooleanTests.TestXOR(true), EvaluationStrategy.SEQUENTIAL,
+        NetworkingStrategy.KRYONET);
+    runTest(new BasicBooleanTests.TestAND(true), EvaluationStrategy.SEQUENTIAL,
+        NetworkingStrategy.KRYONET);
+    runTest(new BasicBooleanTests.TestNOT(true), EvaluationStrategy.SEQUENTIAL,
+        NetworkingStrategy.KRYONET);
+    runTest(new BasicBooleanTests.TestCOPY(true), EvaluationStrategy.SEQUENTIAL,
+        NetworkingStrategy.KRYONET);
+  }
+
+  // lib.field.bool.generic
+  // Slightly more advanced protocols for lowlevel logic operations
   @Test
   public void test_XNor() throws Exception {
-    runTest(new FieldBoolTests.TestXNorFromXorAndNot(), EvaluationStrategy.SEQUENTIAL_BATCHED, NetworkingStrategy.KRYONET);
-    runTest(new FieldBoolTests.TestXNorFromOpen(), EvaluationStrategy.SEQUENTIAL_BATCHED, NetworkingStrategy.KRYONET);
+    runTest(new FieldBoolTests.TestXNorFromXorAndNot(), EvaluationStrategy.SEQUENTIAL_BATCHED,
+        NetworkingStrategy.KRYONET);
+    runTest(new FieldBoolTests.TestXNorFromOpen(), EvaluationStrategy.SEQUENTIAL_BATCHED,
+        NetworkingStrategy.KRYONET);
   }
 
   @Test
   public void test_OR() throws Exception {
-    runTest(new FieldBoolTests.TestOrFromXorAnd(), EvaluationStrategy.SEQUENTIAL_BATCHED, NetworkingStrategy.KRYONET);
-    runTest(new FieldBoolTests.TestOrFromCopyConst(), EvaluationStrategy.SEQUENTIAL_BATCHED, NetworkingStrategy.KRYONET);
+    runTest(new FieldBoolTests.TestOrFromXorAnd(), EvaluationStrategy.SEQUENTIAL_BATCHED,
+        NetworkingStrategy.KRYONET);
+    runTest(new FieldBoolTests.TestOrFromCopyConst(), EvaluationStrategy.SEQUENTIAL_BATCHED,
+        NetworkingStrategy.KRYONET);
   }
 
   @Test
   public void test_NAND() throws Exception {
-    runTest(new FieldBoolTests.TestNandFromAndAndNot(), EvaluationStrategy.SEQUENTIAL_BATCHED, NetworkingStrategy.KRYONET);
-    runTest(new FieldBoolTests.TestNandFromOpen(), EvaluationStrategy.SEQUENTIAL_BATCHED, NetworkingStrategy.KRYONET);
-  }
-  
+    runTest(new FieldBoolTests.TestNandFromAndAndNot(), EvaluationStrategy.SEQUENTIAL_BATCHED,
+        NetworkingStrategy.KRYONET);
+    runTest(new FieldBoolTests.TestNandFromOpen(), EvaluationStrategy.SEQUENTIAL_BATCHED,
+        NetworkingStrategy.KRYONET);
+  }
+
   @Test
   public void test_AndFromCopy() throws Exception {
-    runTest(new FieldBoolTests.TestAndFromCopyConst(), EvaluationStrategy.SEQUENTIAL_BATCHED, NetworkingStrategy.KRYONET);
-  }  
-  
+    runTest(new FieldBoolTests.TestAndFromCopyConst(), EvaluationStrategy.SEQUENTIAL_BATCHED,
+        NetworkingStrategy.KRYONET);
+  }
+
   @Test
   public void test_NotFromXor() throws Exception {
-    runTest(new FieldBoolTests.TestNotFromXor(), EvaluationStrategy.SEQUENTIAL_BATCHED, NetworkingStrategy.KRYONET);
-  }
-
-  
-  //lib.math.bool
+    runTest(new FieldBoolTests.TestNotFromXor(), EvaluationStrategy.SEQUENTIAL_BATCHED,
+        NetworkingStrategy.KRYONET);
+  }
+
+
+  // lib.math.bool
   @Test
   public void test_One_Bit_Half_Adder() throws Exception {
-    runTest(new AddTests.TestOnebitHalfAdder(), EvaluationStrategy.SEQUENTIAL_BATCHED, NetworkingStrategy.KRYONET);
+    runTest(new AddTests.TestOnebitHalfAdder(), EvaluationStrategy.SEQUENTIAL_BATCHED,
+        NetworkingStrategy.KRYONET);
   }
 
   @Test
   public void test_One_Bit_Full_Adder() throws Exception {
-    runTest(new AddTests.TestOnebitFullAdder(), EvaluationStrategy.SEQUENTIAL_BATCHED, NetworkingStrategy.KRYONET);
-  }
-  
+    runTest(new AddTests.TestOnebitFullAdder(), EvaluationStrategy.SEQUENTIAL_BATCHED,
+        NetworkingStrategy.KRYONET);
+  }
+
   @Test
   public void test_Binary_Adder() throws Exception {
-    runTest(new AddTests.TestFullAdder(), EvaluationStrategy.SEQUENTIAL_BATCHED, NetworkingStrategy.KRYONET);
-  }  
-  
+    runTest(new AddTests.TestFullAdder(), EvaluationStrategy.SEQUENTIAL_BATCHED,
+        NetworkingStrategy.KRYONET);
+  }
+
   @Test
   public void test_Binary_BitIncrementAdder() throws Exception {
-    runTest(new AddTests.TestBitIncrement(), EvaluationStrategy.SEQUENTIAL_BATCHED, NetworkingStrategy.KRYONET);
-  }  
+    runTest(new AddTests.TestBitIncrement(), EvaluationStrategy.SEQUENTIAL_BATCHED,
+        NetworkingStrategy.KRYONET);
+  }
 
   //
-  
+
   @Test
   public void test_Mult32x32_Sequential() throws Exception {
-    runTest(new BristolCryptoTests.Mult32x32Test(true), EvaluationStrategy.SEQUENTIAL, NetworkingStrategy.KRYONET);
+    runTest(new BristolCryptoTests.Mult32x32Test(true), EvaluationStrategy.SEQUENTIAL,
+        NetworkingStrategy.KRYONET);
   }
 
   @Test
   public void test_AES_Sequential() throws Exception {
-    runTest(new BristolCryptoTests.AesTest(true), EvaluationStrategy.SEQUENTIAL, NetworkingStrategy.KRYONET);
+    runTest(new BristolCryptoTests.AesTest(true), EvaluationStrategy.SEQUENTIAL,
+        NetworkingStrategy.KRYONET);
   }
 
   @Test
   public void test_AES_SequentialBatched() throws Exception {
-    runTest(new BristolCryptoTests.AesTest(true), EvaluationStrategy.SEQUENTIAL_BATCHED, NetworkingStrategy.KRYONET);
+    runTest(new BristolCryptoTests.AesTest(true), EvaluationStrategy.SEQUENTIAL_BATCHED,
+        NetworkingStrategy.KRYONET);
   }
 
   @Test
   public void test_DES_Sequential() throws Exception {
-    runTest(new BristolCryptoTests.DesTest(true), EvaluationStrategy.SEQUENTIAL, NetworkingStrategy.KRYONET);
+    runTest(new BristolCryptoTests.DesTest(true), EvaluationStrategy.SEQUENTIAL,
+        NetworkingStrategy.KRYONET);
   }
 
   @Test
   public void test_MD5_Sequential() throws Exception {
-    runTest(new BristolCryptoTests.MD5Test(true), EvaluationStrategy.SEQUENTIAL, NetworkingStrategy.KRYONET);
-  }
-  
+    runTest(new BristolCryptoTests.MD5Test(true), EvaluationStrategy.SEQUENTIAL,
+        NetworkingStrategy.KRYONET);
+  }
+
   @Test
   public void test_SHA1_Sequential() throws Exception {
-    runTest(new BristolCryptoTests.Sha1Test(true), EvaluationStrategy.SEQUENTIAL, NetworkingStrategy.KRYONET);
+    runTest(new BristolCryptoTests.Sha1Test(true), EvaluationStrategy.SEQUENTIAL,
+        NetworkingStrategy.KRYONET);
   }
 
   @Test
   public void test_SHA256_Sequential() throws Exception {
-    runTest(new BristolCryptoTests.Sha256Test(true), EvaluationStrategy.SEQUENTIAL, NetworkingStrategy.KRYONET);
-  }
-
-
-  
-  @Test
-<<<<<<< HEAD
-  public void test_comparison() throws Exception {
-    runTest(new ComparisonBooleanTests.TestGreaterThan(), EvaluationStrategy.SEQUENTIAL, NetworkingStrategy.KRYONET);
-  }
-  
-  //TODO Perhaps this test should be moved to a dedicated BasicLogicBuilder
+    runTest(new BristolCryptoTests.Sha256Test(true), EvaluationStrategy.SEQUENTIAL,
+        NetworkingStrategy.KRYONET);
+  }
+
+  // TODO Perhaps this test should be moved to a dedicated BasicLogicBuilder
   // test class, as the exception is thrown there
   @Ignore
-  @Test (expected=RuntimeException.class)
+  @Test(expected = RuntimeException.class)
   public void test_comparisonBadLength() throws Exception {
-//   runTest(new ComparisonBooleanTests.TestGreaterThanUnequalLength(), EvaluationStrategy.SEQUENTIAL, NetworkingStrategy.KRYONET);
+    // runTest(new ComparisonBooleanTests.TestGreaterThanUnequalLength(),
+    // EvaluationStrategy.SEQUENTIAL, NetworkingStrategy.KRYONET);
   }
 
   @Test
   public void test_comparisonPar() throws Exception {
-//    runTest(new ComparisonBooleanTests.TestGreaterThanPar(), EvaluationStrategy.SEQUENTIAL, NetworkingStrategy.KRYONET);
-=======
-  public void test_basic_logic_input() throws Exception {
-    runTest(new BasicBooleanTests.TestInput(true), EvaluationStrategy.SEQUENTIAL);
-  }
-
-  @Test
-  public void test_basic_logic_xor() throws Exception {
-    runTest(new BasicBooleanTests.TestXOR(true), EvaluationStrategy.SEQUENTIAL);
-  }
-
-  @Test
-  public void test_basic_logic_and() throws Exception {
-    runTest(new BasicBooleanTests.TestAND(true), EvaluationStrategy.SEQUENTIAL);
-  }
-
-  @Test
-  public void test_basic_logic_not() throws Exception {
-    runTest(new BasicBooleanTests.TestNOT(true), EvaluationStrategy.SEQUENTIAL);
-  }
-
-  @Test
-  public void test_basic_logic() throws Exception {
-    runTest(new BasicBooleanTests.TestBasicProtocols(true), EvaluationStrategy.SEQUENTIAL);
+    // runTest(new ComparisonBooleanTests.TestGreaterThanPar(), EvaluationStrategy.SEQUENTIAL,
+    // NetworkingStrategy.KRYONET);
+  }
+
+  @Test
+  public void test_basic_logic_all_in_one() throws Exception {
+    runTest(new BasicBooleanTests.TestBasicProtocols(true), EvaluationStrategy.SEQUENTIAL,
+        NetworkingStrategy.KRYONET);
   }
 
   @Test
   public void test_comparison() throws Exception {
-    runTest(new ComparisonBooleanTests.TestGreaterThan(), EvaluationStrategy.SEQUENTIAL);
->>>>>>> d2788947
+    runTest(new ComparisonBooleanTests.TestGreaterThan(), EvaluationStrategy.SEQUENTIAL,
+        NetworkingStrategy.KRYONET);
   }
 
   @Test
   public void test_equality() throws Exception {
-<<<<<<< HEAD
-//    runTest(new ComparisonBooleanTests.TestBinaryEqual(), EvaluationStrategy.SEQUENTIAL, NetworkingStrategy.KRYONET);
-  }
-
-  @Test //Tested protocol is not referenced and is likely replaced by
-  // the one tested above
-  public void test_equalityBasicProtocol() throws Exception {
-//    runTest(new ComparisonBooleanTests.TestBinaryEqualBasicProtocol(), EvaluationStrategy.SEQUENTIAL, NetworkingStrategy.KRYONET);
-  }
-  //collections.sort
+    runTest(new ComparisonBooleanTests.TestEquality(), EvaluationStrategy.SEQUENTIAL,
+        NetworkingStrategy.KRYONET);
+  }
+
+  // collections.sort
   @Ignore // for now
   @Test
   public void test_Uneven_Odd_Even_Merge_2_parties() throws Exception {
-    runTest(new CollectionsSortingTests.TestOddEvenMerge(), EvaluationStrategy.SEQUENTIAL, NetworkingStrategy.KRYONET);
-  }
-  @Ignore //for now
+    runTest(new CollectionsSortingTests.TestOddEvenMerge(), EvaluationStrategy.SEQUENTIAL,
+        NetworkingStrategy.KRYONET);
+  }
+
+  @Ignore // for now
   @Test
   public void test_Uneven_Odd_Even_Merge_Rec_2_parties() throws Exception {
-    runTest(new CollectionsSortingTests.TestOddEvenMergeRec(), EvaluationStrategy.SEQUENTIAL, NetworkingStrategy.KRYONET);
-  }
-  @Ignore //for now
+    runTest(new CollectionsSortingTests.TestOddEvenMergeRec(), EvaluationStrategy.SEQUENTIAL,
+        NetworkingStrategy.KRYONET);
+  }
+
+  @Ignore // for now
   @Test
   public void test_Uneven_Odd_Even_Merge_Rec_Large_2_parties() throws Exception {
-    runTest(new CollectionsSortingTests.TestOddEvenMergeRecLarge(), EvaluationStrategy.SEQUENTIAL, NetworkingStrategy.KRYONET);
-  }
-  @Ignore //for now
+    runTest(new CollectionsSortingTests.TestOddEvenMergeRecLarge(), EvaluationStrategy.SEQUENTIAL,
+        NetworkingStrategy.KRYONET);
+  }
+
+  @Ignore // for now
   @Test
   public void test_Keyed_Compare_And_Swap_2_parties() throws Exception {
-    runTest(new CollectionsSortingTests.TestKeyedCompareAndSwap(), EvaluationStrategy.SEQUENTIAL, NetworkingStrategy.KRYONET);
-  }
-  
-  //TODO
+    runTest(new CollectionsSortingTests.TestKeyedCompareAndSwap(), EvaluationStrategy.SEQUENTIAL,
+        NetworkingStrategy.KRYONET);
+  }
+
+  // TODO
   @Test
   public void test_Compare_And_Swap() throws Exception {
-//    runTest(new CompareTests.TestCompareAndSwap(), EvaluationStrategy.SEQUENTIAL);
-  }
-  //TODO Utilbuilder is gone
+    // runTest(new CompareTests.TestCompareAndSwap(), EvaluationStrategy.SEQUENTIAL);
+  }
+
+  // TODO Utilbuilder is gone
   @Test
   public void test_Debug_Marker() throws Exception {
-//    runTest(new DebugTests.TestOpenAndPrint(), EvaluationStrategy.SEQUENTIAL_BATCHED);
+    // runTest(new DebugTests.TestOpenAndPrint(), EvaluationStrategy.SEQUENTIAL_BATCHED);
   }
 
 
   @Test
   public void test_Binary_Log_Nice() throws Exception {
-    runTest(new LogTests.TestLogNice(), EvaluationStrategy.SEQUENTIAL_BATCHED, NetworkingStrategy.KRYONET);
+    runTest(new LogTests.TestLogNice(), EvaluationStrategy.SEQUENTIAL_BATCHED,
+        NetworkingStrategy.KRYONET);
   }
 
   @Test
   public void test_Binary_Log_Bad_length() throws Exception {
-    runTest(new LogTests.TestLogBadLength(), EvaluationStrategy.SEQUENTIAL_BATCHED, NetworkingStrategy.KRYONET);
+    runTest(new LogTests.TestLogBadLength(), EvaluationStrategy.SEQUENTIAL_BATCHED,
+        NetworkingStrategy.KRYONET);
   }
 
   @Test
   public void test_Binary_Mult() throws Exception {
-    runTest(new MultTests.TestBinaryMult(), EvaluationStrategy.SEQUENTIAL_BATCHED, NetworkingStrategy.KRYONET);
-  }  
-  
-=======
-    runTest(new ComparisonBooleanTests.TestEquality(), EvaluationStrategy.SEQUENTIAL);
-  }
-
->>>>>>> d2788947
+    runTest(new MultTests.TestBinaryMult(), EvaluationStrategy.SEQUENTIAL_BATCHED,
+        NetworkingStrategy.KRYONET);
+  }
 }