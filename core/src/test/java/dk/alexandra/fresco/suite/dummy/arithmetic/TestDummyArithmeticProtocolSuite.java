--- conflicted
+++ resolved
@@ -507,13 +507,8 @@
 
   @Test
   public void test_ss_division() throws Exception {
-<<<<<<< HEAD
     runTest(new DivisionTests.TestDivision<>(), EvaluationStrategy.SEQUENTIAL_BATCHED,
         1, defaultMod, true);
-=======
-    runTest(new DivisionTests.TestSecretSharedDivision<>(), EvaluationStrategy.SEQUENTIAL_BATCHED,
-        1, true);
->>>>>>> d358aae2
     assertThat(performanceLoggers.get(1).getLoggedValues()
         .get(ComparisonLoggerDecorator.ARITHMETIC_COMPARISON_COMP0), is((long) 80));
   }
