package dk.alexandra.fresco.suite.dummy.arithmetic;

import dk.alexandra.fresco.framework.DRes;
import dk.alexandra.fresco.framework.network.NetworkingStrategy;
import dk.alexandra.fresco.framework.sce.evaluator.EvaluationStrategy;
import dk.alexandra.fresco.framework.value.SInt;
import dk.alexandra.fresco.lib.arithmetic.BasicArithmeticTests;
import dk.alexandra.fresco.lib.arithmetic.MiMCTests;
import dk.alexandra.fresco.lib.arithmetic.ParallelAndSequenceTests.TestSumAndProduct;
import dk.alexandra.fresco.lib.arithmetic.SearchingTests;
import dk.alexandra.fresco.lib.arithmetic.SortingTests;
<<<<<<< HEAD
import dk.alexandra.fresco.lib.compare.CompareTests;
=======
import dk.alexandra.fresco.lib.collections.Matrix;
import dk.alexandra.fresco.lib.collections.io.CloseListTests;
import dk.alexandra.fresco.lib.collections.io.CloseMatrixTests;
import dk.alexandra.fresco.lib.collections.permute.PermuteRows;
import dk.alexandra.fresco.lib.collections.permute.PermuteRowsTests;
import dk.alexandra.fresco.lib.collections.relational.LeakyAggregationTests;
import dk.alexandra.fresco.lib.collections.shuffle.ShuffleRowsTests;
import dk.alexandra.fresco.lib.conditional.ConditionalSelectTests;
import dk.alexandra.fresco.lib.conditional.ConditionalSwapNeighborsTests;
import dk.alexandra.fresco.lib.conditional.ConditionalSwapRowsTests;
import dk.alexandra.fresco.lib.conditional.SwapIfTests;
>>>>>>> 4a92d750
import dk.alexandra.fresco.lib.debug.ArithmeticDebugTests;
import dk.alexandra.fresco.lib.list.EliminateDuplicatesTests;
import dk.alexandra.fresco.lib.lp.LPBuildingBlockTests;
import dk.alexandra.fresco.lib.math.integer.binary.BinaryOperationsTests;
import dk.alexandra.fresco.lib.math.integer.division.DivisionTests;
import dk.alexandra.fresco.lib.math.integer.exp.ExponentiationTests;
import dk.alexandra.fresco.lib.math.integer.linalg.LinAlgTests;
import dk.alexandra.fresco.lib.math.integer.log.LogTests;
import dk.alexandra.fresco.lib.math.integer.min.MinTests;
import dk.alexandra.fresco.lib.math.integer.sqrt.SqrtTests;
import dk.alexandra.fresco.lib.math.integer.stat.StatisticsTests;
import dk.alexandra.fresco.lib.math.polynomial.PolynomialTests;
import dk.alexandra.fresco.lib.statistics.CreditRaterTest;
import dk.alexandra.fresco.lib.statistics.DEASolver.AnalysisType;
import dk.alexandra.fresco.lib.statistics.DEASolverTests.RandomDataDeaTest;
import java.math.BigInteger;
import java.util.ArrayList;
import org.junit.Test;


public class TestDummyArithmeticProtocolSuite extends AbstractDummyArithmeticTest {

  @Test
  public void test_Input_Sequential() throws Exception {
    runTest(new BasicArithmeticTests.TestInput<>(), EvaluationStrategy.SEQUENTIAL,
        NetworkingStrategy.KRYONET, 2);
  }

  @Test
  public void test_OutputToTarget_Sequential() throws Exception {
    runTest(new BasicArithmeticTests.TestOutputToSingleParty<>(), EvaluationStrategy.SEQUENTIAL,
        NetworkingStrategy.KRYONET, 2);
  }

  @Test
  public void test_AddPublicValue_Sequential() throws Exception {
    runTest(new BasicArithmeticTests.TestAddPublicValue<>(), EvaluationStrategy.SEQUENTIAL,
<<<<<<< HEAD
        NetworkingStrategy.KRYONET, 1);
=======
        NetworkingStrategy.KRYONET, 2);
>>>>>>> 4a92d750
  }

  @Test
  public void test_KnownSInt_Sequential() throws Exception {
    runTest(new BasicArithmeticTests.TestKnownSInt<>(), EvaluationStrategy.SEQUENTIAL,
<<<<<<< HEAD
        NetworkingStrategy.KRYONET, 1);
=======
        NetworkingStrategy.KRYONET, 2);
>>>>>>> 4a92d750
  }

  @Test
  public void test_MultAndAdd_Sequential() throws Exception {
    runTest(new BasicArithmeticTests.TestSimpleMultAndAdd<>(), EvaluationStrategy.SEQUENTIAL,
<<<<<<< HEAD
        NetworkingStrategy.KRYONET, 1);
=======
        NetworkingStrategy.KRYONET, 2);
>>>>>>> 4a92d750
  }

  @Test
  public void testSumAndOutputSequential() throws Exception {
    runTest(new BasicArithmeticTests.TestSumAndMult<>(), EvaluationStrategy.SEQUENTIAL,
<<<<<<< HEAD
        NetworkingStrategy.KRYONET, 1);
=======
        NetworkingStrategy.KRYONET, 2);
>>>>>>> 4a92d750
  }

  @Test
  public void testSumAndProduct() throws Exception {
    runTest(new TestSumAndProduct<>(), EvaluationStrategy.SEQUENTIAL, NetworkingStrategy.KRYONET,
<<<<<<< HEAD
        1);
=======
        2);
>>>>>>> 4a92d750
  }

  @Test
  public void test_MinInfFrac_Sequential() throws Exception {
    runTest(new BasicArithmeticTests.TestMinInfFrac<>(), EvaluationStrategy.SEQUENTIAL,
<<<<<<< HEAD
        NetworkingStrategy.KRYONET, 1);
=======
        NetworkingStrategy.KRYONET, 2);
>>>>>>> 4a92d750
  }

  @Test
  public void test_MinInfFrac_SequentialBatched() throws Exception {
    runTest(new BasicArithmeticTests.TestMinInfFrac<>(), EvaluationStrategy.SEQUENTIAL_BATCHED,
<<<<<<< HEAD
        NetworkingStrategy.KRYONET, 1);
=======
        NetworkingStrategy.KRYONET, 2);
>>>>>>> 4a92d750
  }

  @Test
  public void test_compareLT_Sequential() throws Exception {
<<<<<<< HEAD
    runTest(new CompareTests.TestCompareLT<>(), EvaluationStrategy.SEQUENTIAL,
        NetworkingStrategy.KRYONET, 1);
=======
    runTest(new ComparisonTests.TestCompareLT<>(), EvaluationStrategy.SEQUENTIAL,
        NetworkingStrategy.KRYONET, 2);
>>>>>>> 4a92d750
  }

  @Test
  public void test_compareEQ_Sequential() throws Exception {
<<<<<<< HEAD
    runTest(new CompareTests.TestCompareEQ<>(), EvaluationStrategy.SEQUENTIAL,
        NetworkingStrategy.KRYONET, 1);
=======
    runTest(new ComparisonTests.TestCompareEQ<>(), EvaluationStrategy.SEQUENTIAL,
        NetworkingStrategy.KRYONET, 2);
>>>>>>> 4a92d750
  }

  @Test
  public void test_isSorted() throws Exception {
    runTest(new SortingTests.TestIsSorted<>(), EvaluationStrategy.SEQUENTIAL,
<<<<<<< HEAD
        NetworkingStrategy.KRYONET, 1);
=======
        NetworkingStrategy.KRYONET, 2);
>>>>>>> 4a92d750
  }

  @Test
  public void test_compareAndSwap() throws Exception {
    runTest(new SortingTests.TestCompareAndSwap<>(), EvaluationStrategy.SEQUENTIAL,
<<<<<<< HEAD
        NetworkingStrategy.KRYONET, 1);
=======
        NetworkingStrategy.KRYONET, 2);
>>>>>>> 4a92d750
  }

  @Test
  public void test_Sort() throws Exception {
    runTest(new SortingTests.TestSort<>(), EvaluationStrategy.SEQUENTIAL,
<<<<<<< HEAD
        NetworkingStrategy.KRYONET, 1);
=======
        NetworkingStrategy.KRYONET, 2);
>>>>>>> 4a92d750
  }

  @Test
  public void test_Big_Sort() throws Exception {
    runTest(new SortingTests.TestBigSort<>(), EvaluationStrategy.SEQUENTIAL,
<<<<<<< HEAD
        NetworkingStrategy.KRYONET, 1);
=======
        NetworkingStrategy.KRYONET, 2);
>>>>>>> 4a92d750
  }

  // Statistics


  // Creditrater
  @Test
  public void test_CreditRater_Single_Value_2_parties() throws Exception {
    int[] values = {2};
    int[][] intervals = {{1, 3}};
    int[][] scores = {{10, 100, 1000}};
    runTest(new CreditRaterTest.TestCreditRater<>(values, intervals, scores),
        EvaluationStrategy.SEQUENTIAL_BATCHED, NetworkingStrategy.KRYONET, 2);
  }

  @Test
  public void test_CreditRater_Single_Value_3_parties() throws Exception {
    int[] values = {2};
    int[][] intervals = {{1, 3}};
    int[][] scores = {{10, 100, 1000}};
    runTest(new CreditRaterTest.TestCreditRater<>(values, intervals, scores),
        EvaluationStrategy.SEQUENTIAL_BATCHED, NetworkingStrategy.KRYONET, 3);
  }

  @Test
  public void test_CreditRater_multi_Value_2_parties() throws Exception {
    int[] values = {2, 2, 2};
    int[][] intervals = {{1, 3}, {0, 5}, {0, 1}};
    int[][] scores = {{10, 100, 1000}, {10, 100, 1000}, {10, 100, 1000}};
    runTest(new CreditRaterTest.TestCreditRater<>(values, intervals, scores),
        EvaluationStrategy.SEQUENTIAL_BATCHED, NetworkingStrategy.KRYONET, 2);
  }

  // DEASolver
  @Test
  public void test_DEASolver_2_parties() throws Exception {
    runTest(new RandomDataDeaTest<>(5, 2, 10, 1, AnalysisType.INPUT_EFFICIENCY),
        EvaluationStrategy.SEQUENTIAL_BATCHED, NetworkingStrategy.KRYONET, 2);
  }

  @Test
  public void test_DEASolver_3_parties() throws Exception {
    runTest(new RandomDataDeaTest<>(2, 2, 10, 1, AnalysisType.INPUT_EFFICIENCY),
        EvaluationStrategy.SEQUENTIAL_BATCHED, NetworkingStrategy.KRYONET, 3);
  }

  @Test
  public void test_DEASolver_multiple_queries_2_parties() throws Exception {
    runTest(new RandomDataDeaTest<>(5, 2, 10, 2, AnalysisType.INPUT_EFFICIENCY),
        EvaluationStrategy.SEQUENTIAL_BATCHED, NetworkingStrategy.KRYONET, 2);
  }

  @Test
  public void test_DEASolver_single_input_2_parties() throws Exception {
    runTest(new RandomDataDeaTest<>(1, 2, 10, 1, AnalysisType.INPUT_EFFICIENCY),
        EvaluationStrategy.SEQUENTIAL_BATCHED, NetworkingStrategy.KRYONET, 2);
  }

  @Test
  public void test_DEASolver_single_input_and_output_2_parties() throws Exception {
    runTest(new RandomDataDeaTest<>(1, 1, 10, 1, AnalysisType.INPUT_EFFICIENCY),
        EvaluationStrategy.SEQUENTIAL_BATCHED, NetworkingStrategy.KRYONET, 2);
  }

  @Test
  public void test_DEASolver_output_efficiency_2_parties() throws Exception {
    runTest(new RandomDataDeaTest<>(5, 1, 10, 1, AnalysisType.OUTPUT_EFFICIENCY),
        EvaluationStrategy.SEQUENTIAL_BATCHED, NetworkingStrategy.KRYONET, 2);
  }

  @Test
  public void test_DEASolver_multiple_queries__output_2_parties() throws Exception {
    runTest(new RandomDataDeaTest<>(5, 2, 10, 2, AnalysisType.OUTPUT_EFFICIENCY),
        EvaluationStrategy.SEQUENTIAL_BATCHED, NetworkingStrategy.KRYONET, 2);
  }

  // lib.conditional

  @Test
  public void test_conditional_select_left() throws Exception {
    runTest(ConditionalSelectTests.testSelectLeft(), EvaluationStrategy.SEQUENTIAL,
        NetworkingStrategy.KRYONET, 1);
  }

  @Test
  public void test_conditional_select_right() throws Exception {
    runTest(ConditionalSelectTests.testSelectRight(), EvaluationStrategy.SEQUENTIAL,
        NetworkingStrategy.KRYONET, 1);
  }

  @Test
  public void test_swap_yes() throws Exception {
    runTest(SwapIfTests.testSwapYes(), EvaluationStrategy.SEQUENTIAL, NetworkingStrategy.KRYONET,
        1);
  }

  @Test
  public void test_swap_no() throws Exception {
    runTest(SwapIfTests.testSwapNo(), EvaluationStrategy.SEQUENTIAL, NetworkingStrategy.KRYONET, 1);
  }

  @Test
  public void test_swap_rows_yes() throws Exception {
    runTest(ConditionalSwapRowsTests.testSwapYes(), EvaluationStrategy.SEQUENTIAL,
        NetworkingStrategy.KRYONET, 1);
  }

  @Test
  public void test_swap_rows_no() throws Exception {
    runTest(ConditionalSwapRowsTests.testSwapNo(), EvaluationStrategy.SEQUENTIAL,
        NetworkingStrategy.KRYONET, 1);
  }

  @Test
  public void test_swap_neighbors_yes() throws Exception {
    runTest(ConditionalSwapNeighborsTests.testSwapYes(), EvaluationStrategy.SEQUENTIAL,
        NetworkingStrategy.KRYONET, 1);
  }

  @Test
  public void test_swap_neighbors_no() throws Exception {
    runTest(ConditionalSwapNeighborsTests.testSwapNo(), EvaluationStrategy.SEQUENTIAL,
        NetworkingStrategy.KRYONET, 1);
  }

  // lib.collections

  @Test
  public void test_close_empty_list() throws Exception {
    runTest(new CloseListTests.TestCloseEmptyList<>(), EvaluationStrategy.SEQUENTIAL,
        NetworkingStrategy.KRYONET, 2);
  }

  @Test
  public void test_close_list() throws Exception {
    runTest(new CloseListTests.TestCloseEmptyList<>(), EvaluationStrategy.SEQUENTIAL,
        NetworkingStrategy.KRYONET, 2);
  }

  @Test
  public void test_close_empty_matrix() throws Exception {
    runTest(new CloseMatrixTests.TestCloseEmptyMatrix<>(), EvaluationStrategy.SEQUENTIAL,
        NetworkingStrategy.KRYONET, 2);
  }

  @Test
  public void test_close_matrix() throws Exception {
    runTest(new CloseMatrixTests.TestCloseAndOpenMatrix<>(), EvaluationStrategy.SEQUENTIAL,
        NetworkingStrategy.KRYONET, 2);
  }

  @Test
  public void test_Test_Is_Sorted() throws Exception {
    runTest(new SearchingTests.TestIsSorted<>(), EvaluationStrategy.SEQUENTIAL,
<<<<<<< HEAD
        NetworkingStrategy.KRYONET, 1);
=======
        NetworkingStrategy.KRYONET, 2);
  }

  @Test
  public void test_permute_empty_rows() throws Exception {
    runTest(PermuteRowsTests.permuteEmptyRows(), EvaluationStrategy.SEQUENTIAL,
        NetworkingStrategy.KRYONET, 2);
  }

  @Test
  public void test_permute_rows() throws Exception {
    runTest(PermuteRowsTests.permuteRows(), EvaluationStrategy.SEQUENTIAL,
        NetworkingStrategy.KRYONET, 2);
  }

  @Test(expected = UnsupportedOperationException.class)
  public void test_permute_rows_non_power_of_two() throws Throwable {
    ArrayList<ArrayList<DRes<SInt>>> fakeRows = new ArrayList<>();
    Matrix<DRes<SInt>> fakeMatrix = new Matrix<>(3, 2, fakeRows);
    new PermuteRows(() -> fakeMatrix, new int[] {}, 1, true).buildComputation(null);
  }

  @Test
  public void test_shuffle_rows_two_parties() throws Exception {
    runTest(ShuffleRowsTests.shuffleRowsTwoParties(), EvaluationStrategy.SEQUENTIAL,
        NetworkingStrategy.KRYONET, 2);
>>>>>>> 4a92d750
  }

  @Test
  public void test_shuffle_rows_three_parties() throws Exception {
    runTest(ShuffleRowsTests.shuffleRowsThreeParties(), EvaluationStrategy.SEQUENTIAL,
        NetworkingStrategy.KRYONET, 3);
  }

  @Test
  public void test_shuffle_rows_empty() throws Exception {
    runTest(ShuffleRowsTests.shuffleRowsEmpty(), EvaluationStrategy.SEQUENTIAL,
        NetworkingStrategy.KRYONET, 2);
  }

  @Test
  public void test_leaky_aggregate_two() throws Exception {
    runTest(LeakyAggregationTests.aggregate(), EvaluationStrategy.SEQUENTIAL,
        NetworkingStrategy.KRYONET, 2);
  }

  @Test
  public void test_leaky_aggregate_unique_keys_two() throws Exception {
    runTest(LeakyAggregationTests.aggregateUniqueKeys(), EvaluationStrategy.SEQUENTIAL,
        NetworkingStrategy.KRYONET, 2);
  }

  @Test
  public void test_leaky_aggregate_three() throws Exception {
    runTest(LeakyAggregationTests.aggregate(), EvaluationStrategy.SEQUENTIAL,
        NetworkingStrategy.KRYONET, 3);
  }

  @Test
  public void test_leaky_aggregate_empty() throws Exception {
    runTest(LeakyAggregationTests.aggregateEmpty(), EvaluationStrategy.SEQUENTIAL,
        NetworkingStrategy.KRYONET, 2);
  }

  //

  @Test
  public void test_MiMC_DifferentPlainTexts() throws Exception {
    runTest(new MiMCTests.TestMiMCDifferentPlainTexts<>(), EvaluationStrategy.SEQUENTIAL,
<<<<<<< HEAD
        NetworkingStrategy.KRYONET, 1);
=======
        NetworkingStrategy.KRYONET, 2);
>>>>>>> 4a92d750
  }

  @Test
  public void test_MiMC_EncSameEnc() throws Exception {
    runTest(new MiMCTests.TestMiMCEncSameEnc<>(), EvaluationStrategy.SEQUENTIAL,
<<<<<<< HEAD
        NetworkingStrategy.KRYONET, 1);
=======
        NetworkingStrategy.KRYONET, 2);
>>>>>>> 4a92d750
  }

  @Test
  public void test_MiMC_EncDec() throws Exception {
    BigInteger mod = new BigInteger(
        "2582249878086908589655919172003011874329705792829223512830659356540647622016841194629645353280137831435903171972747493557");
    runTest(new MiMCTests.TestMiMCEncDec<>(), EvaluationStrategy.SEQUENTIAL,
        NetworkingStrategy.KRYONET, 1, mod, null);
  }

  @Test
  public void test_MiMC_EncDecFixedRounds() throws Exception {
    BigInteger mod = new BigInteger(
        "2582249878086908589655919172003011874329705792829223512830659356540647622016841194629645353280137831435903171972747493557");
    runTest(new MiMCTests.TestMiMCEncDecFixedRounds<>(), EvaluationStrategy.SEQUENTIAL,
        NetworkingStrategy.KRYONET, 1, mod, null);
  }

  @Test
  public void test_MiMC_Deterministically() throws Exception {
    BigInteger mod = new BigInteger(
        "2582249878086908589655919172003011874329705792829223512830659356540647622016841194629645353280137831435903171972747493557");
    runTest(new MiMCTests.TestMiMCEncryptsDeterministically<>(), EvaluationStrategy.SEQUENTIAL,
        NetworkingStrategy.KRYONET, 1, mod, null);
  }

  // lib.list
  @Test
  public void test_findDuplicatesOne() throws Exception {
    runTest(new EliminateDuplicatesTests.TestFindDuplicatesOne<>(), EvaluationStrategy.SEQUENTIAL,
        NetworkingStrategy.KRYONET, 2);
  }

  // lib.lp
  @Test
  public void test_LPSolverEntering() throws Exception {
    runTest(new LPBuildingBlockTests.TestEnteringVariable<>(), EvaluationStrategy.SEQUENTIAL,
        NetworkingStrategy.KRYONET, 2);
  }

  @Test
  public void test_LPSolverBlandEntering() throws Exception {
    runTest(new LPBuildingBlockTests.TestBlandEnteringVariable<>(), EvaluationStrategy.SEQUENTIAL,
        NetworkingStrategy.KRYONET, 2);
  }


  // lib.math.integer.binary
  @Test
  public void test_Right_Shift() throws Exception {
    runTest(new BinaryOperationsTests.TestRightShift<>(), EvaluationStrategy.SEQUENTIAL_BATCHED,
        NetworkingStrategy.KRYONET, 2);
  }

  @Test
  public void test_Bit_Length() throws Exception {
    runTest(new BinaryOperationsTests.TestBitLength<>(), EvaluationStrategy.SEQUENTIAL_BATCHED,
<<<<<<< HEAD
        NetworkingStrategy.KRYONET, 1);
=======
        NetworkingStrategy.KRYONET, 2);
>>>>>>> 4a92d750
  }

  // Math tests

  @Test
  public void test_euclidian_division() throws Exception {
    runTest(new DivisionTests.TestEuclidianDivision<>(), EvaluationStrategy.SEQUENTIAL_BATCHED,
<<<<<<< HEAD
        NetworkingStrategy.KRYONET, 1);
=======
        NetworkingStrategy.KRYONET, 2);
>>>>>>> 4a92d750
  }

  @Test
  public void test_euclidian_division_large_divisor() throws Exception {
    runTest(new DivisionTests.TestEuclidianDivisionLargeDivisor<>(),
        EvaluationStrategy.SEQUENTIAL_BATCHED, NetworkingStrategy.KRYONET, 1);
  }

  @Test
  public void test_ss_division() throws Exception {
    runTest(new DivisionTests.TestSecretSharedDivision<>(), EvaluationStrategy.SEQUENTIAL_BATCHED,
<<<<<<< HEAD
        NetworkingStrategy.KRYONET, 1);
=======
        NetworkingStrategy.KRYONET, 2);
>>>>>>> 4a92d750
  }

  @Test
  public void test_Exponentiation() throws Exception {
    runTest(new ExponentiationTests.TestExponentiation<>(), EvaluationStrategy.SEQUENTIAL_BATCHED,
        NetworkingStrategy.KRYONET, 2);
  }


  @Test
  public void test_ExponentiationOpenExponent() throws Exception {
    runTest(new ExponentiationTests.TestExponentiationOpenExponent<>(),
        EvaluationStrategy.SEQUENTIAL_BATCHED, NetworkingStrategy.KRYONET, 2);
  }

  @Test
  public void test_ExponentiationOpenBase() throws Exception {
    runTest(new ExponentiationTests.TestExponentiationOpenBase<>(),
        EvaluationStrategy.SEQUENTIAL_BATCHED, NetworkingStrategy.KRYONET, 2);
  }

  @Test()
  public void test_ExponentiationZeroExponent() throws Exception {
    runTest(new ExponentiationTests.TestExponentiationZeroExponent<>(),
        EvaluationStrategy.SEQUENTIAL_BATCHED, NetworkingStrategy.KRYONET, 2);
  }

  @Test
  public void test_InnerProductClosed() throws Exception {
    runTest(new LinAlgTests.TestInnerProductClosed<>(), EvaluationStrategy.SEQUENTIAL_BATCHED,
        NetworkingStrategy.KRYONET, 2);
  }

  @Test
  public void test_InnerProductOpen() throws Exception {
    runTest(new LinAlgTests.TestInnerProductOpen<>(), EvaluationStrategy.SEQUENTIAL_BATCHED,
        NetworkingStrategy.KRYONET, 2);
  }

  @Test
  public void test_Logarithm() throws Exception {
    runTest(new LogTests.TestLogarithm<>(), EvaluationStrategy.SEQUENTIAL_BATCHED,
        NetworkingStrategy.KRYONET, 2);
  }

  @Test
  public void test_Minimum_Protocol_2_parties() throws Exception {
    runTest(new MinTests.TestMinimumProtocol<>(), EvaluationStrategy.SEQUENTIAL_BATCHED,
        NetworkingStrategy.KRYONET, 2);
  }

  @Test
  public void test_Min_Inf_Frac_2_parties() throws Exception {
    runTest(new MinTests.TestMinInfFraction<>(), EvaluationStrategy.SEQUENTIAL_BATCHED,
        NetworkingStrategy.KRYONET, 2);
  }

  @Test
  public void test_Min_Inf_Frac_Trivial_2_parties() throws Exception {
    runTest(new MinTests.TestMinInfFractionTrivial<>(), EvaluationStrategy.SEQUENTIAL_BATCHED,
        NetworkingStrategy.KRYONET, 2);
  }

  @Test
  public void test_sqrt() throws Exception {
    runTest(new SqrtTests.TestSquareRoot<>(), EvaluationStrategy.SEQUENTIAL_BATCHED,
        NetworkingStrategy.KRYONET, 2);
  }

  @Test
  public void test_Exiting_Variable_2_parties() throws Exception {
    runTest(new StatisticsTests.TestStatistics<>(), EvaluationStrategy.SEQUENTIAL_BATCHED,
        NetworkingStrategy.KRYONET, 2);
  }

  @Test
  public void test_Exiting_Variable_3_parties() throws Exception {
    runTest(new StatisticsTests.TestStatistics<>(), EvaluationStrategy.SEQUENTIAL_BATCHED,
        NetworkingStrategy.KRYONET, 3);
  }

  @Test
  public void test_Exiting_Variable_No_Mean_2_parties() throws Exception {
    runTest(new StatisticsTests.TestStatisticsNoMean<>(), EvaluationStrategy.SEQUENTIAL_BATCHED,
        NetworkingStrategy.KRYONET, 2);
  }

  @Test
  public void test_Polynomial_Evaluator_2_parties() throws Exception {
    runTest(new PolynomialTests.TestPolynomialEvaluator<>(), EvaluationStrategy.SEQUENTIAL_BATCHED,
        NetworkingStrategy.KRYONET, 2);
  }

  @Test
  public void test_debug_tools() throws Exception {
    runTest(new ArithmeticDebugTests.TestArithmeticOpenAndPrint<>(), EvaluationStrategy.SEQUENTIAL,
        NetworkingStrategy.KRYONET, 2);
  }
}<|MERGE_RESOLUTION|>--- conflicted
+++ resolved
@@ -9,9 +9,6 @@
 import dk.alexandra.fresco.lib.arithmetic.ParallelAndSequenceTests.TestSumAndProduct;
 import dk.alexandra.fresco.lib.arithmetic.SearchingTests;
 import dk.alexandra.fresco.lib.arithmetic.SortingTests;
-<<<<<<< HEAD
-import dk.alexandra.fresco.lib.compare.CompareTests;
-=======
 import dk.alexandra.fresco.lib.collections.Matrix;
 import dk.alexandra.fresco.lib.collections.io.CloseListTests;
 import dk.alexandra.fresco.lib.collections.io.CloseMatrixTests;
@@ -19,11 +16,11 @@
 import dk.alexandra.fresco.lib.collections.permute.PermuteRowsTests;
 import dk.alexandra.fresco.lib.collections.relational.LeakyAggregationTests;
 import dk.alexandra.fresco.lib.collections.shuffle.ShuffleRowsTests;
+import dk.alexandra.fresco.lib.compare.CompareTests;
 import dk.alexandra.fresco.lib.conditional.ConditionalSelectTests;
 import dk.alexandra.fresco.lib.conditional.ConditionalSwapNeighborsTests;
 import dk.alexandra.fresco.lib.conditional.ConditionalSwapRowsTests;
 import dk.alexandra.fresco.lib.conditional.SwapIfTests;
->>>>>>> 4a92d750
 import dk.alexandra.fresco.lib.debug.ArithmeticDebugTests;
 import dk.alexandra.fresco.lib.list.EliminateDuplicatesTests;
 import dk.alexandra.fresco.lib.lp.LPBuildingBlockTests;
@@ -61,133 +58,79 @@
   @Test
   public void test_AddPublicValue_Sequential() throws Exception {
     runTest(new BasicArithmeticTests.TestAddPublicValue<>(), EvaluationStrategy.SEQUENTIAL,
-<<<<<<< HEAD
-        NetworkingStrategy.KRYONET, 1);
-=======
-        NetworkingStrategy.KRYONET, 2);
->>>>>>> 4a92d750
+        NetworkingStrategy.KRYONET, 1);
   }
 
   @Test
   public void test_KnownSInt_Sequential() throws Exception {
     runTest(new BasicArithmeticTests.TestKnownSInt<>(), EvaluationStrategy.SEQUENTIAL,
-<<<<<<< HEAD
-        NetworkingStrategy.KRYONET, 1);
-=======
-        NetworkingStrategy.KRYONET, 2);
->>>>>>> 4a92d750
+        NetworkingStrategy.KRYONET, 1);
   }
 
   @Test
   public void test_MultAndAdd_Sequential() throws Exception {
     runTest(new BasicArithmeticTests.TestSimpleMultAndAdd<>(), EvaluationStrategy.SEQUENTIAL,
-<<<<<<< HEAD
-        NetworkingStrategy.KRYONET, 1);
-=======
-        NetworkingStrategy.KRYONET, 2);
->>>>>>> 4a92d750
+        NetworkingStrategy.KRYONET, 1);
   }
 
   @Test
   public void testSumAndOutputSequential() throws Exception {
     runTest(new BasicArithmeticTests.TestSumAndMult<>(), EvaluationStrategy.SEQUENTIAL,
-<<<<<<< HEAD
-        NetworkingStrategy.KRYONET, 1);
-=======
-        NetworkingStrategy.KRYONET, 2);
->>>>>>> 4a92d750
+        NetworkingStrategy.KRYONET, 1);
   }
 
   @Test
   public void testSumAndProduct() throws Exception {
     runTest(new TestSumAndProduct<>(), EvaluationStrategy.SEQUENTIAL, NetworkingStrategy.KRYONET,
-<<<<<<< HEAD
         1);
-=======
-        2);
->>>>>>> 4a92d750
   }
 
   @Test
   public void test_MinInfFrac_Sequential() throws Exception {
     runTest(new BasicArithmeticTests.TestMinInfFrac<>(), EvaluationStrategy.SEQUENTIAL,
-<<<<<<< HEAD
-        NetworkingStrategy.KRYONET, 1);
-=======
-        NetworkingStrategy.KRYONET, 2);
->>>>>>> 4a92d750
+        NetworkingStrategy.KRYONET, 1);
   }
 
   @Test
   public void test_MinInfFrac_SequentialBatched() throws Exception {
     runTest(new BasicArithmeticTests.TestMinInfFrac<>(), EvaluationStrategy.SEQUENTIAL_BATCHED,
-<<<<<<< HEAD
-        NetworkingStrategy.KRYONET, 1);
-=======
-        NetworkingStrategy.KRYONET, 2);
->>>>>>> 4a92d750
+        NetworkingStrategy.KRYONET, 1);
   }
 
   @Test
   public void test_compareLT_Sequential() throws Exception {
-<<<<<<< HEAD
     runTest(new CompareTests.TestCompareLT<>(), EvaluationStrategy.SEQUENTIAL,
         NetworkingStrategy.KRYONET, 1);
-=======
-    runTest(new ComparisonTests.TestCompareLT<>(), EvaluationStrategy.SEQUENTIAL,
-        NetworkingStrategy.KRYONET, 2);
->>>>>>> 4a92d750
   }
 
   @Test
   public void test_compareEQ_Sequential() throws Exception {
-<<<<<<< HEAD
     runTest(new CompareTests.TestCompareEQ<>(), EvaluationStrategy.SEQUENTIAL,
         NetworkingStrategy.KRYONET, 1);
-=======
-    runTest(new ComparisonTests.TestCompareEQ<>(), EvaluationStrategy.SEQUENTIAL,
-        NetworkingStrategy.KRYONET, 2);
->>>>>>> 4a92d750
   }
 
   @Test
   public void test_isSorted() throws Exception {
     runTest(new SortingTests.TestIsSorted<>(), EvaluationStrategy.SEQUENTIAL,
-<<<<<<< HEAD
-        NetworkingStrategy.KRYONET, 1);
-=======
-        NetworkingStrategy.KRYONET, 2);
->>>>>>> 4a92d750
+        NetworkingStrategy.KRYONET, 1);
   }
 
   @Test
   public void test_compareAndSwap() throws Exception {
     runTest(new SortingTests.TestCompareAndSwap<>(), EvaluationStrategy.SEQUENTIAL,
-<<<<<<< HEAD
-        NetworkingStrategy.KRYONET, 1);
-=======
-        NetworkingStrategy.KRYONET, 2);
->>>>>>> 4a92d750
+        NetworkingStrategy.KRYONET, 1);
   }
 
   @Test
   public void test_Sort() throws Exception {
     runTest(new SortingTests.TestSort<>(), EvaluationStrategy.SEQUENTIAL,
-<<<<<<< HEAD
-        NetworkingStrategy.KRYONET, 1);
-=======
-        NetworkingStrategy.KRYONET, 2);
->>>>>>> 4a92d750
+        NetworkingStrategy.KRYONET, 1);
   }
 
   @Test
   public void test_Big_Sort() throws Exception {
     runTest(new SortingTests.TestBigSort<>(), EvaluationStrategy.SEQUENTIAL,
-<<<<<<< HEAD
-        NetworkingStrategy.KRYONET, 1);
-=======
-        NetworkingStrategy.KRYONET, 2);
->>>>>>> 4a92d750
+        NetworkingStrategy.KRYONET, 1);
   }
 
   // Statistics
@@ -342,10 +285,7 @@
   @Test
   public void test_Test_Is_Sorted() throws Exception {
     runTest(new SearchingTests.TestIsSorted<>(), EvaluationStrategy.SEQUENTIAL,
-<<<<<<< HEAD
-        NetworkingStrategy.KRYONET, 1);
-=======
-        NetworkingStrategy.KRYONET, 2);
+        NetworkingStrategy.KRYONET, 1);
   }
 
   @Test
@@ -371,7 +311,6 @@
   public void test_shuffle_rows_two_parties() throws Exception {
     runTest(ShuffleRowsTests.shuffleRowsTwoParties(), EvaluationStrategy.SEQUENTIAL,
         NetworkingStrategy.KRYONET, 2);
->>>>>>> 4a92d750
   }
 
   @Test
@@ -415,21 +354,13 @@
   @Test
   public void test_MiMC_DifferentPlainTexts() throws Exception {
     runTest(new MiMCTests.TestMiMCDifferentPlainTexts<>(), EvaluationStrategy.SEQUENTIAL,
-<<<<<<< HEAD
-        NetworkingStrategy.KRYONET, 1);
-=======
-        NetworkingStrategy.KRYONET, 2);
->>>>>>> 4a92d750
+        NetworkingStrategy.KRYONET, 1);
   }
 
   @Test
   public void test_MiMC_EncSameEnc() throws Exception {
     runTest(new MiMCTests.TestMiMCEncSameEnc<>(), EvaluationStrategy.SEQUENTIAL,
-<<<<<<< HEAD
-        NetworkingStrategy.KRYONET, 1);
-=======
-        NetworkingStrategy.KRYONET, 2);
->>>>>>> 4a92d750
+        NetworkingStrategy.KRYONET, 1);
   }
 
   @Test
@@ -487,11 +418,7 @@
   @Test
   public void test_Bit_Length() throws Exception {
     runTest(new BinaryOperationsTests.TestBitLength<>(), EvaluationStrategy.SEQUENTIAL_BATCHED,
-<<<<<<< HEAD
-        NetworkingStrategy.KRYONET, 1);
-=======
-        NetworkingStrategy.KRYONET, 2);
->>>>>>> 4a92d750
+        NetworkingStrategy.KRYONET, 1);
   }
 
   // Math tests
@@ -499,11 +426,7 @@
   @Test
   public void test_euclidian_division() throws Exception {
     runTest(new DivisionTests.TestEuclidianDivision<>(), EvaluationStrategy.SEQUENTIAL_BATCHED,
-<<<<<<< HEAD
-        NetworkingStrategy.KRYONET, 1);
-=======
-        NetworkingStrategy.KRYONET, 2);
->>>>>>> 4a92d750
+        NetworkingStrategy.KRYONET, 1);
   }
 
   @Test
@@ -515,11 +438,7 @@
   @Test
   public void test_ss_division() throws Exception {
     runTest(new DivisionTests.TestSecretSharedDivision<>(), EvaluationStrategy.SEQUENTIAL_BATCHED,
-<<<<<<< HEAD
-        NetworkingStrategy.KRYONET, 1);
-=======
-        NetworkingStrategy.KRYONET, 2);
->>>>>>> 4a92d750
+        NetworkingStrategy.KRYONET, 1);
   }
 
   @Test
