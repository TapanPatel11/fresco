package dk.alexandra.fresco.suite.dummy.arithmetic;

import static org.hamcrest.core.Is.is;
import static org.junit.Assert.assertThat;

import dk.alexandra.fresco.framework.DRes;
import dk.alexandra.fresco.framework.builder.numeric.ExponentiationPipeTests;
import dk.alexandra.fresco.framework.sce.evaluator.EvaluationStrategy;
import dk.alexandra.fresco.framework.util.ModulusFinder;
import dk.alexandra.fresco.framework.value.SInt;
import dk.alexandra.fresco.lib.arithmetic.AdvancedNumericTests;
import dk.alexandra.fresco.lib.arithmetic.BasicArithmeticTests;
import dk.alexandra.fresco.lib.arithmetic.MiMCTests;
import dk.alexandra.fresco.lib.arithmetic.ParallelAndSequenceTests.TestSumAndProduct;
import dk.alexandra.fresco.lib.arithmetic.SearchingTests;
import dk.alexandra.fresco.lib.arithmetic.SortingTests;
import dk.alexandra.fresco.lib.collections.Matrix;
import dk.alexandra.fresco.lib.collections.io.CloseListTests;
import dk.alexandra.fresco.lib.collections.io.CloseMatrixTests;
import dk.alexandra.fresco.lib.collections.permute.PermuteRows;
import dk.alexandra.fresco.lib.collections.permute.PermuteRowsTests;
import dk.alexandra.fresco.lib.collections.relational.LeakyAggregationTests;
import dk.alexandra.fresco.lib.collections.shuffle.ShuffleRowsTests;
import dk.alexandra.fresco.lib.compare.CompareTests;
import dk.alexandra.fresco.lib.conditional.ConditionalSelectTests;
import dk.alexandra.fresco.lib.conditional.ConditionalSwapNeighborsTests;
import dk.alexandra.fresco.lib.conditional.ConditionalSwapRowsTests;
import dk.alexandra.fresco.lib.conditional.SwapIfTests;
import dk.alexandra.fresco.lib.debug.ArithmeticDebugTests;
import dk.alexandra.fresco.lib.list.EliminateDuplicatesTests;
import dk.alexandra.fresco.lib.lp.LPSolver;
import dk.alexandra.fresco.lib.lp.LpBuildingBlockTests;
import dk.alexandra.fresco.lib.math.integer.binary.BinaryOperationsTests;
import dk.alexandra.fresco.lib.math.integer.division.DivisionTests;
import dk.alexandra.fresco.lib.math.integer.exp.ExponentiationTests;
import dk.alexandra.fresco.lib.math.integer.linalg.LinAlgTests;
import dk.alexandra.fresco.lib.math.integer.log.LogTests;
import dk.alexandra.fresco.lib.math.integer.min.MinTests;
import dk.alexandra.fresco.lib.math.integer.sqrt.SqrtTests;
import dk.alexandra.fresco.lib.math.integer.stat.StatisticsTests;
import dk.alexandra.fresco.lib.math.polynomial.PolynomialTests;
import dk.alexandra.fresco.lib.real.BasicFixedPointTests;
import dk.alexandra.fresco.lib.real.LinearAlgebraTests;
import dk.alexandra.fresco.lib.real.MathTests;
import dk.alexandra.fresco.lib.real.TruncationTests;
import dk.alexandra.fresco.lib.statistics.CreditRaterTest;
import dk.alexandra.fresco.lib.statistics.DeaSolver.AnalysisType;
import dk.alexandra.fresco.lib.statistics.DeaSolverTests.RandomDataDeaTest;
import dk.alexandra.fresco.lib.statistics.DeaSolverTests.TestDeaFixed1;
import dk.alexandra.fresco.logging.NetworkLoggingDecorator;
import dk.alexandra.fresco.logging.arithmetic.ComparisonLoggerDecorator;
import dk.alexandra.fresco.logging.arithmetic.NumericLoggingDecorator;
import java.util.ArrayList;
import org.junit.Test;

public class TestDummyArithmeticProtocolSuite extends AbstractDummyArithmeticTest {

  @Test
  public void test_Input_Sequential() throws Exception {
    runTest(new BasicArithmeticTests.TestInput<>(), EvaluationStrategy.SEQUENTIAL, 2);
  }

  @Test
  public void test_OutputToTarget_Sequential() throws Exception {
    runTest(new BasicArithmeticTests.TestOutputToSingleParty<>(), EvaluationStrategy.SEQUENTIAL, 2,
        true);
    assertThat(performanceLoggers.get(1).getLoggedValues()
        .get(NetworkLoggingDecorator.NETWORK_TOTAL_BYTES), is((long) 0));
  }

  @Test
  public void test_AddPublicValue_Sequential() throws Exception {
    runTest(new BasicArithmeticTests.TestAddPublicValue<>(), EvaluationStrategy.SEQUENTIAL, 1);
  }

  @Test
  public void test_KnownSInt_Sequential() throws Exception {
    runTest(new BasicArithmeticTests.TestKnownSInt<>(), EvaluationStrategy.SEQUENTIAL, 1);
  }

  @Test
  public void test_MultAndAdd_Sequential() throws Exception {
    runTest(new BasicArithmeticTests.TestSimpleMultAndAdd<>(), EvaluationStrategy.SEQUENTIAL, 1);
  }

  @Test
  public void testSumAndOutputSequential() throws Exception {
    runTest(new BasicArithmeticTests.TestSumAndMult<>(), EvaluationStrategy.SEQUENTIAL, 1);
  }

  @Test
  public void testSumAndProduct() throws Exception {
    runTest(new TestSumAndProduct<>(), EvaluationStrategy.SEQUENTIAL, 1);
  }

  @Test
  public void test_MinInfFrac_Sequential() throws Exception {
    runTest(new BasicArithmeticTests.TestMinInfFrac<>(), EvaluationStrategy.SEQUENTIAL, 1);
  }

  @Test
  public void test_MinInfFrac_SequentialBatched() throws Exception {
    runTest(new BasicArithmeticTests.TestMinInfFrac<>(), EvaluationStrategy.SEQUENTIAL_BATCHED, 1);
  }

  @Test
  public void test_compareLT_Sequential() throws Exception {
    runTest(new CompareTests.TestCompareLT<>(), EvaluationStrategy.SEQUENTIAL, 1);
  }

  @Test
  public void testCompareLTEdgeCasesSequential() throws Exception {
    runTest(new CompareTests.TestCompareLTEdgeCases<>(), EvaluationStrategy.SEQUENTIAL, 1);
  }

  @Test
  public void test_compareEQ_Sequential() throws Exception {
    runTest(new CompareTests.TestCompareEQ<>(), EvaluationStrategy.SEQUENTIAL, 1);
  }

  @Test
  public void testCompareEQEdgeCasesSequential() throws Exception {
    runTest(new CompareTests.TestCompareEQEdgeCases<>(), EvaluationStrategy.SEQUENTIAL, 1);
  }

  @Test
  public void test_isSorted() throws Exception {
    runTest(new SortingTests.TestIsSorted<>(), EvaluationStrategy.SEQUENTIAL, 1);
  }

  @Test
  public void test_compareAndSwap() throws Exception {
    runTest(new SortingTests.TestCompareAndSwap<>(), EvaluationStrategy.SEQUENTIAL, 1);
  }

  @Test
  public void test_Sort() throws Exception {
    runTest(new SortingTests.TestSort<>(), EvaluationStrategy.SEQUENTIAL, 1);
  }

  @Test
  public void test_Big_Sort() throws Exception {
    runTest(new SortingTests.TestBigSort<>(), EvaluationStrategy.SEQUENTIAL, 1);
  }

  // Statistics


  // Creditrater
  @Test
  public void test_CreditRater_Single_Value_2_parties() throws Exception {
    int[] values = {2};
    int[][] intervals = {{1, 3}};
    int[][] scores = {{10, 100, 1000}};
    runTest(new CreditRaterTest.TestCreditRater<>(values, intervals, scores),
        EvaluationStrategy.SEQUENTIAL_BATCHED, 2);
  }

  @Test
  public void test_CreditRater_Single_Value_3_parties() throws Exception {
    int[] values = {2};
    int[][] intervals = {{1, 3}};
    int[][] scores = {{10, 100, 1000}};
    runTest(new CreditRaterTest.TestCreditRater<>(values, intervals, scores),
        EvaluationStrategy.SEQUENTIAL_BATCHED, 3);
  }

  @Test
  public void test_CreditRater_multi_Value_2_parties() throws Exception {
    int[] values = {2, 2, 2};
    int[][] intervals = {{1, 3}, {0, 5}, {0, 1}};
    int[][] scores = {{10, 100, 1000}, {10, 100, 1000}, {10, 100, 1000}};
    runTest(new CreditRaterTest.TestCreditRater<>(values, intervals, scores),
        EvaluationStrategy.SEQUENTIAL_BATCHED, 2);
  }

  // DEASolver
  @Test
  public void test_DEASolver_2_parties() throws Exception {
    runTest(new RandomDataDeaTest<>(5, 2, 10, 1, AnalysisType.INPUT_EFFICIENCY),
        EvaluationStrategy.SEQUENTIAL_BATCHED, 2);
  }

  @Test
  public void test_DEASolver_3_parties() throws Exception {
    runTest(new RandomDataDeaTest<>(2, 2, 10, 1, AnalysisType.INPUT_EFFICIENCY),
        EvaluationStrategy.SEQUENTIAL_BATCHED, 3);
  }

  @Test
  public void test_DEASolver_multiple_queries_2_parties() throws Exception {
    runTest(new RandomDataDeaTest<>(5, 2, 10, 2, AnalysisType.INPUT_EFFICIENCY),
        EvaluationStrategy.SEQUENTIAL_BATCHED, 2);
  }

  @Test
  public void test_DEASolver_single_input_2_parties() throws Exception {
    runTest(new RandomDataDeaTest<>(1, 2, 10, 1, AnalysisType.INPUT_EFFICIENCY),
        EvaluationStrategy.SEQUENTIAL_BATCHED, 2);
  }

  @Test
  public void test_DEASolver_single_input_and_output_2_parties() throws Exception {
    runTest(new RandomDataDeaTest<>(1, 1, 10, 1, AnalysisType.INPUT_EFFICIENCY),
        EvaluationStrategy.SEQUENTIAL_BATCHED, 2);
  }

  @Test
  public void test_DEASolver_output_efficiency_2_parties() throws Exception {
    runTest(new RandomDataDeaTest<>(5, 1, 10, 1, AnalysisType.OUTPUT_EFFICIENCY),
        EvaluationStrategy.SEQUENTIAL_BATCHED, 2);
  }

  @Test
  public void test_DEASolver_multiple_queries__output_2_parties() throws Exception {
    runTest(new RandomDataDeaTest<>(5, 2, 10, 2, AnalysisType.OUTPUT_EFFICIENCY),
        EvaluationStrategy.SEQUENTIAL_BATCHED, 2);
  }

  @Test
  public void test_DEASolver_fixedData1() throws Exception {
    runTest(new TestDeaFixed1<>(AnalysisType.OUTPUT_EFFICIENCY),
        EvaluationStrategy.SEQUENTIAL_BATCHED, 2);
  }

  // lib.conditional

  @Test
  public void test_conditional_select_left() throws Exception {
    runTest(ConditionalSelectTests.testSelectLeft(), EvaluationStrategy.SEQUENTIAL, 1);
  }

  @Test
  public void test_conditional_select_right() throws Exception {
    runTest(ConditionalSelectTests.testSelectRight(), EvaluationStrategy.SEQUENTIAL, 1);
  }

  @Test
  public void test_swap_yes() throws Exception {
    runTest(SwapIfTests.testSwapYes(), EvaluationStrategy.SEQUENTIAL, 1);
  }

  @Test
  public void test_swap_no() throws Exception {
    runTest(SwapIfTests.testSwapNo(), EvaluationStrategy.SEQUENTIAL, 1);
  }

  @Test
  public void test_swap_rows_yes() throws Exception {
    runTest(ConditionalSwapRowsTests.testSwapYes(), EvaluationStrategy.SEQUENTIAL, 1);
  }

  @Test
  public void test_swap_rows_no() throws Exception {
    runTest(ConditionalSwapRowsTests.testSwapNo(), EvaluationStrategy.SEQUENTIAL, 1);
  }

  @Test
  public void test_swap_neighbors_yes() throws Exception {
    runTest(ConditionalSwapNeighborsTests.testSwapYes(), EvaluationStrategy.SEQUENTIAL, 1);
  }

  @Test
  public void test_swap_neighbors_no() throws Exception {
    runTest(ConditionalSwapNeighborsTests.testSwapNo(), EvaluationStrategy.SEQUENTIAL, 1);
  }

  // lib.collections

  @Test
  public void test_close_empty_list() throws Exception {
    runTest(new CloseListTests.TestCloseEmptyList<>(), EvaluationStrategy.SEQUENTIAL, 2);
  }

  @Test
  public void test_close_list() throws Exception {
    runTest(new CloseListTests.TestCloseEmptyList<>(), EvaluationStrategy.SEQUENTIAL, 2);
  }

  @Test
  public void test_close_empty_matrix() throws Exception {
    runTest(new CloseMatrixTests.TestCloseEmptyMatrix<>(), EvaluationStrategy.SEQUENTIAL, 2);
  }

  @Test
  public void test_close_matrix() throws Exception {
    runTest(new CloseMatrixTests.TestCloseAndOpenMatrix<>(), EvaluationStrategy.SEQUENTIAL, 2);
  }

  @Test
  public void test_Test_Is_Sorted() throws Exception {
    runTest(new SearchingTests.TestIsSorted<>(), EvaluationStrategy.SEQUENTIAL, 1);
  }

  @Test
  public void test_permute_empty_rows() throws Exception {
    runTest(PermuteRowsTests.permuteEmptyRows(), EvaluationStrategy.SEQUENTIAL, 2);
  }

  @Test
  public void test_permute_rows() throws Exception {
    runTest(PermuteRowsTests.permuteRows(), EvaluationStrategy.SEQUENTIAL, 2);
  }

  @Test(expected = UnsupportedOperationException.class)
  public void test_permute_rows_non_power_of_two() throws Throwable {
    ArrayList<ArrayList<DRes<SInt>>> fakeRows = new ArrayList<>();
    Matrix<DRes<SInt>> fakeMatrix = new Matrix<>(3, 2, fakeRows);
    new PermuteRows(() -> fakeMatrix, new int[] {}, 1, true).buildComputation(null);
  }

  @Test
  public void test_shuffle_rows_two_parties() throws Exception {
    runTest(ShuffleRowsTests.shuffleRowsTwoParties(), EvaluationStrategy.SEQUENTIAL, 2);
  }

  @Test
  public void test_shuffle_rows_three_parties() throws Exception {
    runTest(ShuffleRowsTests.shuffleRowsThreeParties(), EvaluationStrategy.SEQUENTIAL, 3);
  }

  @Test
  public void test_shuffle_rows_empty() throws Exception {
    runTest(ShuffleRowsTests.shuffleRowsEmpty(), EvaluationStrategy.SEQUENTIAL, 2);
  }

  @Test
  public void test_leaky_aggregate_two() throws Exception {
    runTest(LeakyAggregationTests.aggregate(), EvaluationStrategy.SEQUENTIAL, 2);
  }

  @Test
  public void test_leaky_aggregate_unique_keys_two() throws Exception {
    runTest(LeakyAggregationTests.aggregateUniqueKeys(), EvaluationStrategy.SEQUENTIAL, 2);
  }

  @Test
  public void test_leaky_aggregate_three() throws Exception {
    runTest(LeakyAggregationTests.aggregate(), EvaluationStrategy.SEQUENTIAL, 3);
  }

  @Test
  public void test_leaky_aggregate_empty() throws Exception {
    runTest(LeakyAggregationTests.aggregateEmpty(), EvaluationStrategy.SEQUENTIAL, 2);
  }

  //

  @Test
  public void test_MiMC_DifferentPlainTexts() throws Exception {
    runTest(new MiMCTests.TestMiMCDifferentPlainTexts<>(), EvaluationStrategy.SEQUENTIAL, 1);
  }

  @Test
  public void test_MiMC_EncSameEnc() throws Exception {
    runTest(new MiMCTests.TestMiMCEncSameEnc<>(), EvaluationStrategy.SEQUENTIAL, 1);
  }

  @Test
  public void test_MiMC_EncDec() throws Exception {
    runTest(new MiMCTests.TestMiMCEncDec<>(), EvaluationStrategy.SEQUENTIAL, 1,
        ModulusFinder.findSuitableModulus(512));
  }

  @Test
  public void test_MiMC_EncDecFixedRounds() throws Exception {
    runTest(new MiMCTests.TestMiMCEncDecFixedRounds<>(), EvaluationStrategy.SEQUENTIAL, 1,
        ModulusFinder.findSuitableModulus(512));
  }

  @Test
  public void test_MiMC_Deterministically() throws Exception {
    runTest(new MiMCTests.TestMiMCEncryptsDeterministically<>(), EvaluationStrategy.SEQUENTIAL, 1,
        ModulusFinder.findSuitableModulus(512));
  }

  // lib.list
  @Test
  public void test_findDuplicatesOne() throws Exception {
    runTest(new EliminateDuplicatesTests.TestFindDuplicatesOne<>(), EvaluationStrategy.SEQUENTIAL,
        2);
  }

  // lib.lp
  @Test
  public void test_LPSolverEntering() throws Exception {
    runTest(new LpBuildingBlockTests.TestEnteringVariable<>(), EvaluationStrategy.SEQUENTIAL, 2);
  }

  @Test
  public void test_LPSolverBlandEntering() throws Exception {
    runTest(new LpBuildingBlockTests.TestBlandEnteringVariable<>(), EvaluationStrategy.SEQUENTIAL,
        2);
  }

  @Test
  public void test_LpTableauDebug() throws Exception {
    runTest(new LpBuildingBlockTests.TestLpTableuDebug<>(), EvaluationStrategy.SEQUENTIAL, 2);
  }

  @Test
  public void test_LpSolverDanzig() throws Exception {
    runTest(new LpBuildingBlockTests.TestLpSolver<>(LPSolver.PivotRule.DANZIG),
        EvaluationStrategy.SEQUENTIAL, 2);
  }

  @Test
  public void test_LpSolverDanzigSmallerMod() throws Exception {
    runTest(new LpBuildingBlockTests.TestLpSolver<>(LPSolver.PivotRule.DANZIG),
        EvaluationStrategy.SEQUENTIAL, 2, ModulusFinder.findSuitableModulus(128), 30, 8, false);
  }

  @Test
  public void test_LpSolverBland() throws Exception {
    runTest(new LpBuildingBlockTests.TestLpSolver<>(LPSolver.PivotRule.BLAND),
        EvaluationStrategy.SEQUENTIAL, 2, true);
    assertThat(performanceLoggers.get(1).getLoggedValues()
        .get(ComparisonLoggerDecorator.ARITHMETIC_COMPARISON_EQ), is((long) 33));
  }

  @Test
  public void test_LpSolverDebug() throws Exception {
    runTest(new LpBuildingBlockTests.TestLpSolverDebug<>(), EvaluationStrategy.SEQUENTIAL, 2);
  }


  // lib.math.integer.binary
  @Test
  public void test_Right_Shift() throws Exception {
    runTest(new BinaryOperationsTests.TestRightShift<>(), EvaluationStrategy.SEQUENTIAL_BATCHED, 2);
  }

  @Test
  public void test_Bit_Length() throws Exception {
    runTest(new BinaryOperationsTests.TestBitLength<>(), EvaluationStrategy.SEQUENTIAL_BATCHED, 1);
  }

  @Test
  public void test_Bits() throws Exception {
    runTest(new BinaryOperationsTests.TestBits<>(), EvaluationStrategy.SEQUENTIAL_BATCHED, 1);
  }

  @Test
  public void test_Bits() throws Exception {
    runTest(new BinaryOperationsTests.TestBits<>(), EvaluationStrategy.SEQUENTIAL_BATCHED,
        1);
  }

  // Math tests

  @Test
  public void test_euclidian_division() throws Exception {
<<<<<<< HEAD
    runTest(new DivisionTests.TestEuclidianDivision<>(), EvaluationStrategy.SEQUENTIAL_BATCHED, 1);
=======
    runTest(new DivisionTests.TestKnownDivisorDivision<>(), EvaluationStrategy.SEQUENTIAL_BATCHED,
        1);
>>>>>>> e7d4b080
  }

  @Test
  public void test_euclidian_division_large_divisor() throws Exception {
    runTest(new DivisionTests.TestKnownDivisorLargeDivisor<>(),
        EvaluationStrategy.SEQUENTIAL_BATCHED, 1);
  }

  @Test(expected = RuntimeException.class)
  public void test_euclidian_division_too_large_divisor() throws Exception {
    runTest(new DivisionTests.TestKnowndivisorTooLargeDivisor<>(),
        EvaluationStrategy.SEQUENTIAL_BATCHED, 1);
  }

  @Test
  public void test_ss_division() throws Exception {
    runTest(new DivisionTests.TestDivision<>(), EvaluationStrategy.SEQUENTIAL_BATCHED,
        1, true);
    assertThat(performanceLoggers.get(1).getLoggedValues()
        .get(ComparisonLoggerDecorator.ARITHMETIC_COMPARISON_COMP0), is((long) 80));
  }

  @Test
  public void test_Modulus() throws Exception {
    runTest(new AdvancedNumericTests.TestModulus<>(), EvaluationStrategy.SEQUENTIAL_BATCHED, 2);
  }

  @Test
  public void test_Exponentiation() throws Exception {
    runTest(new ExponentiationTests.TestExponentiation<>(), EvaluationStrategy.SEQUENTIAL_BATCHED,
        2, true);
    assertThat(performanceLoggers.get(1).getLoggedValues()
        .get(NumericLoggingDecorator.ARITHMETIC_BASIC_SUB), is((long) 19));
  }


  @Test
  public void test_ExponentiationOpenExponent() throws Exception {
    runTest(new ExponentiationTests.TestExponentiationOpenExponent<>(),
        EvaluationStrategy.SEQUENTIAL_BATCHED, 2);
  }

  @Test
  public void test_ExponentiationOpenBase() throws Exception {
    runTest(new ExponentiationTests.TestExponentiationOpenBase<>(),
        EvaluationStrategy.SEQUENTIAL_BATCHED, 2);
  }

  @Test()
  public void test_ExponentiationZeroExponent() throws Exception {
    runTest(new ExponentiationTests.TestExponentiationZeroExponent<>(),
        EvaluationStrategy.SEQUENTIAL_BATCHED, 2);
  }

  @Test
  public void test_InnerProductClosed() throws Exception {
    runTest(new LinAlgTests.TestInnerProductClosed<>(), EvaluationStrategy.SEQUENTIAL_BATCHED, 2);
  }

  @Test
  public void test_InnerProductOpen() throws Exception {
    runTest(new LinAlgTests.TestInnerProductOpen<>(), EvaluationStrategy.SEQUENTIAL_BATCHED, 2);
  }

  @Test
  public void test_Logarithm() throws Exception {
    runTest(new LogTests.TestLogarithm<>(), EvaluationStrategy.SEQUENTIAL_BATCHED, 2);
  }

  @Test
  public void test_Minimum_Protocol_2_parties() throws Exception {
    runTest(new MinTests.TestMinimumProtocol<>(), EvaluationStrategy.SEQUENTIAL_BATCHED, 2, true);
    assertThat(performanceLoggers.get(1).getLoggedValues()
        .get(ComparisonLoggerDecorator.ARITHMETIC_COMPARISON_LEQ), is((long) 10));
  }

  @Test
  public void test_Min_Inf_Frac_2_parties() throws Exception {
    runTest(new MinTests.TestMinInfFraction<>(), EvaluationStrategy.SEQUENTIAL_BATCHED, 2, true);
    assertThat(performanceLoggers.get(1).getLoggedValues()
        .get(ComparisonLoggerDecorator.ARITHMETIC_COMPARISON_LEQ), is((long) 10));
  }

  @Test
  public void test_Min_Inf_Frac_Trivial_2_parties() throws Exception {
    runTest(new MinTests.TestMinInfFractionTrivial<>(), EvaluationStrategy.SEQUENTIAL_BATCHED, 2);
  }

  @Test
  public void test_sqrt() throws Exception {
    runTest(new SqrtTests.TestSquareRoot<>(), EvaluationStrategy.SEQUENTIAL_BATCHED, 2);
  }

  @Test
  public void test_Exiting_Variable_2_parties() throws Exception {
    runTest(new StatisticsTests.TestStatistics<>(), EvaluationStrategy.SEQUENTIAL_BATCHED, 2);
  }

  @Test
  public void test_Exiting_Variable_3_parties() throws Exception {
    runTest(new StatisticsTests.TestStatistics<>(), EvaluationStrategy.SEQUENTIAL_BATCHED, 3);
  }

  @Test
  public void test_Exiting_Variable_No_Mean_2_parties() throws Exception {
    runTest(new StatisticsTests.TestStatisticsNoMean<>(), EvaluationStrategy.SEQUENTIAL_BATCHED, 2);
  }

  @Test
  public void test_Polynomial_Evaluator_2_parties() throws Exception {
    runTest(new PolynomialTests.TestPolynomialEvaluator<>(), EvaluationStrategy.SEQUENTIAL_BATCHED,
        2);
  }

  @Test
  public void test_debug_tools() throws Exception {
    runTest(new ArithmeticDebugTests.TestArithmeticOpenAndPrint<>(), EvaluationStrategy.SEQUENTIAL,
        2);
  }

  @Test
  public void test_exponentiation_pipe_preprocessed() throws Exception {
<<<<<<< HEAD
    runTest(new ExponentiationPipeTests.TestPreprocessedValues<>(), EvaluationStrategy.SEQUENTIAL,
        1);
  }

  @Test
  public void test_Real_Input_Sequential() throws Exception {
    runTest(new BasicFixedPointTests.TestInput<>(), EvaluationStrategy.SEQUENTIAL, 2);
  }

  @Test
  public void test_Real_Open_to_party_Sequential() throws Exception {
    runTest(new BasicFixedPointTests.TestOpenToParty<>(), EvaluationStrategy.SEQUENTIAL, 2);
  }

  @Test
  public void test_Real_Known() throws Exception {
    runTest(new BasicFixedPointTests.TestKnown<>(), EvaluationStrategy.SEQUENTIAL, 2);
  }

  @Test
  public void test_Real_Use_SInt() throws Exception {
    runTest(new BasicFixedPointTests.TestUseSInt<>(), EvaluationStrategy.SEQUENTIAL, 2);
  }

  @Test
  public void test_Real_Add_Known() throws Exception {
    runTest(new BasicFixedPointTests.TestAddKnown<>(), EvaluationStrategy.SEQUENTIAL, 2);
  }

  @Test
  public void test_Real_Add_Secret() throws Exception {
    runTest(new BasicFixedPointTests.TestAdd<>(), EvaluationStrategy.SEQUENTIAL, 2);
  }

  @Test
  public void test_Real_Subtract_Secret() throws Exception {
    runTest(new BasicFixedPointTests.TestSubtractSecret<>(), EvaluationStrategy.SEQUENTIAL, 2);
  }

  @Test
  public void test_Real_Sub_Known() throws Exception {
    runTest(new BasicFixedPointTests.TestSubKnown<>(), EvaluationStrategy.SEQUENTIAL, 2);
  }

  @Test
  public void test_Real_Mult_Known() throws Exception {
    runTest(new BasicFixedPointTests.TestMultKnown<>(), EvaluationStrategy.SEQUENTIAL, 2);
  }

  @Test
  public void test_Real_Mults() throws Exception {
    runTest(new BasicFixedPointTests.TestMult<>(), EvaluationStrategy.SEQUENTIAL, 2);
  }

  @Test
  public void test_Real_Repeated_Multiplication() throws Exception {
    runTest(new BasicFixedPointTests.TestRepeatedMultiplication<>(), EvaluationStrategy.SEQUENTIAL,
        2);
  }

  @Test
  public void test_Real_Division_Secret_Divisor() throws Exception {
    runTest(new BasicFixedPointTests.TestDiv<>(), EvaluationStrategy.SEQUENTIAL, 2);
  }

  @Test
  public void test_Real_Division_Known_Divisor() throws Exception {
    runTest(new BasicFixedPointTests.TestDivisionKnownDivisor<>(), EvaluationStrategy.SEQUENTIAL,
        2);
  }

  @Test
  public void test_Close_Real_Matrix() throws Exception {
    runTest(new LinearAlgebraTests.TestCloseFixedMatrix<>(), EvaluationStrategy.SEQUENTIAL, 2);
  }

  @Test
  public void test_Close_And_Open_Real_Matrix() throws Exception {
    runTest(new LinearAlgebraTests.TestCloseAndOpenMatrix<>(), EvaluationStrategy.SEQUENTIAL, 2);
  }

  @Test
  public void test_Real_Matrix_Addition() throws Exception {
    runTest(new LinearAlgebraTests.TestMatrixAddition<>(), EvaluationStrategy.SEQUENTIAL, 2);
  }

  @Test
  public void test_Real_Matrix_Multiplication() throws Exception {
    runTest(new LinearAlgebraTests.TestMatrixMultiplication<>(), EvaluationStrategy.SEQUENTIAL, 2);
  }

  @Test
  public void test_Real_Matrix_Scale() throws Exception {
    runTest(new LinearAlgebraTests.TestMatrixScale<>(), EvaluationStrategy.SEQUENTIAL, 2);
  }

  @Test
  public void test_Real_Matrix_Operate() throws Exception {
    runTest(new LinearAlgebraTests.TestMatrixOperate<>(), EvaluationStrategy.SEQUENTIAL, 2);
  }

  @Test
  public void test_Real_Exp() throws Exception {
    runTest(new MathTests.TestExp<>(), EvaluationStrategy.SEQUENTIAL, 2);
  }

  @Test
  public void test_Real_Random_Element() throws Exception {
    runTest(new MathTests.TestRandom<>(), EvaluationStrategy.SEQUENTIAL, 2);
  }

  @Test
  public void test_Real_Leq() throws Exception {
    runTest(new BasicFixedPointTests.TestLeq<>(), EvaluationStrategy.SEQUENTIAL, 2);
  }

  @Test
  public void test_Real_Log() throws Exception {
    runTest(new MathTests.TestLog<>(), EvaluationStrategy.SEQUENTIAL, 2);
  }

  @Test
  public void test_Real_Sqrt() throws Exception {
    runTest(new MathTests.TestSqrt<>(), EvaluationStrategy.SEQUENTIAL, 2);
  }

  @Test
  public void test_trunctation() throws Exception {
    runTest(new TruncationTests.TestTruncation<>(), EvaluationStrategy.SEQUENTIAL, 2);
=======
    runTest(
        new ExponentiationPipeTests.TestPreprocessedValues<>(),
        EvaluationStrategy.SEQUENTIAL_BATCHED, 1);
>>>>>>> e7d4b080
  }

}<|MERGE_RESOLUTION|>--- conflicted
+++ resolved
@@ -440,22 +440,12 @@
     runTest(new BinaryOperationsTests.TestBits<>(), EvaluationStrategy.SEQUENTIAL_BATCHED, 1);
   }
 
-  @Test
-  public void test_Bits() throws Exception {
-    runTest(new BinaryOperationsTests.TestBits<>(), EvaluationStrategy.SEQUENTIAL_BATCHED,
-        1);
-  }
-
   // Math tests
 
   @Test
   public void test_euclidian_division() throws Exception {
-<<<<<<< HEAD
-    runTest(new DivisionTests.TestEuclidianDivision<>(), EvaluationStrategy.SEQUENTIAL_BATCHED, 1);
-=======
     runTest(new DivisionTests.TestKnownDivisorDivision<>(), EvaluationStrategy.SEQUENTIAL_BATCHED,
         1);
->>>>>>> e7d4b080
   }
 
   @Test
@@ -578,7 +568,6 @@
 
   @Test
   public void test_exponentiation_pipe_preprocessed() throws Exception {
-<<<<<<< HEAD
     runTest(new ExponentiationPipeTests.TestPreprocessedValues<>(), EvaluationStrategy.SEQUENTIAL,
         1);
   }
@@ -708,11 +697,6 @@
   @Test
   public void test_trunctation() throws Exception {
     runTest(new TruncationTests.TestTruncation<>(), EvaluationStrategy.SEQUENTIAL, 2);
-=======
-    runTest(
-        new ExponentiationPipeTests.TestPreprocessedValues<>(),
-        EvaluationStrategy.SEQUENTIAL_BATCHED, 1);
->>>>>>> e7d4b080
   }
 
 }