package dk.alexandra.fresco.suite.dummy.arithmetic;

import static org.hamcrest.core.Is.is;
import static org.junit.Assert.assertThat;

import dk.alexandra.fresco.framework.DRes;
import dk.alexandra.fresco.framework.builder.numeric.ExponentiationPipeTests;
import dk.alexandra.fresco.framework.sce.evaluator.EvaluationStrategy;
import dk.alexandra.fresco.framework.util.ModulusFinder;
import dk.alexandra.fresco.framework.value.SInt;
import dk.alexandra.fresco.lib.arithmetic.AdvancedNumericTests;
import dk.alexandra.fresco.lib.arithmetic.AdvancedNumericTests.TestMinInfFrac;
import dk.alexandra.fresco.lib.arithmetic.BasicArithmeticTests;
import dk.alexandra.fresco.lib.arithmetic.MiMCTests;
import dk.alexandra.fresco.lib.arithmetic.ParallelAndSequenceTests.TestSumAndProduct;
import dk.alexandra.fresco.lib.arithmetic.SearchingTests;
import dk.alexandra.fresco.lib.arithmetic.SortingTests;
import dk.alexandra.fresco.lib.collections.Matrix;
import dk.alexandra.fresco.lib.collections.io.CloseListTests;
import dk.alexandra.fresco.lib.collections.io.CloseMatrixTests;
import dk.alexandra.fresco.lib.collections.permute.PermuteRows;
import dk.alexandra.fresco.lib.collections.permute.PermuteRowsTests;
import dk.alexandra.fresco.lib.collections.relational.LeakyAggregationTests;
import dk.alexandra.fresco.lib.collections.shuffle.ShuffleRowsTests;
import dk.alexandra.fresco.lib.compare.CompareTests;
import dk.alexandra.fresco.lib.conditional.ConditionalSelectTests;
import dk.alexandra.fresco.lib.conditional.ConditionalSwapNeighborsTests;
import dk.alexandra.fresco.lib.conditional.ConditionalSwapRowsTests;
import dk.alexandra.fresco.lib.conditional.SwapIfTests;
import dk.alexandra.fresco.lib.debug.ArithmeticDebugTests;
import dk.alexandra.fresco.lib.list.EliminateDuplicatesTests;
import dk.alexandra.fresco.lib.lp.LPSolver;
import dk.alexandra.fresco.lib.lp.LpBuildingBlockTests;
import dk.alexandra.fresco.lib.math.integer.binary.BinaryOperationsTests;
import dk.alexandra.fresco.lib.math.integer.division.DivisionTests;
import dk.alexandra.fresco.lib.math.integer.exp.ExponentiationTests;
import dk.alexandra.fresco.lib.math.integer.linalg.LinAlgTests;
import dk.alexandra.fresco.lib.math.integer.log.LogTests;
import dk.alexandra.fresco.lib.math.integer.min.MinTests;
import dk.alexandra.fresco.lib.math.integer.sqrt.SqrtTests;
import dk.alexandra.fresco.lib.math.integer.stat.StatisticsTests;
import dk.alexandra.fresco.lib.math.polynomial.PolynomialTests;
import dk.alexandra.fresco.lib.real.BasicFixedPointTests;
import dk.alexandra.fresco.lib.real.LinearAlgebraTests;
import dk.alexandra.fresco.lib.real.MathTests;
import dk.alexandra.fresco.lib.real.TruncationTests;
import dk.alexandra.fresco.lib.statistics.CreditRaterTest;
import dk.alexandra.fresco.lib.statistics.DeaSolver.AnalysisType;
import dk.alexandra.fresco.lib.statistics.DeaSolverTests.RandomDataDeaTest;
import dk.alexandra.fresco.lib.statistics.DeaSolverTests.TestDeaFixed1;
import dk.alexandra.fresco.logging.NetworkLoggingDecorator;
import dk.alexandra.fresco.logging.arithmetic.ComparisonLoggerDecorator;
import dk.alexandra.fresco.logging.arithmetic.NumericLoggingDecorator;
import java.util.ArrayList;
import org.junit.Test;

public class TestDummyArithmeticProtocolSuite extends AbstractDummyArithmeticTest {

  @Test
  public void test_Input_Sequential() throws Exception {
    runTest(new BasicArithmeticTests.TestInput<>(), EvaluationStrategy.SEQUENTIAL, 2);
  }

  @Test
  public void test_OutputToTarget_Sequential() throws Exception {
    runTest(new BasicArithmeticTests.TestOutputToSingleParty<>(), EvaluationStrategy.SEQUENTIAL, 2,
        true);
    assertThat(performanceLoggers.get(1).getLoggedValues()
        .get(NetworkLoggingDecorator.NETWORK_TOTAL_BYTES), is((long) 0));
  }

  @Test
  public void test_AddPublicValue_Sequential() throws Exception {
    runTest(new BasicArithmeticTests.TestAddPublicValue<>(), EvaluationStrategy.SEQUENTIAL, 1);
  }

  @Test
  public void test_KnownSInt_Sequential() throws Exception {
    runTest(new BasicArithmeticTests.TestKnownSInt<>(), EvaluationStrategy.SEQUENTIAL, 1);
  }

  @Test
  public void test_MultAndAdd_Sequential() throws Exception {
    runTest(new BasicArithmeticTests.TestSimpleMultAndAdd<>(), EvaluationStrategy.SEQUENTIAL, 1);
  }

  @Test
  public void testSumAndOutputSequential() throws Exception {
    runTest(new BasicArithmeticTests.TestSumAndMult<>(), EvaluationStrategy.SEQUENTIAL, 1);
  }

  @Test
  public void testSumAndProduct() throws Exception {
    runTest(new TestSumAndProduct<>(), EvaluationStrategy.SEQUENTIAL, 1);
  }

  @Test
  public void test_MinInfFrac_Sequential() throws Exception {
<<<<<<< HEAD
    runTest(new BasicArithmeticTests.TestMinInfFrac<>(), EvaluationStrategy.SEQUENTIAL, 1);
=======
    runTest(new TestMinInfFrac<>(), EvaluationStrategy.SEQUENTIAL,
        1);
>>>>>>> 1cb38cc7
  }

  @Test
  public void test_MinInfFrac_SequentialBatched() throws Exception {
<<<<<<< HEAD
    runTest(new BasicArithmeticTests.TestMinInfFrac<>(), EvaluationStrategy.SEQUENTIAL_BATCHED, 1);
=======
    runTest(new TestMinInfFrac<>(), EvaluationStrategy.SEQUENTIAL_BATCHED,
        1);
>>>>>>> 1cb38cc7
  }

  @Test
  public void test_compareLT_Sequential() throws Exception {
    runTest(new CompareTests.TestCompareLT<>(), EvaluationStrategy.SEQUENTIAL, 1);
  }

  @Test
  public void testCompareLTEdgeCasesSequential() throws Exception {
    runTest(new CompareTests.TestCompareLTEdgeCases<>(), EvaluationStrategy.SEQUENTIAL, 1);
  }

  @Test
  public void test_compareEQ_Sequential() throws Exception {
    runTest(new CompareTests.TestCompareEQ<>(), EvaluationStrategy.SEQUENTIAL, 1);
  }

  @Test
  public void testCompareEQEdgeCasesSequential() throws Exception {
    runTest(new CompareTests.TestCompareEQEdgeCases<>(), EvaluationStrategy.SEQUENTIAL, 1);
  }

  @Test
  public void test_isSorted() throws Exception {
    runTest(new SortingTests.TestIsSorted<>(), EvaluationStrategy.SEQUENTIAL, 1);
  }

  @Test
  public void test_compareAndSwap() throws Exception {
    runTest(new SortingTests.TestCompareAndSwap<>(), EvaluationStrategy.SEQUENTIAL, 1);
  }

  @Test
  public void test_Sort() throws Exception {
    runTest(new SortingTests.TestSort<>(), EvaluationStrategy.SEQUENTIAL, 1);
  }

  @Test
  public void test_Big_Sort() throws Exception {
    runTest(new SortingTests.TestBigSort<>(), EvaluationStrategy.SEQUENTIAL, 1);
  }

  // Statistics


  // Creditrater
  @Test
  public void test_CreditRater_Single_Value_2_parties() throws Exception {
    int[] values = {2};
    int[][] intervals = {{1, 3}};
    int[][] scores = {{10, 100, 1000}};
    runTest(new CreditRaterTest.TestCreditRater<>(values, intervals, scores),
        EvaluationStrategy.SEQUENTIAL_BATCHED, 2);
  }

  @Test
  public void test_CreditRater_Single_Value_3_parties() throws Exception {
    int[] values = {2};
    int[][] intervals = {{1, 3}};
    int[][] scores = {{10, 100, 1000}};
    runTest(new CreditRaterTest.TestCreditRater<>(values, intervals, scores),
        EvaluationStrategy.SEQUENTIAL_BATCHED, 3);
  }

  @Test
  public void test_CreditRater_multi_Value_2_parties() throws Exception {
    int[] values = {2, 2, 2};
    int[][] intervals = {{1, 3}, {0, 5}, {0, 1}};
    int[][] scores = {{10, 100, 1000}, {10, 100, 1000}, {10, 100, 1000}};
    runTest(new CreditRaterTest.TestCreditRater<>(values, intervals, scores),
        EvaluationStrategy.SEQUENTIAL_BATCHED, 2);
  }

  // DEASolver
  @Test
  public void test_DEASolver_2_parties() throws Exception {
    runTest(new RandomDataDeaTest<>(5, 2, 10, 1, AnalysisType.INPUT_EFFICIENCY),
        EvaluationStrategy.SEQUENTIAL_BATCHED, 2);
  }

  @Test
  public void test_DEASolver_3_parties() throws Exception {
    runTest(new RandomDataDeaTest<>(2, 2, 10, 1, AnalysisType.INPUT_EFFICIENCY),
        EvaluationStrategy.SEQUENTIAL_BATCHED, 3);
  }

  @Test
  public void test_DEASolver_multiple_queries_2_parties() throws Exception {
    runTest(new RandomDataDeaTest<>(5, 2, 10, 2, AnalysisType.INPUT_EFFICIENCY),
        EvaluationStrategy.SEQUENTIAL_BATCHED, 2);
  }

  @Test
  public void test_DEASolver_single_input_2_parties() throws Exception {
    runTest(new RandomDataDeaTest<>(1, 2, 10, 1, AnalysisType.INPUT_EFFICIENCY),
        EvaluationStrategy.SEQUENTIAL_BATCHED, 2);
  }

  @Test
  public void test_DEASolver_single_input_and_output_2_parties() throws Exception {
    runTest(new RandomDataDeaTest<>(1, 1, 10, 1, AnalysisType.INPUT_EFFICIENCY),
        EvaluationStrategy.SEQUENTIAL_BATCHED, 2);
  }

  @Test
  public void test_DEASolver_output_efficiency_2_parties() throws Exception {
    runTest(new RandomDataDeaTest<>(5, 1, 10, 1, AnalysisType.OUTPUT_EFFICIENCY),
        EvaluationStrategy.SEQUENTIAL_BATCHED, 2);
  }

  @Test
  public void test_DEASolver_multiple_queries__output_2_parties() throws Exception {
    runTest(new RandomDataDeaTest<>(5, 2, 10, 2, AnalysisType.OUTPUT_EFFICIENCY),
        EvaluationStrategy.SEQUENTIAL_BATCHED, 2);
  }

  @Test
  public void test_DEASolver_fixedData1() throws Exception {
    runTest(new TestDeaFixed1<>(AnalysisType.OUTPUT_EFFICIENCY),
        EvaluationStrategy.SEQUENTIAL_BATCHED, 2);
  }

  // lib.conditional

  @Test
  public void test_conditional_select_left() throws Exception {
    runTest(ConditionalSelectTests.testSelectLeft(), EvaluationStrategy.SEQUENTIAL, 1);
  }

  @Test
  public void test_conditional_select_right() throws Exception {
    runTest(ConditionalSelectTests.testSelectRight(), EvaluationStrategy.SEQUENTIAL, 1);
  }

  @Test
  public void test_swap_yes() throws Exception {
    runTest(SwapIfTests.testSwapYes(), EvaluationStrategy.SEQUENTIAL, 1);
  }

  @Test
  public void test_swap_no() throws Exception {
    runTest(SwapIfTests.testSwapNo(), EvaluationStrategy.SEQUENTIAL, 1);
  }

  @Test
  public void test_swap_rows_yes() throws Exception {
    runTest(ConditionalSwapRowsTests.testSwapYes(), EvaluationStrategy.SEQUENTIAL, 1);
  }

  @Test
  public void test_swap_rows_no() throws Exception {
    runTest(ConditionalSwapRowsTests.testSwapNo(), EvaluationStrategy.SEQUENTIAL, 1);
  }

  @Test
  public void test_swap_neighbors_yes() throws Exception {
    runTest(ConditionalSwapNeighborsTests.testSwapYes(), EvaluationStrategy.SEQUENTIAL, 1);
  }

  @Test
  public void test_swap_neighbors_no() throws Exception {
    runTest(ConditionalSwapNeighborsTests.testSwapNo(), EvaluationStrategy.SEQUENTIAL, 1);
  }

  // lib.collections

  @Test
  public void test_close_empty_list() throws Exception {
    runTest(new CloseListTests.TestCloseEmptyList<>(), EvaluationStrategy.SEQUENTIAL, 2);
  }

  @Test
  public void test_close_list() throws Exception {
    runTest(new CloseListTests.TestCloseEmptyList<>(), EvaluationStrategy.SEQUENTIAL, 2);
  }

  @Test
  public void test_close_empty_matrix() throws Exception {
    runTest(new CloseMatrixTests.TestCloseEmptyMatrix<>(), EvaluationStrategy.SEQUENTIAL, 2);
  }

  @Test
  public void test_close_matrix() throws Exception {
    runTest(new CloseMatrixTests.TestCloseAndOpenMatrix<>(), EvaluationStrategy.SEQUENTIAL, 2);
  }

  @Test
  public void test_Test_Is_Sorted() throws Exception {
    runTest(new SearchingTests.TestIsSorted<>(), EvaluationStrategy.SEQUENTIAL, 1);
  }

  @Test
  public void test_permute_empty_rows() throws Exception {
    runTest(PermuteRowsTests.permuteEmptyRows(), EvaluationStrategy.SEQUENTIAL, 2);
  }

  @Test
  public void test_permute_rows() throws Exception {
    runTest(PermuteRowsTests.permuteRows(), EvaluationStrategy.SEQUENTIAL, 2);
  }

  @Test(expected = UnsupportedOperationException.class)
  public void test_permute_rows_non_power_of_two() throws Throwable {
    ArrayList<ArrayList<DRes<SInt>>> fakeRows = new ArrayList<>();
    Matrix<DRes<SInt>> fakeMatrix = new Matrix<>(3, 2, fakeRows);
    new PermuteRows(() -> fakeMatrix, new int[] {}, 1, true).buildComputation(null);
  }

  @Test
  public void test_shuffle_rows_two_parties() throws Exception {
    runTest(ShuffleRowsTests.shuffleRowsTwoParties(), EvaluationStrategy.SEQUENTIAL, 2);
  }

  @Test
  public void test_shuffle_rows_three_parties() throws Exception {
    runTest(ShuffleRowsTests.shuffleRowsThreeParties(), EvaluationStrategy.SEQUENTIAL, 3);
  }

  @Test
  public void test_shuffle_rows_empty() throws Exception {
    runTest(ShuffleRowsTests.shuffleRowsEmpty(), EvaluationStrategy.SEQUENTIAL, 2);
  }

  @Test
  public void test_leaky_aggregate_two() throws Exception {
    runTest(LeakyAggregationTests.aggregate(), EvaluationStrategy.SEQUENTIAL, 2);
  }

  @Test
  public void test_leaky_aggregate_unique_keys_two() throws Exception {
    runTest(LeakyAggregationTests.aggregateUniqueKeys(), EvaluationStrategy.SEQUENTIAL, 2);
  }

  @Test
  public void test_leaky_aggregate_three() throws Exception {
    runTest(LeakyAggregationTests.aggregate(), EvaluationStrategy.SEQUENTIAL, 3);
  }

  @Test
  public void test_leaky_aggregate_empty() throws Exception {
    runTest(LeakyAggregationTests.aggregateEmpty(), EvaluationStrategy.SEQUENTIAL, 2);
  }

  //

  @Test
  public void test_MiMC_DifferentPlainTexts() throws Exception {
    runTest(new MiMCTests.TestMiMCDifferentPlainTexts<>(), EvaluationStrategy.SEQUENTIAL, 1);
  }

  @Test
  public void test_MiMC_EncSameEnc() throws Exception {
    runTest(new MiMCTests.TestMiMCEncSameEnc<>(), EvaluationStrategy.SEQUENTIAL, 1);
  }

  @Test
  public void test_MiMC_EncDec() throws Exception {
    runTest(new MiMCTests.TestMiMCEncDec<>(), EvaluationStrategy.SEQUENTIAL, 1,
        ModulusFinder.findSuitableModulus(512));
  }

  @Test
  public void test_MiMC_EncDecFixedRounds() throws Exception {
    runTest(new MiMCTests.TestMiMCEncDecFixedRounds<>(), EvaluationStrategy.SEQUENTIAL, 1,
        ModulusFinder.findSuitableModulus(512));
  }

  @Test
  public void test_MiMC_Deterministically() throws Exception {
    runTest(new MiMCTests.TestMiMCEncryptsDeterministically<>(), EvaluationStrategy.SEQUENTIAL, 1,
        ModulusFinder.findSuitableModulus(512));
  }

  // lib.list
  @Test
  public void test_findDuplicatesOne() throws Exception {
    runTest(new EliminateDuplicatesTests.TestFindDuplicatesOne<>(), EvaluationStrategy.SEQUENTIAL,
        2);
  }

  // lib.lp
  @Test
  public void test_LPSolverEntering() throws Exception {
    runTest(new LpBuildingBlockTests.TestEnteringVariable<>(), EvaluationStrategy.SEQUENTIAL, 2);
  }

  @Test
  public void test_LPSolverBlandEntering() throws Exception {
    runTest(new LpBuildingBlockTests.TestBlandEnteringVariable<>(), EvaluationStrategy.SEQUENTIAL,
        2);
  }

  @Test
  public void test_LpTableauDebug() throws Exception {
    runTest(new LpBuildingBlockTests.TestLpTableuDebug<>(), EvaluationStrategy.SEQUENTIAL, 2);
  }

  @Test
  public void test_LpSolverDanzig() throws Exception {
    runTest(new LpBuildingBlockTests.TestLpSolver<>(LPSolver.PivotRule.DANZIG),
        EvaluationStrategy.SEQUENTIAL, 2);
  }

  @Test
  public void test_LpSolverDanzigSmallerMod() throws Exception {
    runTest(new LpBuildingBlockTests.TestLpSolver<>(LPSolver.PivotRule.DANZIG),
        EvaluationStrategy.SEQUENTIAL, 2, ModulusFinder.findSuitableModulus(128), 30, 8, false);
  }

  @Test
  public void test_LpSolverBland() throws Exception {
    runTest(new LpBuildingBlockTests.TestLpSolver<>(LPSolver.PivotRule.BLAND),
        EvaluationStrategy.SEQUENTIAL, 2, true);
    assertThat(performanceLoggers.get(1).getLoggedValues()
        .get(ComparisonLoggerDecorator.ARITHMETIC_COMPARISON_EQ), is((long) 33));
  }

  @Test
  public void test_LpSolverDebug() throws Exception {
    runTest(new LpBuildingBlockTests.TestLpSolverDebug<>(), EvaluationStrategy.SEQUENTIAL, 2);
  }


  // lib.math.integer.binary
  @Test
  public void test_Right_Shift() throws Exception {
    runTest(new BinaryOperationsTests.TestRightShift<>(), EvaluationStrategy.SEQUENTIAL_BATCHED, 2);
  }

  @Test
  public void test_Bit_Length() throws Exception {
    runTest(new BinaryOperationsTests.TestBitLength<>(), EvaluationStrategy.SEQUENTIAL_BATCHED, 1);
  }

  @Test
  public void test_Bits() throws Exception {
    runTest(new BinaryOperationsTests.TestBits<>(), EvaluationStrategy.SEQUENTIAL_BATCHED, 1);
  }

  // Math tests

  @Test
  public void test_euclidian_division() throws Exception {
    runTest(new DivisionTests.TestKnownDivisorDivision<>(), EvaluationStrategy.SEQUENTIAL_BATCHED,
        1);
  }

  @Test
  public void test_euclidian_division_large_divisor() throws Exception {
    runTest(new DivisionTests.TestKnownDivisorLargeDivisor<>(),
        EvaluationStrategy.SEQUENTIAL_BATCHED, 1);
  }

  @Test(expected = RuntimeException.class)
  public void test_euclidian_division_too_large_divisor() throws Exception {
    runTest(new DivisionTests.TestKnowndivisorTooLargeDivisor<>(),
        EvaluationStrategy.SEQUENTIAL_BATCHED, 1);
  }

  @Test
  public void test_ss_division() throws Exception {
    runTest(new DivisionTests.TestDivision<>(), EvaluationStrategy.SEQUENTIAL_BATCHED,
        1, true);
    assertThat(performanceLoggers.get(1).getLoggedValues()
        .get(ComparisonLoggerDecorator.ARITHMETIC_COMPARISON_COMP0), is((long) 80));
  }

  @Test
  public void test_Modulus() throws Exception {
    runTest(new AdvancedNumericTests.TestModulus<>(), EvaluationStrategy.SEQUENTIAL_BATCHED, 2);
  }

  @Test
  public void test_Exponentiation() throws Exception {
    runTest(new ExponentiationTests.TestExponentiation<>(), EvaluationStrategy.SEQUENTIAL_BATCHED,
        2, true);
    assertThat(performanceLoggers.get(1).getLoggedValues()
        .get(NumericLoggingDecorator.ARITHMETIC_BASIC_SUB), is((long) 19));
  }


  @Test
  public void test_ExponentiationOpenExponent() throws Exception {
    runTest(new ExponentiationTests.TestExponentiationOpenExponent<>(),
        EvaluationStrategy.SEQUENTIAL_BATCHED, 2);
  }

  @Test
  public void test_ExponentiationOpenBase() throws Exception {
    runTest(new ExponentiationTests.TestExponentiationOpenBase<>(),
        EvaluationStrategy.SEQUENTIAL_BATCHED, 2);
  }

  @Test()
  public void test_ExponentiationZeroExponent() throws Exception {
    runTest(new ExponentiationTests.TestExponentiationZeroExponent<>(),
        EvaluationStrategy.SEQUENTIAL_BATCHED, 2);
  }

  @Test
  public void test_InnerProductClosed() throws Exception {
    runTest(new LinAlgTests.TestInnerProductClosed<>(), EvaluationStrategy.SEQUENTIAL_BATCHED, 2);
  }

  @Test
  public void test_InnerProductOpen() throws Exception {
    runTest(new LinAlgTests.TestInnerProductOpen<>(), EvaluationStrategy.SEQUENTIAL_BATCHED, 2);
  }

  @Test
  public void test_Logarithm() throws Exception {
    runTest(new LogTests.TestLogarithm<>(), EvaluationStrategy.SEQUENTIAL_BATCHED, 2);
  }

  @Test
  public void test_Minimum_Protocol_2_parties() throws Exception {
    runTest(new MinTests.TestMinimumProtocol<>(), EvaluationStrategy.SEQUENTIAL_BATCHED, 2, true);
    assertThat(performanceLoggers.get(1).getLoggedValues()
        .get(ComparisonLoggerDecorator.ARITHMETIC_COMPARISON_LEQ), is((long) 10));
  }

  @Test
  public void test_Min_Inf_Frac_2_parties() throws Exception {
    runTest(new MinTests.TestMinInfFraction<>(), EvaluationStrategy.SEQUENTIAL_BATCHED, 2, true);
    assertThat(performanceLoggers.get(1).getLoggedValues()
        .get(ComparisonLoggerDecorator.ARITHMETIC_COMPARISON_LEQ), is((long) 10));
  }

  @Test
  public void test_Min_Inf_Frac_Trivial_2_parties() throws Exception {
    runTest(new MinTests.TestMinInfFractionTrivial<>(), EvaluationStrategy.SEQUENTIAL_BATCHED, 2);
  }

  @Test
  public void test_sqrt() throws Exception {
    runTest(new SqrtTests.TestSquareRoot<>(), EvaluationStrategy.SEQUENTIAL_BATCHED, 2);
  }

  @Test
  public void test_Exiting_Variable_2_parties() throws Exception {
    runTest(new StatisticsTests.TestStatistics<>(), EvaluationStrategy.SEQUENTIAL_BATCHED, 2);
  }

  @Test
  public void test_Exiting_Variable_3_parties() throws Exception {
    runTest(new StatisticsTests.TestStatistics<>(), EvaluationStrategy.SEQUENTIAL_BATCHED, 3);
  }

  @Test
  public void test_Exiting_Variable_No_Mean_2_parties() throws Exception {
    runTest(new StatisticsTests.TestStatisticsNoMean<>(), EvaluationStrategy.SEQUENTIAL_BATCHED, 2);
  }

  @Test
  public void test_Polynomial_Evaluator_2_parties() throws Exception {
    runTest(new PolynomialTests.TestPolynomialEvaluator<>(), EvaluationStrategy.SEQUENTIAL_BATCHED,
        2);
  }

  @Test
  public void test_debug_tools() throws Exception {
    runTest(new ArithmeticDebugTests.TestArithmeticOpenAndPrint<>(), EvaluationStrategy.SEQUENTIAL,
        2);
  }

  @Test
  public void test_exponentiation_pipe_preprocessed() throws Exception {
    runTest(new ExponentiationPipeTests.TestPreprocessedValues<>(), EvaluationStrategy.SEQUENTIAL,
        1);
  }

  @Test
  public void test_Real_Input_Sequential() throws Exception {
    runTest(new BasicFixedPointTests.TestInput<>(), EvaluationStrategy.SEQUENTIAL, 2);
  }

  @Test
  public void test_Real_Open_to_party_Sequential() throws Exception {
    runTest(new BasicFixedPointTests.TestOpenToParty<>(), EvaluationStrategy.SEQUENTIAL, 2);
  }

  @Test
  public void test_Real_Known() throws Exception {
    runTest(new BasicFixedPointTests.TestKnown<>(), EvaluationStrategy.SEQUENTIAL, 2);
  }

  @Test
  public void test_Real_Use_SInt() throws Exception {
    runTest(new BasicFixedPointTests.TestUseSInt<>(), EvaluationStrategy.SEQUENTIAL, 2);
  }

  @Test
  public void test_Real_Add_Known() throws Exception {
    runTest(new BasicFixedPointTests.TestAddKnown<>(), EvaluationStrategy.SEQUENTIAL, 2);
  }

  @Test
  public void test_Real_Add_Secret() throws Exception {
    runTest(new BasicFixedPointTests.TestAdd<>(), EvaluationStrategy.SEQUENTIAL, 2);
  }

  @Test
  public void test_Real_Subtract_Secret() throws Exception {
    runTest(new BasicFixedPointTests.TestSubtractSecret<>(), EvaluationStrategy.SEQUENTIAL, 2);
  }

  @Test
  public void test_Real_Sub_Known() throws Exception {
    runTest(new BasicFixedPointTests.TestSubKnown<>(), EvaluationStrategy.SEQUENTIAL, 2);
  }

  @Test
  public void test_Real_Mult_Known() throws Exception {
    runTest(new BasicFixedPointTests.TestMultKnown<>(), EvaluationStrategy.SEQUENTIAL, 2);
  }

  @Test
  public void test_Real_Mults() throws Exception {
    runTest(new BasicFixedPointTests.TestMult<>(), EvaluationStrategy.SEQUENTIAL, 2);
  }

  @Test
  public void test_Real_Repeated_Multiplication() throws Exception {
    runTest(new BasicFixedPointTests.TestRepeatedMultiplication<>(), EvaluationStrategy.SEQUENTIAL,
        2);
  }

  @Test
  public void test_Real_Division_Secret_Divisor() throws Exception {
    runTest(new BasicFixedPointTests.TestDiv<>(), EvaluationStrategy.SEQUENTIAL, 2);
  }

  @Test
  public void test_Real_Division_Known_Divisor() throws Exception {
    runTest(new BasicFixedPointTests.TestDivisionKnownDivisor<>(), EvaluationStrategy.SEQUENTIAL,
        2);
  }

  @Test
  public void test_Close_Real_Matrix() throws Exception {
    runTest(new LinearAlgebraTests.TestCloseFixedMatrix<>(), EvaluationStrategy.SEQUENTIAL, 2);
  }

  @Test
  public void test_Close_And_Open_Real_Matrix() throws Exception {
    runTest(new LinearAlgebraTests.TestCloseAndOpenMatrix<>(), EvaluationStrategy.SEQUENTIAL, 2);
  }

  @Test
  public void test_Real_Matrix_Addition() throws Exception {
    runTest(new LinearAlgebraTests.TestMatrixAddition<>(), EvaluationStrategy.SEQUENTIAL, 2);
  }

  @Test
  public void test_Real_Matrix_Multiplication() throws Exception {
    runTest(new LinearAlgebraTests.TestMatrixMultiplication<>(), EvaluationStrategy.SEQUENTIAL, 2);
  }

  @Test
  public void test_Real_Matrix_Scale() throws Exception {
    runTest(new LinearAlgebraTests.TestMatrixScale<>(), EvaluationStrategy.SEQUENTIAL, 2);
  }

  @Test
  public void test_Real_Matrix_Operate() throws Exception {
    runTest(new LinearAlgebraTests.TestMatrixOperate<>(), EvaluationStrategy.SEQUENTIAL, 2);
  }

  @Test
  public void test_Real_Exp() throws Exception {
    runTest(new MathTests.TestExp<>(), EvaluationStrategy.SEQUENTIAL, 2);
  }

  @Test
  public void test_Real_Random_Element() throws Exception {
    runTest(new MathTests.TestRandom<>(), EvaluationStrategy.SEQUENTIAL, 2);
  }

  @Test
  public void test_Real_Leq() throws Exception {
    runTest(new BasicFixedPointTests.TestLeq<>(), EvaluationStrategy.SEQUENTIAL, 2);
  }

  @Test
  public void test_Real_Log() throws Exception {
    runTest(new MathTests.TestLog<>(), EvaluationStrategy.SEQUENTIAL, 2);
  }

  @Test
  public void test_Real_Sqrt() throws Exception {
    runTest(new MathTests.TestSqrt<>(), EvaluationStrategy.SEQUENTIAL, 2);
  }

  @Test
  public void test_trunctation() throws Exception {
    runTest(new TruncationTests.TestTruncation<>(), EvaluationStrategy.SEQUENTIAL, 2);
  }

}<|MERGE_RESOLUTION|>--- conflicted
+++ resolved
@@ -96,22 +96,12 @@
 
   @Test
   public void test_MinInfFrac_Sequential() throws Exception {
-<<<<<<< HEAD
-    runTest(new BasicArithmeticTests.TestMinInfFrac<>(), EvaluationStrategy.SEQUENTIAL, 1);
-=======
-    runTest(new TestMinInfFrac<>(), EvaluationStrategy.SEQUENTIAL,
-        1);
->>>>>>> 1cb38cc7
+    runTest(new TestMinInfFrac<>(), EvaluationStrategy.SEQUENTIAL, 1);
   }
 
   @Test
   public void test_MinInfFrac_SequentialBatched() throws Exception {
-<<<<<<< HEAD
-    runTest(new BasicArithmeticTests.TestMinInfFrac<>(), EvaluationStrategy.SEQUENTIAL_BATCHED, 1);
-=======
-    runTest(new TestMinInfFrac<>(), EvaluationStrategy.SEQUENTIAL_BATCHED,
-        1);
->>>>>>> 1cb38cc7
+    runTest(new TestMinInfFrac<>(), EvaluationStrategy.SEQUENTIAL_BATCHED, 1);
   }
 
   @Test
