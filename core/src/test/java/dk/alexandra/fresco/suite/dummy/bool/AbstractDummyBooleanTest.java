package dk.alexandra.fresco.suite.dummy.bool;

import dk.alexandra.fresco.framework.ProtocolEvaluator;
import dk.alexandra.fresco.framework.TestThreadRunner;
import dk.alexandra.fresco.framework.TestThreadRunner.TestThreadConfiguration;
import dk.alexandra.fresco.framework.builder.binary.ProtocolBuilderBinary;
import dk.alexandra.fresco.framework.configuration.NetworkConfiguration;
import dk.alexandra.fresco.framework.configuration.TestConfiguration;
import dk.alexandra.fresco.framework.network.Network;
import dk.alexandra.fresco.framework.network.async.AsyncNetwork;
import dk.alexandra.fresco.framework.sce.SecureComputationEngine;
import dk.alexandra.fresco.framework.sce.SecureComputationEngineImpl;
import dk.alexandra.fresco.framework.sce.evaluator.BatchEvaluationStrategy;
import dk.alexandra.fresco.framework.sce.evaluator.BatchedProtocolEvaluator;
import dk.alexandra.fresco.framework.sce.evaluator.EvaluationStrategy;
import dk.alexandra.fresco.framework.sce.resources.ResourcePoolImpl;
import dk.alexandra.fresco.framework.util.Drbg;
import dk.alexandra.fresco.framework.util.HmacDrbg;
import dk.alexandra.fresco.logging.BatchEvaluationLoggingDecorator;
import dk.alexandra.fresco.logging.BinarySuiteLogging;
import dk.alexandra.fresco.logging.DefaultPerformancePrinter;
import dk.alexandra.fresco.logging.EvaluatorLoggingDecorator;
import dk.alexandra.fresco.logging.NetworkLoggingDecorator;
import dk.alexandra.fresco.logging.PerformanceLogger;
import dk.alexandra.fresco.logging.PerformanceLoggerCountingAggregate;
import dk.alexandra.fresco.logging.PerformancePrinter;
import dk.alexandra.fresco.suite.ProtocolSuiteBinary;
import java.util.ArrayList;
import java.util.HashMap;
import java.util.List;
import java.util.Map;

/**
 * Abstract class which handles a lot of boiler plate testing code. This makes running a single test
 * using different parameters quite easy.
 */
public abstract class AbstractDummyBooleanTest {

  protected Map<Integer, List<PerformanceLogger>> performanceLoggers = new HashMap<>();

  protected void runTest(
      TestThreadRunner.TestThreadFactory<ResourcePoolImpl, ProtocolBuilderBinary> f,
      EvaluationStrategy evalStrategy) {
    runTest(f, evalStrategy, false);
  }

  protected void runTest(
      TestThreadRunner.TestThreadFactory<ResourcePoolImpl, ProtocolBuilderBinary> f,
      EvaluationStrategy evalStrategy, boolean logPerformance) {

    // The dummy protocol suite has the nice property that it can be run by just one player.
    int noOfParties = 1;
    runTest(f, evalStrategy, logPerformance, noOfParties);

  }

  protected void runTest(
      TestThreadRunner.TestThreadFactory<ResourcePoolImpl, ProtocolBuilderBinary> f,
      EvaluationStrategy evalStrategy, boolean logPerformance, int noOfParties) {

    List<Integer> ports = new ArrayList<>(noOfParties);
    for (int i = 1; i <= noOfParties; i++) {
      ports.add(9000 + i * (noOfParties - 1));
    }

    Map<Integer, NetworkConfiguration> netConf =
        TestConfiguration.getNetworkConfigurations(noOfParties, ports);
    Map<Integer, TestThreadConfiguration<ResourcePoolImpl, ProtocolBuilderBinary>> conf =
        new HashMap<>();
    for (int playerId : netConf.keySet()) {
      PerformanceLoggerCountingAggregate aggregate
        = new PerformanceLoggerCountingAggregate();

      NetworkConfiguration partyNetConf = netConf.get(playerId);

      ProtocolSuiteBinary<ResourcePoolImpl> ps = new DummyBooleanProtocolSuite();
      if(logPerformance) {
        BinarySuiteLogging<ResourcePoolImpl> decoratedSuite =
            new BinarySuiteLogging<>(new DummyBooleanProtocolSuite());
        aggregate.add(decoratedSuite);
        ps = decoratedSuite;
      }

      BatchEvaluationStrategy<ResourcePoolImpl> strat = evalStrategy.getStrategy();
      if (logPerformance) {
        strat = new BatchEvaluationLoggingDecorator<>(strat);
        aggregate.add((PerformanceLogger) strat);
      }

<<<<<<< HEAD
      ProtocolEvaluator<ResourcePoolImpl, ProtocolBuilderBinary> evaluator =
          new BatchedProtocolEvaluator<>(strat, ps);
=======
      ProtocolEvaluator<ResourcePoolImpl> evaluator = new BatchedProtocolEvaluator<>(strat, ps);
>>>>>>> a3928419
      if (logPerformance) {
        evaluator = new EvaluatorLoggingDecorator<>(evaluator);
        aggregate.add((PerformanceLogger) evaluator);
      }

      SecureComputationEngine<ResourcePoolImpl, ProtocolBuilderBinary> sce =
          new SecureComputationEngineImpl<>(ps, evaluator);



      Drbg drbg = new HmacDrbg();
      TestThreadConfiguration<ResourcePoolImpl, ProtocolBuilderBinary> ttc =
          new TestThreadRunner.TestThreadConfiguration<>(sce,
              () -> new ResourcePoolImpl(playerId, noOfParties, drbg), () -> {
            Network network;
            //network = new KryoNetNetwork(partyNetConf);
            network = new AsyncNetwork(partyNetConf);
            if (logPerformance) {
              network = new NetworkLoggingDecorator(network);
              aggregate.add((PerformanceLogger) network);
            }
            return network;
          });
      conf.put(playerId, ttc);
      performanceLoggers.putIfAbsent(playerId, new ArrayList<>());
      performanceLoggers.get(playerId).add(aggregate);
    }
    TestThreadRunner.run(f, conf);
    for (Integer id : conf.keySet()) {
      PerformancePrinter printer = new DefaultPerformancePrinter();
      for (PerformanceLogger pl : performanceLoggers.get(id)) {
        printer.printPerformanceLog(pl);
      }
    }
  }
}<|MERGE_RESOLUTION|>--- conflicted
+++ resolved
@@ -87,12 +87,7 @@
         aggregate.add((PerformanceLogger) strat);
       }
 
-<<<<<<< HEAD
-      ProtocolEvaluator<ResourcePoolImpl, ProtocolBuilderBinary> evaluator =
-          new BatchedProtocolEvaluator<>(strat, ps);
-=======
       ProtocolEvaluator<ResourcePoolImpl> evaluator = new BatchedProtocolEvaluator<>(strat, ps);
->>>>>>> a3928419
       if (logPerformance) {
         evaluator = new EvaluatorLoggingDecorator<>(evaluator);
         aggregate.add((PerformanceLogger) evaluator);
