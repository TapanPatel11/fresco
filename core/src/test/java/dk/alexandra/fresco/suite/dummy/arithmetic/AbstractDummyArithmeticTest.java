/*******************************************************************************
 * Copyright (c) 2017 FRESCO (http://github.com/aicis/fresco).
 *
 * This file is part of the FRESCO project.
 *
 * Permission is hereby granted, free of charge, to any person obtaining a copy of this software and
 * associated documentation files (the "Software"), to deal in the Software without restriction,
 * including without limitation the rights to use, copy, modify, merge, publish, distribute,
 * sublicense, and/or sell copies of the Software, and to permit persons to whom the Software is
 * furnished to do so, subject to the following conditions:
 *
 * The above copyright notice and this permission notice shall be included in all copies or
 * substantial portions of the Software.
 *
 * THE SOFTWARE IS PROVIDED "AS IS", WITHOUT WARRANTY OF ANY KIND, EXPRESS OR IMPLIED, INCLUDING BUT
 * NOT LIMITED TO THE WARRANTIES OF MERCHANTABILITY, FITNESS FOR A PARTICULAR PURPOSE AND
 * NONINFRINGEMENT. IN NO EVENT SHALL THE AUTHORS OR COPYRIGHT HOLDERS BE LIABLE FOR ANY CLAIM,
 * DAMAGES OR OTHER LIABILITY, WHETHER IN AN ACTION OF CONTRACT, TORT OR OTHERWISE, ARISING FROM,
 * OUT OF OR IN CONNECTION WITH THE SOFTWARE OR THE USE OR OTHER DEALINGS IN THE SOFTWARE.
 *
 * FRESCO uses SCAPI - http://crypto.biu.ac.il/SCAPI, Crypto++, Miracl, NTL, and Bouncy Castle.
 * Please see these projects for any further licensing issues.
 *******************************************************************************/
package dk.alexandra.fresco.suite.dummy.arithmetic;

import dk.alexandra.fresco.framework.ProtocolEvaluator;
import dk.alexandra.fresco.framework.TestThreadRunner;
import dk.alexandra.fresco.framework.configuration.NetworkConfiguration;
import dk.alexandra.fresco.framework.configuration.TestConfiguration;
import dk.alexandra.fresco.framework.network.Network;
import dk.alexandra.fresco.framework.network.NetworkingStrategy;
import dk.alexandra.fresco.framework.sce.configuration.TestSCEConfiguration;
import dk.alexandra.fresco.framework.sce.evaluator.EvaluationStrategy;
import dk.alexandra.fresco.framework.sce.resources.storage.InMemoryStorage;
import dk.alexandra.fresco.framework.sce.resources.storage.Storage;
import dk.alexandra.fresco.suite.ProtocolSuite;
import java.math.BigInteger;
import java.security.SecureRandom;
import java.util.ArrayList;
import java.util.HashMap;
import java.util.List;
import java.util.Map;
import java.util.Random;
import java.util.logging.Level;

/**
 * Abstract class which handles a lot of boiler plate testing code. This makes running a single test
 * using different parameters quite easy.
 *
 */
public abstract class AbstractDummyArithmeticTest {

  protected void runTest(TestThreadRunner.TestThreadFactory f, EvaluationStrategy evalStrategy,
      NetworkingStrategy network, int noOfParties) throws Exception {
    Level logLevel = Level.INFO;

    int noOfVMThreads = 1;
    int noOfThreads = 1;
    List<Integer> ports = new ArrayList<Integer>(noOfParties);
    for (int i = 1; i <= noOfParties; i++) {
      ports.add(9000 + i * noOfVMThreads * (noOfParties - 1));
    }

    Map<Integer, NetworkConfiguration> netConf =
        TestConfiguration.getNetworkConfigurations(noOfParties, ports, logLevel);
    Map<Integer, TestThreadRunner.TestThreadConfiguration> conf =
        new HashMap<Integer, TestThreadRunner.TestThreadConfiguration>();
    for (int playerId : netConf.keySet()) {
      TestThreadRunner.TestThreadConfiguration ttc = new TestThreadRunner.TestThreadConfiguration();
      ttc.netConf = netConf.get(playerId);

      BigInteger mod = new BigInteger(
          "6703903964971298549787012499123814115273848577471136527425966013026501536706464354255445443244279389455058889493431223951165286470575994074291745908195329");
<<<<<<< HEAD
      DummyArithmeticConfiguration dummyConf = new DummyArithmeticConfiguration() {

        @Override
        public ProtocolSuite createProtocolSuite(int myPlayerId) {
          return new DummyArithmeticProtocolSuite(this);
        }

        @Override
        public int getMaxBitLength() {
          // Should work for up to 255 bits, but for an unknown reason, long-compare fails when
          // allowing that many bits.
          // Not really a problem, since actual numbers would most often be a lot smaller than 200
          // bits.
          // return mod.bitLength()/2-1;
          return 200;
        }

        @Override
        public DummyArithmeticResourcePool createResourcePool(int myId, int size, Network network,
            Random rand, SecureRandom secRand) {
          return new DummyArithmeticResourcePoolImpl(myId, noOfParties, network, rand, secRand,
              mod);
        }
      };

=======
       
      DummyArithmeticProtocolSuite ps = new DummyArithmeticProtocolSuite(mod, 200);      
>>>>>>> 73b7b030

      boolean useSecureConnection = false; // No tests of secure
                                           // connection
                                           // here.

      ProtocolEvaluator evaluator = EvaluationStrategy.fromEnum(evalStrategy);
      Storage storage = new InMemoryStorage();
      ttc.sceConf = new TestSCEConfiguration(ps, network, evaluator, ttc.netConf, storage,
          useSecureConnection);
      conf.put(playerId, ttc);
    }
    TestThreadRunner.run(f, conf);
  }
}<|MERGE_RESOLUTION|>--- conflicted
+++ resolved
@@ -71,36 +71,8 @@
 
       BigInteger mod = new BigInteger(
           "6703903964971298549787012499123814115273848577471136527425966013026501536706464354255445443244279389455058889493431223951165286470575994074291745908195329");
-<<<<<<< HEAD
-      DummyArithmeticConfiguration dummyConf = new DummyArithmeticConfiguration() {
 
-        @Override
-        public ProtocolSuite createProtocolSuite(int myPlayerId) {
-          return new DummyArithmeticProtocolSuite(this);
-        }
-
-        @Override
-        public int getMaxBitLength() {
-          // Should work for up to 255 bits, but for an unknown reason, long-compare fails when
-          // allowing that many bits.
-          // Not really a problem, since actual numbers would most often be a lot smaller than 200
-          // bits.
-          // return mod.bitLength()/2-1;
-          return 200;
-        }
-
-        @Override
-        public DummyArithmeticResourcePool createResourcePool(int myId, int size, Network network,
-            Random rand, SecureRandom secRand) {
-          return new DummyArithmeticResourcePoolImpl(myId, noOfParties, network, rand, secRand,
-              mod);
-        }
-      };
-
-=======
-       
       DummyArithmeticProtocolSuite ps = new DummyArithmeticProtocolSuite(mod, 200);      
->>>>>>> 73b7b030
 
       boolean useSecureConnection = false; // No tests of secure
                                            // connection
