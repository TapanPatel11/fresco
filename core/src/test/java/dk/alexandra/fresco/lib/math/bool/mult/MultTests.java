--- conflicted
+++ resolved
@@ -34,7 +34,6 @@
 import dk.alexandra.fresco.framework.network.ResourcePoolCreator;
 import dk.alexandra.fresco.framework.sce.resources.ResourcePool;
 import dk.alexandra.fresco.framework.util.ByteArithmetic;
-import dk.alexandra.fresco.framework.util.Pair;
 import dk.alexandra.fresco.framework.value.SBool;
 import java.util.ArrayList;
 import java.util.Arrays;
@@ -58,18 +57,18 @@
         List<Boolean> rawFirst = Arrays.asList(ByteArithmetic.toBoolean("11ff"));
         List<Boolean> rawSecond = Arrays.asList(ByteArithmetic.toBoolean("22"));
 
-<<<<<<< HEAD
-        final String expected = "0263de";  
-        
+        final String expected = "0263de";
+
         @Override
         public void test() throws Exception {
+        
             Application<List<Boolean>, ProtocolBuilderBinary> app =
                 new Application<List<Boolean>, ProtocolBuilderBinary>() {
                 
                   @Override
                   public Computation<List<Boolean>> prepareApplication(
                       ProtocolBuilderBinary producer) {
-                    
+
                     SequentialBinaryBuilder builder = (SequentialBinaryBuilder)producer;
                     
                     return builder.seq( seq -> {
@@ -79,9 +78,9 @@
                       List<Computation<SBool>> second = rawSecond.stream().map(seq.binary()::known)
                           .collect(Collectors.toList());
                       
-                      Computation<List<Computation<SBool>>> adder = prov.binaryMult(first, second); 
+                      Computation<List<Computation<SBool>>> multiplication = prov.binaryMult(first, second); 
                       
-                        return () -> adder.out();
+                      return () -> multiplication.out();
                       }
                     ).seq( (dat, seq) -> {
                        List<Computation<Boolean>> out = new ArrayList<Computation<Boolean>>();
@@ -93,7 +92,6 @@
                         );
                       }
               };
-          
           List<Boolean> outputs = secureComputationEngine.runApplication(app,
               ResourcePoolCreator.createResourcePool(conf.sceConf));
  
@@ -102,109 +100,9 @@
               Is.is(expected));
           
           Assert.assertThat(outputs.size(), Is.is(rawFirst.size()+rawSecond.size()));
+
         }
       };
     }
   }
-}
-=======
-        final String expected = "0263de";
-
-        @Override
-        public void test() throws Exception {
-          Application<List<Boolean>, ProtocolBuilderBinary> app =
-              new Application<List<Boolean>, ProtocolBuilderBinary>() {
-
-            public List<Computation<Boolean>> outputs = new ArrayList<>();
-
-            @Override
-            public Computation<List<Boolean>> prepareApplication(ProtocolBuilderBinary producer) {
-
-              List<Computation<Pair<SBool, SBool>>> data =
-                  new ArrayList<Computation<Pair<SBool, SBool>>>();
-
-              SequentialBinaryBuilder builder = (SequentialBinaryBuilder) producer;
-
-              return builder.seq(seq -> {
-                DefaultBinaryBuilderAdvanced prov = new DefaultBinaryBuilderAdvanced(seq);
-                Computation<SBool> carry = seq.binary().known(true);
-
-                List<Computation<SBool>> first =
-                    rawFirst.stream().map(seq.binary()::known).collect(Collectors.toList());
-                List<Computation<SBool>> second =
-                    rawSecond.stream().map(seq.binary()::known).collect(Collectors.toList());
-
-                Computation<List<Computation<SBool>>> adder = prov.binaryMult(first, second);
-
-                return () -> adder.out();
-              }).seq((dat, seq) -> {
-                List<Computation<Boolean>> out = new ArrayList<Computation<Boolean>>();
-                for (Computation<SBool> o : dat) {
-                  out.add(seq.binary().open(o));
-                }
-                return () -> out.stream().map(Computation::out).collect(Collectors.toList());
-              });
-            }
-          };
-
-          List<Boolean> outputs = secureComputationEngine.runApplication(app,
-              ResourcePoolCreator.createResourcePool(conf.sceConf));
-
-          Assert.assertThat(ByteArithmetic.toHex(outputs), Is.is(expected));
-
-          Assert.assertThat(outputs.size(), Is.is(rawFirst.size() + rawSecond.size()));
-        }
-      };
-    }
-  }
-}
-/*
- * @Override public TestThread<ResourcePoolT, ProtocolBuilderBinary> next(
- * TestThreadConfiguration<ResourcePoolT, ProtocolBuilderBinary> conf) { return new
- * TestThread<ResourcePoolT, ProtocolBuilderBinary>() {
- * 
- * @Override public void test() throws Exception { /* List<Boolean> rawFirst =
- * Arrays.asList(ByteArithmetic.toBoolean("11ff")); List<Boolean> rawSecond =
- * Arrays.asList(ByteArithmetic.toBoolean("22"));
- * 
- * TestBoolApplication app = new TestBoolApplication() { //
- * 
- * @Override public ProtocolProducer prepareApplication(BuilderFactory factoryProducer) {
- * ProtocolFactory producer = factoryProducer.getProtocolFactory(); AbstractBinaryFactory fac =
- * (AbstractBinaryFactory) producer; BasicLogicBuilder ioBuilder = new BasicLogicBuilder(fac);
- * 
- * //SBool[] first = ioBuilder.knownSBool(rawFirst); //SBool[] second =
- * ioBuilder.knownSBool(rawSecond);
- * 
- * 
- * SequentialBinaryBuilder seq = ProtocolBuilderBinary .createApplicationRoot(fac);
- * 
- * List<Computation<SBool>> first =
- * rawFirst.stream().map(ioBuilder::knownSBool).collect(Collectors.toList());
- * 
- * seq.seq(new MinInfFrac(ns, ds, infs)).seq((infOutput, seq2) -> { NumericBuilder innerNumeric =
- * seq2.numeric(); List<Computation<BigInteger>> collect =
- * infOutput.cs.stream().map(innerNumeric::open).collect(Collectors.toList()); return () -> collect;
- * }).seq((outputList, ignored) -> { outputs = outputList; return () -> null; }); return
- * seq.build(); } };
- */
-
-/*
- * Computation<Boolean> output = ioBuilder.output(fac.getBinaryMultProtocol(lefts, rights,
- * outs)(first, second));
- * 
- * this.outputs.add(output); return ioBuilder.getProtocol(); } };
- */
-
-// secureComputationEngine.runApplication(app, ResourcePoolCreator
-// .createResourcePool(conf.sceConf));
-
-// Assert.assertEquals(BigInteger.valueOf(10), app.getOutputs()[0]);
-// Assert.assertThat(app.getOutputs()[app.getOutputs().length-1], Is.is(false));
-// Assert.assertThat(ByteArithmetic.toHex(app.getOutputs()), Is.is("0263de"));
-/*
- * } }; } }
- * 
- * private Boolean[] convert(List<Boolean> outputs) { return outputs.toArray(new Boolean[1]); } }
- */
->>>>>>> 027fc363
+}