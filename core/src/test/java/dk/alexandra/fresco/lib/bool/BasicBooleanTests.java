--- conflicted
+++ resolved
@@ -73,12 +73,8 @@
           };
 
           secureComputationEngine.runApplication(app,
-<<<<<<< HEAD
-              NetworkCreator.createResourcePool(conf.sceConf));
-=======
               SecureComputationEngineImpl.createResourcePool(conf.sceConf,
                   conf.sceConf.getSuite()));
->>>>>>> 19d09938
 
           if (!assertAsExpected) {
             return;
@@ -138,12 +134,8 @@
           };
 
           secureComputationEngine
-<<<<<<< HEAD
-              .runApplication(app, NetworkCreator.createResourcePool(conf.sceConf));
-=======
               .runApplication(app, SecureComputationEngineImpl.createResourcePool(conf.sceConf,
                   conf.sceConf.getSuite()));
->>>>>>> 19d09938
 
           if (!assertAsExpected) {
             return;
@@ -204,12 +196,8 @@
           };
 
           secureComputationEngine
-<<<<<<< HEAD
-              .runApplication(app, NetworkCreator.createResourcePool(conf.sceConf));
-=======
               .runApplication(app, SecureComputationEngineImpl.createResourcePool(conf.sceConf,
                   conf.sceConf.getSuite()));
->>>>>>> 19d09938
 
           if (!assertAsExpected) {
             return;
@@ -254,12 +242,8 @@
           };
 
           secureComputationEngine
-<<<<<<< HEAD
-              .runApplication(app, NetworkCreator.createResourcePool(conf.sceConf));
-=======
               .runApplication(app, SecureComputationEngineImpl.createResourcePool(conf.sceConf,
                   conf.sceConf.getSuite()));
->>>>>>> 19d09938
 
           if (!assertAsExpected) {
             return;
@@ -333,12 +317,8 @@
           };
 
           secureComputationEngine
-<<<<<<< HEAD
-              .runApplication(app, NetworkCreator.createResourcePool(conf.sceConf));
-=======
               .runApplication(app, SecureComputationEngineImpl.createResourcePool(conf.sceConf,
                   conf.sceConf.getSuite()));
->>>>>>> 19d09938
 
           if (!assertAsExpected) {
             return;
