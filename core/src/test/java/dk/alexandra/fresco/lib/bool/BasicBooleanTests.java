--- conflicted
+++ resolved
@@ -23,143 +23,75 @@
  *******************************************************************************/
 package dk.alexandra.fresco.lib.bool;
 
-<<<<<<< HEAD
-import dk.alexandra.fresco.framework.BuilderFactory;
-import dk.alexandra.fresco.framework.Computation;
-import dk.alexandra.fresco.framework.ProtocolProducer;
-import dk.alexandra.fresco.framework.TestBoolApplication;
-import dk.alexandra.fresco.framework.TestThreadRunner.TestThread;
-import dk.alexandra.fresco.framework.TestThreadRunner.TestThreadConfiguration;
-import dk.alexandra.fresco.framework.TestThreadRunner.TestThreadFactory;
-import dk.alexandra.fresco.framework.builder.binary.BuilderFactoryBinary;
-import dk.alexandra.fresco.framework.builder.binary.ProtocolBuilderBinary;
-=======
 import dk.alexandra.fresco.framework.Application;
 import dk.alexandra.fresco.framework.Computation;
 import dk.alexandra.fresco.framework.TestThreadRunner.TestThread;
 import dk.alexandra.fresco.framework.TestThreadRunner.TestThreadConfiguration;
 import dk.alexandra.fresco.framework.TestThreadRunner.TestThreadFactory;
 import dk.alexandra.fresco.framework.builder.binary.BinaryBuilder;
->>>>>>> d2788947
 import dk.alexandra.fresco.framework.builder.binary.ProtocolBuilderBinary.SequentialBinaryBuilder;
 import dk.alexandra.fresco.framework.network.ResourcePoolCreator;
 import dk.alexandra.fresco.framework.sce.resources.ResourcePool;
 import dk.alexandra.fresco.framework.value.SBool;
 import java.util.ArrayList;
-<<<<<<< HEAD
-import java.util.Arrays;
 import java.util.List;
 import java.util.stream.Collectors;
-
-import org.hamcrest.core.Is;
-=======
-import java.util.List;
-import java.util.stream.Collectors;
->>>>>>> d2788947
 import org.junit.Assert;
 
 public class BasicBooleanTests {
 
   public static class TestInput<ResourcePoolT extends ResourcePool>
-      extends TestThreadFactory<ResourcePoolT, ProtocolBuilderBinary> {
-
-    public TestInput() {
-    }
-
-    @Override
-    public TestThread<ResourcePoolT, ProtocolBuilderBinary> next(
-        TestThreadConfiguration<ResourcePoolT, ProtocolBuilderBinary> conf) {
-      return new TestThread<ResourcePoolT, ProtocolBuilderBinary>() {
-        
-        private List<Boolean> bools = Arrays.asList(new Boolean[]{true, false});
-        
-        @Override
-        public void test() throws Exception {
-          
-          TestBoolApplication app = new TestBoolApplication(){
-
-            @Override
-            public ProtocolProducer prepareApplication(BuilderFactory factoryProducer) {
-                return ProtocolBuilderBinary.createApplicationRoot((BuilderFactoryBinary)factoryProducer, (builder) -> {
-                  List<Computation<SBool>> closed =
-                      bools.stream().map(builder.binary()::known).collect(Collectors.toList());
-                  this.outputs = closed.stream().map(builder.binary()::open).collect(Collectors.toList());
-                }).build();
-            }
-          };
-<<<<<<< HEAD
-       
-          secureComputationEngine.runApplication(app,
-=======
+      extends TestThreadFactory<ResourcePoolT, SequentialBinaryBuilder> {
+
+    private boolean assertAsExpected;
+
+    public TestInput(boolean assertAsExpected) {
+      this.assertAsExpected = assertAsExpected;
+    }
+
+    @Override
+    public TestThread<ResourcePoolT, SequentialBinaryBuilder> next(
+        TestThreadConfiguration<ResourcePoolT, SequentialBinaryBuilder> conf) {
+      return new TestThread<ResourcePoolT, SequentialBinaryBuilder>() {
+        @Override
+        public void test() throws Exception {
+          Application<Boolean, SequentialBinaryBuilder> app =
+              new Application<Boolean, SequentialBinaryBuilder>() {
+
+            @Override
+            public Computation<Boolean> prepareApplication(SequentialBinaryBuilder producer) {
+              return producer.seq(seq -> {
+                Computation<SBool> in = seq.binary().input(true, 1);
+                Computation<Boolean> open = seq.binary().open(in);
+                return open;
+              }).seq((out, seq) -> {
+                return () -> out;
+              });
+            }
+          };
 
           boolean output = secureComputationEngine.runApplication(app,
->>>>>>> d2788947
-              ResourcePoolCreator.createResourcePool(conf.sceConf));
-
-          Assert.assertThat(app.getOutputs()[0].booleanValue(), Is.is(bools.get(0)));
-          Assert.assertThat(app.getOutputs()[1].booleanValue(), Is.is(bools.get(1)));              
-
-        }
-      };
-    }
-  }
-
+              ResourcePoolCreator.createResourcePool(conf.sceConf));
+
+          if (!assertAsExpected) {
+            return;
+          }
+          Assert.assertEquals(true, output);
+        }
+      };
+    }
+  }
 
   public static class TestXOR<ResourcePoolT extends ResourcePool>
-    extends TestThreadFactory<ResourcePoolT, ProtocolBuilderBinary> {
-
-    public TestXOR() {
-    }
-
-    @Override
-<<<<<<< HEAD
-    public TestThread<ResourcePoolT, ProtocolBuilderBinary> next(
-        TestThreadConfiguration<ResourcePoolT, ProtocolBuilderBinary> conf) {
-      return new TestThread<ResourcePoolT, ProtocolBuilderBinary>() {
-        
-        private List<Boolean> bools = Arrays.asList(new Boolean[]
-            {false, false,
-             false, true, 
-             true, false,
-             true, true});
-        
-        @Override
-        public void test() throws Exception {
-          
-          TestBoolApplication app = new TestBoolApplication(){
-
-            @Override
-            public ProtocolProducer prepareApplication(BuilderFactory factoryProducer) {
-                return ProtocolBuilderBinary.createApplicationRoot((BuilderFactoryBinary)factoryProducer, (builder) -> {
-
-                  List<Computation<SBool>> closed =
-                      bools.stream().map(builder.binary()::known).collect(Collectors.toList());
-
-                  List<Computation<SBool>> results = new ArrayList<Computation<SBool>>();
-                  results.add(builder.binary().xor(closed.get(0), closed.get(1))); //ff
-                  results.add(builder.binary().xor(closed.get(2), closed.get(3))); //ft
-                  results.add(builder.binary().xor(closed.get(4), closed.get(5))); //tf
-                  results.add(builder.binary().xor(closed.get(6), closed.get(6))); //tt
-
-                  this.outputs = results.stream().map(builder.binary()::open).collect(Collectors.toList());
-                }).build();
-            }
-          };
-       
-          secureComputationEngine.runApplication(app,
-              ResourcePoolCreator.createResourcePool(conf.sceConf));
-
-          Assert.assertEquals(false, app.getOutputs()[0].booleanValue());
-          Assert.assertEquals(true, app.getOutputs()[1].booleanValue());
-          Assert.assertEquals(true, app.getOutputs()[2].booleanValue());
-          Assert.assertEquals(false, app.getOutputs()[3].booleanValue());
-
-        }
-      };
-    }
-  }
-
-=======
+      extends TestThreadFactory<ResourcePoolT, SequentialBinaryBuilder> {
+
+    private boolean assertAsExpected;
+
+    public TestXOR(boolean assertAsExpected) {
+      this.assertAsExpected = assertAsExpected;
+    }
+
+    @Override
     public TestThread<ResourcePoolT, SequentialBinaryBuilder> next(
         TestThreadConfiguration<ResourcePoolT, SequentialBinaryBuilder> conf) {
       return new TestThread<ResourcePoolT, SequentialBinaryBuilder>() {
@@ -203,58 +135,14 @@
 
   public static class TestAND<ResourcePoolT extends ResourcePool>
       extends TestThreadFactory<ResourcePoolT, SequentialBinaryBuilder> {
->>>>>>> d2788947
-
-  public static class TestAND<ResourcePoolT extends ResourcePool>
-  extends TestThreadFactory<ResourcePoolT, ProtocolBuilderBinary> {
-
-    public TestAND() {
-    }
-
-    @Override
-<<<<<<< HEAD
-    public TestThread<ResourcePoolT, ProtocolBuilderBinary> next(
-        TestThreadConfiguration<ResourcePoolT, ProtocolBuilderBinary> conf) {
-      return new TestThread<ResourcePoolT, ProtocolBuilderBinary>() {
-        
-        private List<Boolean> bools = Arrays.asList(new Boolean[]
-            {false, false,
-             false, true, 
-             true, false,
-             true, true});
-        
-        @Override
-        public void test() throws Exception {
-          
-          TestBoolApplication app = new TestBoolApplication(){
-
-            @Override
-            public ProtocolProducer prepareApplication(BuilderFactory factoryProducer) {
-                return ProtocolBuilderBinary.createApplicationRoot((BuilderFactoryBinary)factoryProducer, (builder) -> {
-
-                  List<Computation<SBool>> closed =
-                      bools.stream().map(builder.binary()::known).collect(Collectors.toList());
-
-                  List<Computation<SBool>> results = new ArrayList<Computation<SBool>>();
-                  results.add(builder.binary().and(closed.get(0), closed.get(1))); //ff
-                  results.add(builder.binary().and(closed.get(2), closed.get(3))); //ft
-                  results.add(builder.binary().and(closed.get(4), closed.get(5))); //tf
-                  results.add(builder.binary().and(closed.get(6), closed.get(6))); //tt
-
-                  this.outputs = results.stream().map(builder.binary()::open).collect(Collectors.toList());
-                }).build();
-            }
-          };
-       
-          secureComputationEngine.runApplication(app,
-              ResourcePoolCreator.createResourcePool(conf.sceConf));
-
-          Assert.assertEquals(false, app.getOutputs()[0].booleanValue());
-          Assert.assertEquals(false, app.getOutputs()[1].booleanValue());
-          Assert.assertEquals(false, app.getOutputs()[2].booleanValue());
-          Assert.assertEquals(true, app.getOutputs()[3].booleanValue());
-
-=======
+
+    private boolean assertAsExpected;
+
+    public TestAND(boolean assertAsExpected) {
+      this.assertAsExpected = assertAsExpected;
+    }
+
+    @Override
     public TestThread<ResourcePoolT, SequentialBinaryBuilder> next(
         TestThreadConfiguration<ResourcePoolT, SequentialBinaryBuilder> conf) {
       return new TestThread<ResourcePoolT, SequentialBinaryBuilder>() {
@@ -291,53 +179,11 @@
           Assert.assertEquals(false, outs.get(1));
           Assert.assertEquals(false, outs.get(2));
           Assert.assertEquals(true, outs.get(3));
->>>>>>> d2788947
-        }
-      };
-    }
-  }
-  
-  public static class TestNOT<ResourcePoolT extends ResourcePool>
-    extends TestThreadFactory<ResourcePoolT, ProtocolBuilderBinary> {
-
-<<<<<<< HEAD
-    public TestNOT() {
-    }
-
-    @Override
-    public TestThread<ResourcePoolT, ProtocolBuilderBinary> next(
-        TestThreadConfiguration<ResourcePoolT, ProtocolBuilderBinary> conf) {
-      return new TestThread<ResourcePoolT, ProtocolBuilderBinary>() {
-        
-        private List<Boolean> bools = Arrays.asList(new Boolean[]{false, true});
-        
-        @Override
-        public void test() throws Exception {
-          
-          TestBoolApplication app = new TestBoolApplication(){
-
-            @Override
-            public ProtocolProducer prepareApplication(BuilderFactory factoryProducer) {
-                return ProtocolBuilderBinary.createApplicationRoot((BuilderFactoryBinary)factoryProducer, (builder) -> {
-
-                  List<Computation<SBool>> closed =
-                      bools.stream().map(builder.binary()::known).collect(Collectors.toList());
-
-                  List<Computation<SBool>> results = new ArrayList<Computation<SBool>>();
-                  results.add(builder.binary().not(closed.get(0))); //f
-                  results.add(builder.binary().not(closed.get(1))); //t
-                  
-                  this.outputs = results.stream().map(builder.binary()::open).collect(Collectors.toList());
-                }).build();
-            }
-          };
-       
-          secureComputationEngine.runApplication(app,
-              ResourcePoolCreator.createResourcePool(conf.sceConf));
-          
-          Assert.assertEquals(true, app.getOutputs()[0].booleanValue());
-          Assert.assertEquals(false, app.getOutputs()[1].booleanValue());
-=======
+        }
+      };
+    }
+  }
+
   public static class TestNOT<ResourcePoolT extends ResourcePool>
       extends TestThreadFactory<ResourcePoolT, SequentialBinaryBuilder> {
 
@@ -379,68 +225,62 @@
           }
           Assert.assertEquals(true, outs.get(0));
           Assert.assertEquals(false, outs.get(1));
->>>>>>> d2788947
         }
       };
     }
   }
 
   public static class TestCOPY<ResourcePoolT extends ResourcePool>
-  extends TestThreadFactory<ResourcePoolT, ProtocolBuilderBinary> {
-
-  public TestCOPY() {
-  }
-
-  @Override
-  public TestThread<ResourcePoolT, ProtocolBuilderBinary> next(
-      TestThreadConfiguration<ResourcePoolT, ProtocolBuilderBinary> conf) {
-    return new TestThread<ResourcePoolT, ProtocolBuilderBinary>() {
-      
-      private List<Boolean> bools = Arrays.asList(new Boolean[]{false, true});
-      
-      @Override
-      public void test() throws Exception {
-        
-        TestBoolApplication app = new TestBoolApplication(){
-
-          @Override
-          public ProtocolProducer prepareApplication(BuilderFactory factoryProducer) {
-              return ProtocolBuilderBinary.createApplicationRoot((BuilderFactoryBinary)factoryProducer, (builder) -> {
-
-                List<Computation<SBool>> closed =
-                    bools.stream().map(builder.binary()::known).collect(Collectors.toList());
-
-                List<Computation<SBool>> results = new ArrayList<Computation<SBool>>();
-                results.add(builder.binary().copy(closed.get(0))); //f
-                results.add(builder.binary().copy(closed.get(1))); //t
-                
-                this.outputs = results.stream().map(builder.binary()::open).collect(Collectors.toList());
-              }).build();
-          }
-        };
-     
-        secureComputationEngine.runApplication(app,
-            ResourcePoolCreator.createResourcePool(conf.sceConf));
-        
-        Assert.assertEquals(false, app.getOutputs()[0].booleanValue());
-        Assert.assertEquals(true, app.getOutputs()[1].booleanValue());
-      }
-    };
-  }
-}
-
-  
+      extends TestThreadFactory<ResourcePoolT, SequentialBinaryBuilder> {
+
+    private boolean assertAsExpected;
+
+    public TestCOPY(boolean assertAsExpected) {
+      this.assertAsExpected = assertAsExpected;
+    }
+
+    @Override
+    public TestThread<ResourcePoolT, SequentialBinaryBuilder> next(
+        TestThreadConfiguration<ResourcePoolT, SequentialBinaryBuilder> conf) {
+      return new TestThread<ResourcePoolT, SequentialBinaryBuilder>() {
+        @Override
+        public void test() throws Exception {
+          Application<List<Boolean>, SequentialBinaryBuilder> app =
+              new Application<List<Boolean>, SequentialBinaryBuilder>() {
+
+            @Override
+            public Computation<List<Boolean>> prepareApplication(SequentialBinaryBuilder producer) {
+              return producer.seq(seq -> {
+                BinaryBuilder builder = seq.binary();
+                Computation<SBool> falseBool = builder.known(false);
+                Computation<SBool> trueBool = builder.known(true);
+                List<Computation<Boolean>> list = new ArrayList<>();
+                list.add(builder.open(builder.copy(falseBool)));
+                list.add(builder.open(builder.copy(trueBool)));
+                return () -> list;
+              }).seq((list, seq) -> {
+                return () -> list.stream().map(Computation::out).collect(Collectors.toList());
+              });
+            }
+          };
+
+          List<Boolean> outs = secureComputationEngine.runApplication(app,
+              ResourcePoolCreator.createResourcePool(conf.sceConf));
+          if (!assertAsExpected) {
+            return;
+          }
+          Assert.assertEquals(false, outs.get(0));
+          Assert.assertEquals(true, outs.get(1));
+        }
+      };
+    }
+  }
 
   /**
    * Tests both input, xor, not, and and output. Computes all variants of: NOT((i1 XOR i2) AND i1)
    */
-<<<<<<< HEAD
-
-  public static class TestBasicProtocols extends TestThreadFactory {
-=======
   public static class TestBasicProtocols<ResourcePoolT extends ResourcePool>
       extends TestThreadFactory<ResourcePoolT, SequentialBinaryBuilder> {
->>>>>>> d2788947
 
     private boolean assertAsExpected;
 
@@ -449,22 +289,13 @@
     }
 
     @Override
-<<<<<<< HEAD
-    public TestThread<ResourcePool, SequentialBinaryBuilder> next(TestThreadConfiguration conf) {
-      return new TestThread() {
-        @Override
-        public void test() throws Exception {
-     /*     TestBoolApplication app = new TestBoolApplication() {
-
-=======
-    public TestThread<ResourcePoolT, SequentialBinaryBuilder> next(
-        TestThreadConfiguration<ResourcePoolT, SequentialBinaryBuilder> conf) {
-      return new TestThread<ResourcePoolT, SequentialBinaryBuilder>() {
-        @Override
-        public void test() throws Exception {
-          Application<List<Boolean>, SequentialBinaryBuilder> app =
-              new Application<List<Boolean>, SequentialBinaryBuilder>() {
->>>>>>> d2788947
+    public TestThread<ResourcePoolT, SequentialBinaryBuilder> next(
+        TestThreadConfiguration<ResourcePoolT, SequentialBinaryBuilder> conf) {
+      return new TestThread<ResourcePoolT, SequentialBinaryBuilder>() {
+        @Override
+        public void test() throws Exception {
+          Application<List<Boolean>, SequentialBinaryBuilder> app =
+              new Application<List<Boolean>, SequentialBinaryBuilder>() {
 
             @Override
             public Computation<List<Boolean>> prepareApplication(SequentialBinaryBuilder producer) {
@@ -493,21 +324,11 @@
           if (!assertAsExpected) {
             return;
           }
-<<<<<<< HEAD
-
-          Assert.assertEquals(true, app.getOutputs()[0].getValue());
-          Assert.assertEquals(false, app.getOutputs()[1].getValue());
-          Assert.assertEquals(true, app.getOutputs()[2].getValue());
-          Assert.assertEquals(true, app.getOutputs()[3].getValue());
-          Assert.assertEquals(false, app.getOutputs()[4].getValue());
-   */     }
-=======
           Assert.assertEquals(true, outs.get(0));
           Assert.assertEquals(true, outs.get(1));
           Assert.assertEquals(false, outs.get(2));
           Assert.assertEquals(true, outs.get(3));
         }
->>>>>>> d2788947
       };
     }
   }
