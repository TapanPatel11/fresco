--- conflicted
+++ resolved
@@ -5,15 +5,10 @@
 import dk.alexandra.fresco.framework.TestThreadRunner.TestThread;
 import dk.alexandra.fresco.framework.TestThreadRunner.TestThreadConfiguration;
 import dk.alexandra.fresco.framework.TestThreadRunner.TestThreadFactory;
-<<<<<<< HEAD
-import dk.alexandra.fresco.framework.network.NetworkCreator;
-import dk.alexandra.fresco.framework.value.OInt;
-=======
 import dk.alexandra.fresco.framework.builder.NumericBuilder;
 import dk.alexandra.fresco.framework.builder.ProtocolBuilderNumeric.SequentialNumericBuilder;
 import dk.alexandra.fresco.framework.sce.SecureComputationEngineImpl;
 import dk.alexandra.fresco.framework.sce.resources.ResourcePool;
->>>>>>> 19d09938
 import dk.alexandra.fresco.framework.value.SInt;
 import dk.alexandra.fresco.lib.math.integer.ProductSIntList;
 import dk.alexandra.fresco.lib.math.integer.SumSIntList;
@@ -31,81 +26,6 @@
  */
 public class ParallelAndSequenceTests {
 
-<<<<<<< HEAD
-	public static class TestSequentialEvaluation extends TestThreadFactory {
-		@Override
-		public TestThread next(TestThreadConfiguration conf) {
-			return new TestThread() {
-				@Override
-				public void test() throws Exception {
-					TestApplicationSum sumApp = new ParallelAndSequenceTests().new TestApplicationSum();
-					TestApplicationMult multApp = new ParallelAndSequenceTests().new TestApplicationMult();
-
-					secureComputationEngine
-							.runApplication(sumApp, NetworkCreator.createResourcePool(conf.sceConf));
-					secureComputationEngine.runApplication(multApp,
-							NetworkCreator.createResourcePool(conf.sceConf));
-
-					OInt sum = sumApp.getOutputs()[0];
-					OInt mult = multApp.getOutputs()[0];
-					Assert.assertEquals(BigInteger.valueOf(1 + 2 + 3 + 4 + 5 + 6 + 7 + 8 + 9), sum.getValue());
-					Assert.assertEquals(BigInteger.valueOf(1 * 2 * 3 * 4 * 5 * 6 * 7 * 8 * 9), mult.getValue());
-				}
-			};
-		}
-	}
-
-	public static class TestParallelEvaluation extends TestThreadFactory {
-		@Override
-		public TestThread next(TestThreadConfiguration conf) {
-			return new TestThread() {
-				@Override
-				public void test() throws Exception {
-					TestApplicationSum sumApp = new ParallelAndSequenceTests().new TestApplicationSum();
-					TestApplicationMult multApp = new ParallelAndSequenceTests().new TestApplicationMult();
-
-					secureComputationEngine
-							.runApplication(sumApp, NetworkCreator.createResourcePool(conf.sceConf));
-					secureComputationEngine.runApplication(multApp,
-							NetworkCreator.createResourcePool(conf.sceConf));
-
-          OInt sum = sumApp.getOutputs()[0];
-          OInt mult = multApp.getOutputs()[0];
-					Assert.assertEquals(BigInteger.valueOf(1 + 2 + 3 + 4 + 5 + 6 + 7 + 8 + 9), sum.getValue());
-					Assert.assertEquals(BigInteger.valueOf(1 * 2 * 3 * 4 * 5 * 6 * 7 * 8 * 9), mult.getValue());
-				}
-			};
-		}
-	}
-
-	private class TestApplicationSum extends TestApplication {
-		private static final long serialVersionUID = 1L;
-
-		@Override
-		public ProtocolProducer prepareApplication(ProtocolFactory factory) {
-			OmniBuilder builder = new OmniBuilder(factory);
-			SInt[] terms = builder.getNumericIOBuilder().inputArray(new int[] { 1, 2, 3, 4, 5, 6, 7, 8, 9 }, 1);
-			SInt sum = builder.getNumericProtocolBuilder().sum(terms);
-			this.outputs = new OInt[] { builder.getNumericIOBuilder().output(sum) };
-			return builder.getProtocol();
-		}
-
-	}
-
-	private class TestApplicationMult extends TestApplication {
-		private static final long serialVersionUID = 1L;
-
-		@Override
-		public ProtocolProducer prepareApplication(ProtocolFactory factory) {
-			OmniBuilder builder = new OmniBuilder(factory);
-			SInt[] terms = builder.getNumericIOBuilder().inputArray(new int[] { 1, 2, 3, 4, 5, 6, 7, 8, 9 }, 1);
-			SInt mult = builder.getNumericProtocolBuilder().mult(terms);
-			this.outputs = new OInt[] { builder.getNumericIOBuilder().output(mult) };
-			return builder.getProtocol();
-		}
-
-	}
-=======
   private static final Integer[] inputAsArray = {1, 2, 3, 4, 5, 6, 7, 8, 9};
 
   public static class TestSequentialEvaluation<ResourcePoolT extends ResourcePool> extends
@@ -195,5 +115,4 @@
     BigInteger value = BigInteger.valueOf(integer);
     return numeric.input(value, 1);
   }
->>>>>>> 19d09938
 }