/*
 * Copyright (c) 2015, 2016 FRESCO (http://github.com/aicis/fresco).
 *
 * This file is part of the FRESCO project.
 *
 * Permission is hereby granted, free of charge, to any person obtaining a copy of this software and
 * associated documentation files (the "Software"), to deal in the Software without restriction,
 * including without limitation the rights to use, copy, modify, merge, publish, distribute,
 * sublicense, and/or sell copies of the Software, and to permit persons to whom the Software is
 * furnished to do so, subject to the following conditions:
 *
 * The above copyright notice and this permission notice shall be included in all copies or
 * substantial portions of the Software.
 *
 * THE SOFTWARE IS PROVIDED "AS IS", WITHOUT WARRANTY OF ANY KIND, EXPRESS OR IMPLIED, INCLUDING BUT
 * NOT LIMITED TO THE WARRANTIES OF MERCHANTABILITY, FITNESS FOR A PARTICULAR PURPOSE AND
 * NONINFRINGEMENT. IN NO EVENT SHALL THE AUTHORS OR COPYRIGHT HOLDERS BE LIABLE FOR ANY CLAIM,
 * DAMAGES OR OTHER LIABILITY, WHETHER IN AN ACTION OF CONTRACT, TORT OR OTHERWISE, ARISING FROM,
 * OUT OF OR IN CONNECTION WITH THE SOFTWARE OR THE USE OR OTHER DEALINGS IN THE SOFTWARE.
 *
 * FRESCO uses SCAPI - http://crypto.biu.ac.il/SCAPI, Crypto++, Miracl, NTL, and Bouncy Castle.
 * Please see these projects for any further licensing issues.
 *******************************************************************************/
package dk.alexandra.fresco.lib.math.integer.exp;

import dk.alexandra.fresco.framework.BuilderFactory;
import dk.alexandra.fresco.framework.Computation;
import dk.alexandra.fresco.framework.ProtocolProducer;
import dk.alexandra.fresco.framework.TestApplication;
import dk.alexandra.fresco.framework.TestThreadRunner.TestThread;
import dk.alexandra.fresco.framework.TestThreadRunner.TestThreadConfiguration;
import dk.alexandra.fresco.framework.TestThreadRunner.TestThreadFactory;
import dk.alexandra.fresco.framework.builder.numeric.NumericBuilder;
import dk.alexandra.fresco.framework.builder.numeric.ProtocolBuilderNumeric;
import dk.alexandra.fresco.framework.network.ResourcePoolCreator;
<<<<<<< HEAD
=======
import dk.alexandra.fresco.framework.sce.resources.ResourcePool;
>>>>>>> 25dd9d02
import dk.alexandra.fresco.framework.value.SInt;
import java.math.BigInteger;
import java.util.List;
import org.junit.Assert;

public class ExponentiationTests {

  /**
   * Test binary right shift of a shared secret.
   */
  public static class TestExponentiation<ResourcePoolT extends ResourcePool>
      extends TestThreadFactory<ResourcePoolT, ProtocolBuilderNumeric> {

    @Override
    public TestThread<ResourcePoolT, ProtocolBuilderNumeric> next(
        TestThreadConfiguration<ResourcePoolT, ProtocolBuilderNumeric> conf) {

      return new TestThread<ResourcePoolT, ProtocolBuilderNumeric>() {
        private final BigInteger input = BigInteger.valueOf(12332157);
        private final int exp = 12;

        @Override
        public void test() throws Exception {
          TestApplication app = new TestApplication() {

            @Override
            public ProtocolProducer prepareApplication(BuilderFactory factoryProducer) {
              return null;
            }

            @Override
            public Computation<List<BigInteger>> prepareApplication(
                ProtocolBuilderNumeric producer) {
              NumericBuilder numeric = producer.numeric();
              Computation<SInt> base = numeric.input(input, 1);
              Computation<SInt> exponent = numeric.input(BigInteger.valueOf(exp), 1);

              Computation<SInt> result = producer.advancedNumeric().exp(base, exponent, 5);

              outputs.add(numeric.open(result));

              return outputToBigInteger();
            }
          };
          secureComputationEngine.runApplication(app,
              ResourcePoolCreator.createResourcePool(conf.sceConf));
          BigInteger result = app.getOutputs()[0];

          Assert.assertEquals(input.pow(exp), result);
        }
      };
    }
  }

  public static class TestExponentiationOpenExponent extends TestThreadFactory {

    @Override
    public TestThread next(TestThreadConfiguration conf) {

      return new TestThread() {
        private final BigInteger input = BigInteger.valueOf(12332157);
        private final int exp = 12;

        @Override
        public void test() throws Exception {
          TestApplication app = new TestApplication() {

            @Override
            public ProtocolProducer prepareApplication(BuilderFactory factoryProducer) {
              return null;
            }

            @Override
            public Computation<List<BigInteger>> prepareApplication(
                ProtocolBuilderNumeric producer) {
              NumericBuilder numeric = producer.numeric();
              Computation<SInt> base = numeric.known(input);
              BigInteger exponent = BigInteger.valueOf(exp);

              Computation<SInt> result = producer.advancedNumeric().exp(base, exponent);

              outputs.add(numeric.open(result));

              return outputToBigInteger();
            }
          };
          secureComputationEngine.runApplication(app,
              ResourcePoolCreator.createResourcePool(conf.sceConf));
          BigInteger result = app.getOutputs()[0];

          Assert.assertEquals(input.pow(exp), result);
        }
      };
    }
  }

  public static class TestExponentiationOpenBase extends TestThreadFactory {

    @Override
    public TestThread next(TestThreadConfiguration conf) {

      return new TestThread() {
        private final BigInteger input = BigInteger.valueOf(12332157);
        private final int exp = 12;

        @Override
        public void test() throws Exception {
          TestApplication app = new TestApplication() {

            @Override
            public ProtocolProducer prepareApplication(BuilderFactory factoryProducer) {
              return null;
            }

            @Override
            public Computation<List<BigInteger>> prepareApplication(
                ProtocolBuilderNumeric producer) {
              NumericBuilder numeric = producer.numeric();
              BigInteger base = input;
              Computation<SInt> exponent = numeric.known(BigInteger.valueOf(exp));

              Computation<SInt> result = producer.advancedNumeric().exp(base, exponent, 5);

              outputs.add(numeric.open(result));

              return outputToBigInteger();
            }
          };
          secureComputationEngine.runApplication(app,
              ResourcePoolCreator.createResourcePool(conf.sceConf));
          BigInteger result = app.getOutputs()[0];

          Assert.assertEquals(input.pow(exp), result);
        }
      };
    }
  }

  public static class TestExponentiationZeroExponent extends TestThreadFactory {

    @Override
    public TestThread next(TestThreadConfiguration conf) {

      return new TestThread() {
        private final BigInteger input = BigInteger.valueOf(12332157);

        @Override
        public void test() throws Exception {
          TestApplication app = new TestApplication() {

            @Override
            public ProtocolProducer prepareApplication(BuilderFactory factoryProducer) {
              return null;
            }

            @Override
            public Computation<List<BigInteger>> prepareApplication(
                ProtocolBuilderNumeric producer) {
              NumericBuilder numeric = producer.numeric();
              Computation<SInt> base = numeric.known(input);
              BigInteger exponent = BigInteger.ZERO;

              Computation<SInt> result = producer.advancedNumeric().exp(base, exponent);

              outputs.add(numeric.open(result));

              return outputToBigInteger();
            }
          };
          try {
            secureComputationEngine.runApplication(app,
                ResourcePoolCreator.createResourcePool(conf.sceConf));
          } catch (RuntimeException e) {
            // Cause is wrapped in an intermediate concurrent exception.
            if (e.getCause().getCause() instanceof IllegalArgumentException) {
              return;
            }
          }
          Assert.fail(
              "Should have thrown an Illegal argument exception since exponent is not allowed to be 0");
        }
      };
    }
  }

  /*
   * public static class TestExponentiationPipe extends TestThreadFactory {
   * 
   * @Override public TestThread next(TestThreadConfiguration conf) {
   * 
   * return new TestThread() { private final BigInteger input = BigInteger.valueOf(12332157);
   * private final int exp = 12;
   * 
   * @Override public void test() throws Exception { TestApplication app = new TestApplication() {
   * 
   * private static final long serialVersionUID = 701623441111137585L;
   * 
   * @Override public ProtocolProducer prepareApplication( ProtocolFactory provider) {
   * 
   * BasicNumericFactory basicNumericFactory = (BasicNumericFactory) provider; NumericBitFactory
   * numericBitFactory = (NumericBitFactory) provider; RandomAdditiveMaskFactory
   * randomAdditiveMaskFactory = new RandomAdditiveMaskFactoryImpl(basicNumericFactory,
   * numericBitFactory); LocalInversionFactory localInversionFactory = (LocalInversionFactory)
   * provider; RightShiftFactory rightShiftFactory = new RightShiftFactoryImpl(basicNumericFactory,
   * randomAdditiveMaskFactory, localInversionFactory);
   * 
   * ExpFromOIntFactory expFromOIntFactory = (ExpFromOIntFactory) provider;
   * PreprocessedExpPipeFactory expFactory = (PreprocessedExpPipeFactory) provider;
   * RandomFieldElementFactory randFactory = (RandomFieldElementFactory) provider; LPFactory
   * lpFactory = new LPFactoryImpl(80, basicNumericFactory, localInversionFactory,
   * numericBitFactory, expFromOIntFactory, expFactory, randFactory);
   * 
   * ExponentiationPipeFactory exponentiationFactory = new
   * ExponentiationPipeFactoryImpl(basicNumericFactory, lpFactory, lpFactory);
   * 
   * 
   * NumericIOBuilder ioBuilder = new NumericIOBuilder(basicNumericFactory);
   * SequentialProtocolProducer sequentialProtocolProducer = new SequentialProtocolProducer();
   * 
   * SInt[] result = new SInt[10]; for(int i = 0; i< result.length; i++) { result[i] =
   * basicNumericFactory.getSInt(); }
   * 
   * SInt x = ioBuilder.input(input, 2); sequentialProtocolProducer.append(ioBuilder.getProtocol());
   * 
   * 
   * ExponentiationPipeProtocol exponentiationPipeProtocol =
   * exponentiationFactory.getExponentiationProtocol(x, result);
   * sequentialProtocolProducer.append(exponentiationPipeProtocol);
   * 
   * OInt[] output1 = ioBuilder.outputArray(result);
   * 
   * sequentialProtocolProducer.append(ioBuilder.getProtocol());
   * 
   * ProtocolProducer gp = sequentialProtocolProducer;
   * 
   * outputs = output1;
   * 
   * return gp; } }; secureComputationEngine .runApplication(app,
   * NetworkCreator.createResourcePool(conf.sceConf));
   * 
   * for(int i = 1; i< app.getOutputs().length; i++) { BigInteger tmp =
   * app.getOutputs()[i].getValue(); Assert.assertEquals(input.pow(i), tmp); } } }; } } =======
   * .runApplication(app, ResourcePoolCreator.createResourcePool(conf.sceConf)); BigInteger result =
   * app.getOutputs()[0];
   * 
   * Assert.assertEquals(input.pow(exp), result); } }; } }
   * 
   * >>>>>>> develop
   */
}<|MERGE_RESOLUTION|>--- conflicted
+++ resolved
@@ -33,10 +33,7 @@
 import dk.alexandra.fresco.framework.builder.numeric.NumericBuilder;
 import dk.alexandra.fresco.framework.builder.numeric.ProtocolBuilderNumeric;
 import dk.alexandra.fresco.framework.network.ResourcePoolCreator;
-<<<<<<< HEAD
-=======
-import dk.alexandra.fresco.framework.sce.resources.ResourcePool;
->>>>>>> 25dd9d02
+import dk.alexandra.fresco.framework.sce.SecureComputationEngineImpl;
 import dk.alexandra.fresco.framework.value.SInt;
 import java.math.BigInteger;
 import java.util.List;
@@ -222,68 +219,4 @@
     }
   }
 
-  /*
-   * public static class TestExponentiationPipe extends TestThreadFactory {
-   * 
-   * @Override public TestThread next(TestThreadConfiguration conf) {
-   * 
-   * return new TestThread() { private final BigInteger input = BigInteger.valueOf(12332157);
-   * private final int exp = 12;
-   * 
-   * @Override public void test() throws Exception { TestApplication app = new TestApplication() {
-   * 
-   * private static final long serialVersionUID = 701623441111137585L;
-   * 
-   * @Override public ProtocolProducer prepareApplication( ProtocolFactory provider) {
-   * 
-   * BasicNumericFactory basicNumericFactory = (BasicNumericFactory) provider; NumericBitFactory
-   * numericBitFactory = (NumericBitFactory) provider; RandomAdditiveMaskFactory
-   * randomAdditiveMaskFactory = new RandomAdditiveMaskFactoryImpl(basicNumericFactory,
-   * numericBitFactory); LocalInversionFactory localInversionFactory = (LocalInversionFactory)
-   * provider; RightShiftFactory rightShiftFactory = new RightShiftFactoryImpl(basicNumericFactory,
-   * randomAdditiveMaskFactory, localInversionFactory);
-   * 
-   * ExpFromOIntFactory expFromOIntFactory = (ExpFromOIntFactory) provider;
-   * PreprocessedExpPipeFactory expFactory = (PreprocessedExpPipeFactory) provider;
-   * RandomFieldElementFactory randFactory = (RandomFieldElementFactory) provider; LPFactory
-   * lpFactory = new LPFactoryImpl(80, basicNumericFactory, localInversionFactory,
-   * numericBitFactory, expFromOIntFactory, expFactory, randFactory);
-   * 
-   * ExponentiationPipeFactory exponentiationFactory = new
-   * ExponentiationPipeFactoryImpl(basicNumericFactory, lpFactory, lpFactory);
-   * 
-   * 
-   * NumericIOBuilder ioBuilder = new NumericIOBuilder(basicNumericFactory);
-   * SequentialProtocolProducer sequentialProtocolProducer = new SequentialProtocolProducer();
-   * 
-   * SInt[] result = new SInt[10]; for(int i = 0; i< result.length; i++) { result[i] =
-   * basicNumericFactory.getSInt(); }
-   * 
-   * SInt x = ioBuilder.input(input, 2); sequentialProtocolProducer.append(ioBuilder.getProtocol());
-   * 
-   * 
-   * ExponentiationPipeProtocol exponentiationPipeProtocol =
-   * exponentiationFactory.getExponentiationProtocol(x, result);
-   * sequentialProtocolProducer.append(exponentiationPipeProtocol);
-   * 
-   * OInt[] output1 = ioBuilder.outputArray(result);
-   * 
-   * sequentialProtocolProducer.append(ioBuilder.getProtocol());
-   * 
-   * ProtocolProducer gp = sequentialProtocolProducer;
-   * 
-   * outputs = output1;
-   * 
-   * return gp; } }; secureComputationEngine .runApplication(app,
-   * NetworkCreator.createResourcePool(conf.sceConf));
-   * 
-   * for(int i = 1; i< app.getOutputs().length; i++) { BigInteger tmp =
-   * app.getOutputs()[i].getValue(); Assert.assertEquals(input.pow(i), tmp); } } }; } } =======
-   * .runApplication(app, ResourcePoolCreator.createResourcePool(conf.sceConf)); BigInteger result =
-   * app.getOutputs()[0];
-   * 
-   * Assert.assertEquals(input.pow(exp), result); } }; } }
-   * 
-   * >>>>>>> develop
-   */
 }