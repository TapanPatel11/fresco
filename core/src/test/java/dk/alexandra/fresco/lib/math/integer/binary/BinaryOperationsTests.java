--- conflicted
+++ resolved
@@ -34,10 +34,6 @@
 import dk.alexandra.fresco.framework.TestThreadRunner.TestThread;
 import dk.alexandra.fresco.framework.TestThreadRunner.TestThreadConfiguration;
 import dk.alexandra.fresco.framework.TestThreadRunner.TestThreadFactory;
-<<<<<<< HEAD
-import dk.alexandra.fresco.framework.network.NetworkCreator;
-import dk.alexandra.fresco.framework.value.OInt;
-=======
 import dk.alexandra.fresco.framework.builder.AdvancedNumericBuilder;
 import dk.alexandra.fresco.framework.builder.AdvancedNumericBuilder.RightShiftResult;
 import dk.alexandra.fresco.framework.builder.BuilderFactoryNumeric;
@@ -46,7 +42,6 @@
 import dk.alexandra.fresco.framework.builder.ProtocolBuilderNumeric.SequentialNumericBuilder;
 import dk.alexandra.fresco.framework.sce.SecureComputationEngineImpl;
 import dk.alexandra.fresco.framework.util.Pair;
->>>>>>> 19d09938
 import dk.alexandra.fresco.framework.value.SInt;
 import java.math.BigInteger;
 import java.util.List;
@@ -65,197 +60,6 @@
  */
 public class BinaryOperationsTests {
 
-<<<<<<< HEAD
-	/**
-	 * Test binary right shift of a shared secret.
-	 */
-	public static class TestRightShift extends TestThreadFactory {
-
-		@Override
-		public TestThread next(TestThreadConfiguration conf) {
-			
-			return new TestThread() {
-				private final BigInteger input = BigInteger.valueOf(12332157);
-
-				@Override
-				public void test() throws Exception {
-					TestApplication app = new TestApplication() {
-
-						private static final long serialVersionUID = 701623441111137585L;
-						
-						@Override
-						public ProtocolProducer prepareApplication(
-								ProtocolFactory factory) {
-							
-							BasicNumericFactory basicNumericFactory = (BasicNumericFactory) factory;
-							NumericBitFactory preprocessedNumericBitFactory = (NumericBitFactory) factory;
-							RandomAdditiveMaskFactory randomAdditiveMaskFactory = new RandomAdditiveMaskFactoryImpl(basicNumericFactory, preprocessedNumericBitFactory);
-							LocalInversionFactory localInversionFactory = (LocalInversionFactory) factory;
-							RightShiftFactory rightShiftFactory = new RightShiftFactoryImpl(basicNumericFactory, randomAdditiveMaskFactory, localInversionFactory);
-
-							SInt result = basicNumericFactory.getSInt();
-							SInt remainder = basicNumericFactory.getSInt();
-
-							NumericIOBuilder ioBuilder = new NumericIOBuilder(basicNumericFactory);
-							SequentialProtocolProducer sequentialProtocolProducer = new SequentialProtocolProducer();
-							
-							SInt input1 = ioBuilder.input(input, 1);
-							sequentialProtocolProducer.append(ioBuilder.getProtocol());
-							
-							RightShiftProtocol rightShiftProtocol = rightShiftFactory.getRightShiftProtocol(input1, result, remainder);
-							sequentialProtocolProducer.append(rightShiftProtocol);
-							
-							OInt output1 = ioBuilder.output(result);
-							OInt output2 = ioBuilder.output(remainder);
-							
-							sequentialProtocolProducer.append(ioBuilder.getProtocol());
-
-							outputs = new OInt[] {output1, output2};
-
-							return sequentialProtocolProducer;
-						}
-					};
-					secureComputationEngine
-							.runApplication(app, NetworkCreator.createResourcePool(conf.sceConf));
-					BigInteger result = app.getOutputs()[0].getValue();
-					BigInteger remainder = app.getOutputs()[1].getValue();
-					
-					Assert.assertEquals(result, input.shiftRight(1));
-					Assert.assertEquals(remainder, input.mod(BigInteger.valueOf(2)));
-				}
-			};
-		}
-	}
-	
-
-	public static class TestRepeatedRightShift extends TestThreadFactory {
-
-		@Override
-		public TestThread next(TestThreadConfiguration conf) {
-			
-			return new TestThread() {
-				private final BigInteger input = BigInteger.valueOf(12332153);
-				private final int n = 7;
-				
-				@Override
-				public void test() throws Exception {
-					TestApplication app = new TestApplication() {
-
-						private static final long serialVersionUID = 701623441111137585L;
-						
-						@Override
-						public ProtocolProducer prepareApplication(
-								ProtocolFactory factory) {
-							
-							BasicNumericFactory basicNumericFactory = (BasicNumericFactory) factory;
-							NumericBitFactory preprocessedNumericBitFactory = (NumericBitFactory) factory;
-							RandomAdditiveMaskFactory randomAdditiveMaskFactory = new RandomAdditiveMaskFactoryImpl(basicNumericFactory, preprocessedNumericBitFactory);
-							LocalInversionFactory localInversionFactory = (LocalInversionFactory) factory;
-							RightShiftFactory rightShiftFactory = new RightShiftFactoryImpl(basicNumericFactory, randomAdditiveMaskFactory, localInversionFactory);
-
-							SInt result = basicNumericFactory.getSInt();
-							
-							SInt[] remainders = new SInt[n];
-							for (int i = 0; i < n; i++) {
-								remainders[i] = basicNumericFactory.getSInt();
-							}
-							
-							NumericIOBuilder ioBuilder = new NumericIOBuilder(basicNumericFactory);
-							SequentialProtocolProducer sequentialProtocolProducer = new SequentialProtocolProducer();
-							
-							SInt input1 = ioBuilder.input(input, 1);
-							sequentialProtocolProducer.append(ioBuilder.getProtocol());
-							
-							RepeatedRightShiftProtocol rightShiftProtocol = rightShiftFactory.getRepeatedRightShiftProtocol(input1, n, result, remainders);
-							sequentialProtocolProducer.append(rightShiftProtocol);
-							
-							OInt shiftOutput = ioBuilder.output(result);
-							OInt[] remainderOutput = ioBuilder.outputArray(remainders);
-							sequentialProtocolProducer.append(ioBuilder.getProtocol());
-
-							outputs = new OInt[n+1];
-							outputs[0] = shiftOutput;
-							System.arraycopy(remainderOutput, 0, outputs, 1, n);
-							return sequentialProtocolProducer;
-						}
-					};
-					secureComputationEngine
-							.runApplication(app, NetworkCreator.createResourcePool(conf.sceConf));
-
-          BigInteger output = app.getOutputs()[0].getValue();
-					Assert.assertEquals(input.shiftRight(n), output);
-
-					BigInteger[] remainders = new BigInteger[n];
-					for (int i = 0; i < n; i++) {
-						remainders[i] = app.getOutputs()[i+1].getValue();
-						Assert.assertEquals(input.testBit(i) ? BigInteger.ONE : BigInteger.ZERO, remainders[i]);
-					}
-				}
-			};
-		}
-	}
-	
-	/**
-	 * Test binary right shift of a shared secret.
-	 */
-	public static class TestMostSignificantBit extends TestThreadFactory {
-
-		@Override
-		public TestThread next(TestThreadConfiguration conf) {
-			
-			return new TestThread() {
-				private final BigInteger input = BigInteger.valueOf(5);
-
-				@Override
-				public void test() throws Exception {
-					TestApplication app = new TestApplication() {
-
-						private static final long serialVersionUID = 701623441111137585L;
-						
-						@Override
-						public ProtocolProducer prepareApplication(
-								ProtocolFactory factory) {
-							
-							BasicNumericFactory basicNumericFactory = (BasicNumericFactory) factory;
-							NumericBitFactory preprocessedNumericBitFactory = (NumericBitFactory) factory;
-							RandomAdditiveMaskFactory randomAdditiveMaskFactory = new RandomAdditiveMaskFactoryImpl(basicNumericFactory, preprocessedNumericBitFactory);
-							LocalInversionFactory localInversionFactory = (LocalInversionFactory) factory;
-							RightShiftFactory rightShiftFactory = new RightShiftFactoryImpl(basicNumericFactory, randomAdditiveMaskFactory, localInversionFactory);
-							IntegerToBitsFactory integerToBitsFactory = new IntegerToBitsFactoryImpl(basicNumericFactory, rightShiftFactory);
-							BitLengthFactory bitLengthFactory = new BitLengthFactoryImpl(basicNumericFactory, integerToBitsFactory);
-							
-							SInt result = basicNumericFactory.getSInt();
-
-							NumericIOBuilder ioBuilder = new NumericIOBuilder(basicNumericFactory);
-							SequentialProtocolProducer sequentialProtocolProducer = new SequentialProtocolProducer();
-							
-							SInt input1 = ioBuilder.input(input, 1);
-							sequentialProtocolProducer.append(ioBuilder.getProtocol());
-							
-							BitLengthProtocol bitLengthProtocol = bitLengthFactory.getBitLengthProtocol(input1, result, input.bitLength() * 2);
-							sequentialProtocolProducer.append(bitLengthProtocol);
-							
-							OInt output1 = ioBuilder.output(result);
-							
-							sequentialProtocolProducer.append(ioBuilder.getProtocol());
-
-							outputs = new OInt[] {output1};
-
-							return sequentialProtocolProducer;
-						}
-					};
-					secureComputationEngine
-							.runApplication(app, NetworkCreator.createResourcePool(conf.sceConf));
-					BigInteger result = app.getOutputs()[0].getValue();
-					
-					System.out.println(result);
-					
-					Assert.assertEquals(BigInteger.valueOf(input.bitLength()), result);
-				}
-			};
-		}
-	}
-=======
   /**
    * Test binary right shift of a shared secret.
    */
@@ -357,6 +161,4 @@
       };
     }
   }
->>>>>>> 19d09938
-
 }