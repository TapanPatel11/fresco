/*
 * Copyright (c) 2016 FRESCO (http://github.com/aicis/fresco).
 *
 * This file is part of the FRESCO project.
 *
 * Permission is hereby granted, free of charge, to any person obtaining a copy
 * of this software and associated documentation files (the "Software"), to deal
 * in the Software without restriction, including without limitation the rights
 * to use, copy, modify, merge, publish, distribute, sublicense, and/or sell
 * copies of the Software, and to permit persons to whom the Software is
 * furnished to do so, subject to the following conditions:
 *
 * The above copyright notice and this permission notice shall be included in
 * all copies or substantial portions of the Software.
 *
 * THE SOFTWARE IS PROVIDED "AS IS", WITHOUT WARRANTY OF ANY KIND, EXPRESS OR
 * IMPLIED, INCLUDING BUT NOT LIMITED TO THE WARRANTIES OF MERCHANTABILITY,
 * FITNESS FOR A PARTICULAR PURPOSE AND NONINFRINGEMENT.  IN NO EVENT SHALL THE
 * AUTHORS OR COPYRIGHT HOLDERS BE LIABLE FOR ANY CLAIM, DAMAGES OR OTHER
 * LIABILITY, WHETHER IN AN ACTION OF CONTRACT, TORT OR OTHERWISE, ARISING FROM,
 * OUT OF OR IN CONNECTION WITH THE SOFTWARE OR THE USE OR OTHER DEALINGS IN
 * THE SOFTWARE.
 *
 * FRESCO uses SCAPI - http://crypto.biu.ac.il/SCAPI, Crypto++, Miracl, NTL,
 * and Bouncy Castle. Please see these projects for any further licensing issues.
 */
package dk.alexandra.fresco.lib.arithmetic;

import dk.alexandra.fresco.framework.Application;
import dk.alexandra.fresco.framework.BuilderFactory;
import dk.alexandra.fresco.framework.Computation;
import dk.alexandra.fresco.framework.ProtocolProducer;
import dk.alexandra.fresco.framework.TestApplication;
import dk.alexandra.fresco.framework.TestApplicationBigInteger;
import dk.alexandra.fresco.framework.TestThreadRunner.TestThread;
import dk.alexandra.fresco.framework.TestThreadRunner.TestThreadFactory;
import dk.alexandra.fresco.framework.builder.numeric.BuilderFactoryNumeric;
import dk.alexandra.fresco.framework.builder.numeric.NumericBuilder;
import dk.alexandra.fresco.framework.builder.numeric.ProtocolBuilderNumeric;
import dk.alexandra.fresco.framework.network.ResourcePoolCreator;
import dk.alexandra.fresco.framework.sce.resources.ResourcePool;
import dk.alexandra.fresco.framework.value.SInt;
import dk.alexandra.fresco.lib.crypto.mimc.MiMCDecryption;
import dk.alexandra.fresco.lib.crypto.mimc.MiMCEncryption;
import java.math.BigInteger;
import java.util.concurrent.Future;
import java.util.concurrent.TimeUnit;
import org.junit.Assert;

public class MiMCTests {

  /*
   * Note: This unit test is a rather ugly workaround for the following issue:
   * MiMC encryption is deterministic, however its results depend on the modulus
   * used by the backend arithmetic suite. So in order to assert
   * that a call to the encryption functionality always produces the same result
   * is to ensure that the modulus we use is the one we expect to see. I put in
   * an explicit assertion on the modulus because each suite that provides
   * concrete implementations for this test will do its own set up and if the
   * modulus is not set correctly this test will fail (rather mysteriously).
   */
  public static class TestMiMCEncryptsDeterministically<ResourcePoolT extends ResourcePool> extends
      TestThreadFactory {

    @Override
    public TestThread next() {

      return new TestThread<ResourcePoolT, ProtocolBuilderNumeric>() {

        private Computation<BigInteger> result;

        @Override
        public void test() throws Exception {
<<<<<<< HEAD
          MyTestApplication app = new MyTestApplication() {

            @Override
            public ProtocolProducer prepareApplication(
                BuilderFactory factoryProducer) {
              return ProtocolBuilderNumeric
                  .createApplicationRoot((BuilderFactoryNumeric) factoryProducer, (builder) -> {
                    setModulus(builder.getBasicNumeric().getModulus());

                    NumericBuilder intFactory = builder.numeric();
                    Computation<SInt> encryptionKey = intFactory.known(BigInteger.valueOf(527618));
                    Computation<SInt> plainText = intFactory.known(BigInteger.valueOf(10));
                    Computation<SInt> cipherText = builder
                        .seq(new MiMCEncryption(plainText, encryptionKey));
                    result = builder.numeric().open(cipherText);
                  }).build();
            }
=======
          final BigInteger[] modulus = new BigInteger[1];
          Application<BigInteger, ProtocolBuilderNumeric> app = builder -> {
            NumericBuilder intFactory = builder.numeric();
            modulus[0] = builder.getBasicNumeric().getModulus();
            Computation<SInt> encryptionKey = intFactory.known(BigInteger.valueOf(527618));
            Computation<SInt> plainText = intFactory.known(BigInteger.valueOf(10));
            Computation<SInt> cipherText = builder
                .seq(new MiMCEncryption(plainText, encryptionKey));
            return builder.numeric().open(cipherText);
>>>>>>> 54053e3a
          };

          BigInteger result = secureComputationEngine
              .runApplication(app, ResourcePoolCreator.createResourcePool(conf.sceConf));

          BigInteger expectedModulus = new BigInteger(
              "2582249878086908589655919172003011874329705792829223512830659356540647622016841194629645353280137831435903171972747493557");
          Assert.assertEquals(expectedModulus, modulus[0]);
          BigInteger expectedCipherText = new BigInteger(
              "10388336824440235723309131431891968131690383663436711590309818298349333623568340591094832870178074855376232596303647115");
          Assert.assertEquals(expectedCipherText, result);
        }
      };
    }
  }

  public static class TestMiMCEncSameEnc<ResourcePoolT extends ResourcePool> extends
      TestThreadFactory {

    @Override
    public TestThread<ResourcePoolT, ProtocolBuilderNumeric> next() {
      return new TestThread<ResourcePoolT, ProtocolBuilderNumeric>() {
        private Computation<BigInteger> result2;
        private Computation<BigInteger> result1;

        @Override
        public void test() throws Exception {

          TestApplication app = new TestApplication() {
            @Override
            public ProtocolProducer prepareApplication(BuilderFactory factoryProducer) {
              return ProtocolBuilderNumeric
                  .createApplicationRoot((BuilderFactoryNumeric) factoryProducer, (builder) -> {
                    NumericBuilder intFactory = builder.numeric();
                    Computation<SInt> encryptionKey = intFactory.known(BigInteger.valueOf(527618));
                    Computation<SInt> plainText = intFactory.known(BigInteger.valueOf(10));
                    Computation<SInt> cipherText = builder
                        .seq(new MiMCEncryption(plainText, encryptionKey));
                    Computation<SInt> cipherText2 = builder
                        .seq(new MiMCEncryption(plainText, encryptionKey));
                    result1 = builder.numeric().open(cipherText);
                    result2 = builder.numeric().open(cipherText2);
                  }).build();
            }
          };

          secureComputationEngine
              .runApplication(app, ResourcePoolCreator.createResourcePool(conf.sceConf));

          Assert.assertEquals(result1.out(), result2.out());
        }
      };
    }
  }

  public static class TestMiMCDifferentPlainTexts<ResourcePoolT extends ResourcePool> extends
      TestThreadFactory {

    @Override
    public TestThread<ResourcePoolT, ProtocolBuilderNumeric> next() {
      return new TestThread<ResourcePoolT, ProtocolBuilderNumeric>() {
        private Computation<BigInteger> resultB;
        private Computation<BigInteger> resultA;

        @Override
        public void test() throws Exception {

          TestApplication app = new TestApplication() {
            @Override
            public ProtocolProducer prepareApplication(BuilderFactory factoryProducer) {
              return ProtocolBuilderNumeric
                  .createApplicationRoot((BuilderFactoryNumeric) factoryProducer, (builder) -> {
                    NumericBuilder intFactory = builder.numeric();
                    Computation<SInt> encryptionKey = intFactory.known(BigInteger.valueOf(527618));
                    Computation<SInt> plainTextA = intFactory.known(BigInteger.valueOf(10));
                    Computation<SInt> plainTextB = intFactory.known(BigInteger.valueOf(11));
                    Computation<SInt> cipherTextA = builder
                        .seq(new MiMCEncryption(plainTextA, encryptionKey));
                    Computation<SInt> cipherTextB = builder
                        .seq(new MiMCEncryption(plainTextB, encryptionKey));
                    resultA = builder.numeric().open(cipherTextA);
                    resultB = builder.numeric().open(cipherTextB);
                  }).build();
            }
          };

          secureComputationEngine
              .runApplication(app, ResourcePoolCreator.createResourcePool(conf.sceConf));

          Assert.assertNotEquals(resultA.out(), resultB.out());
        }
      };
    }
  }

  public static class TestMiMCEncDec<ResourcePoolT extends ResourcePool> extends
      TestThreadFactory {

    @Override
    public TestThread<ResourcePoolT, ProtocolBuilderNumeric> next() {
      return new TestThread<ResourcePoolT, ProtocolBuilderNumeric>() {

        @Override
        public void test() throws Exception {
          BigInteger x_big = BigInteger.valueOf(10);
          TestApplicationBigInteger app = new TestApplicationBigInteger() {


            @Override
            public ProtocolProducer prepareApplication(
                BuilderFactory factoryProducer) {
              return ProtocolBuilderNumeric
                  .createApplicationRoot((BuilderFactoryNumeric) factoryProducer, (builder) -> {
                    NumericBuilder intFactory = builder.numeric();
                    Computation<SInt> encryptionKey = intFactory.known(BigInteger.valueOf(10));
                    Computation<SInt> plainText = intFactory.known(x_big);
                    Computation<SInt> cipherText = builder
                        .seq(new MiMCEncryption(plainText, encryptionKey));
                    Computation<SInt> decrypted = builder
                        .seq(new MiMCDecryption(cipherText, encryptionKey));
                    output = builder.numeric().open(decrypted);
                  }).build();
            }
          };

          ResourcePoolT resourcePool =
              ResourcePoolCreator.createResourcePool(conf.sceConf);
          Future<BigInteger> listFuture = secureComputationEngine
              .startApplication(app, resourcePool);
          BigInteger result = listFuture.get(20, TimeUnit.MINUTES);
          Assert.assertEquals(x_big, result);
        }
      };
    }
  }
}<|MERGE_RESOLUTION|>--- conflicted
+++ resolved
@@ -71,25 +71,6 @@
 
         @Override
         public void test() throws Exception {
-<<<<<<< HEAD
-          MyTestApplication app = new MyTestApplication() {
-
-            @Override
-            public ProtocolProducer prepareApplication(
-                BuilderFactory factoryProducer) {
-              return ProtocolBuilderNumeric
-                  .createApplicationRoot((BuilderFactoryNumeric) factoryProducer, (builder) -> {
-                    setModulus(builder.getBasicNumeric().getModulus());
-
-                    NumericBuilder intFactory = builder.numeric();
-                    Computation<SInt> encryptionKey = intFactory.known(BigInteger.valueOf(527618));
-                    Computation<SInt> plainText = intFactory.known(BigInteger.valueOf(10));
-                    Computation<SInt> cipherText = builder
-                        .seq(new MiMCEncryption(plainText, encryptionKey));
-                    result = builder.numeric().open(cipherText);
-                  }).build();
-            }
-=======
           final BigInteger[] modulus = new BigInteger[1];
           Application<BigInteger, ProtocolBuilderNumeric> app = builder -> {
             NumericBuilder intFactory = builder.numeric();
@@ -99,7 +80,6 @@
             Computation<SInt> cipherText = builder
                 .seq(new MiMCEncryption(plainText, encryptionKey));
             return builder.numeric().open(cipherText);
->>>>>>> 54053e3a
           };
 
           BigInteger result = secureComputationEngine
