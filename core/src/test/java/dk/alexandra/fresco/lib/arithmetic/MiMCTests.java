/*
 * Copyright (c) 2016 FRESCO (http://github.com/aicis/fresco).
 *
 * This file is part of the FRESCO project.
 *
 * Permission is hereby granted, free of charge, to any person obtaining a copy
 * of this software and associated documentation files (the "Software"), to deal
 * in the Software without restriction, including without limitation the rights
 * to use, copy, modify, merge, publish, distribute, sublicense, and/or sell
 * copies of the Software, and to permit persons to whom the Software is
 * furnished to do so, subject to the following conditions:
 *
 * The above copyright notice and this permission notice shall be included in
 * all copies or substantial portions of the Software.
 *
 * THE SOFTWARE IS PROVIDED "AS IS", WITHOUT WARRANTY OF ANY KIND, EXPRESS OR
 * IMPLIED, INCLUDING BUT NOT LIMITED TO THE WARRANTIES OF MERCHANTABILITY,
 * FITNESS FOR A PARTICULAR PURPOSE AND NONINFRINGEMENT.  IN NO EVENT SHALL THE
 * AUTHORS OR COPYRIGHT HOLDERS BE LIABLE FOR ANY CLAIM, DAMAGES OR OTHER
 * LIABILITY, WHETHER IN AN ACTION OF CONTRACT, TORT OR OTHERWISE, ARISING FROM,
 * OUT OF OR IN CONNECTION WITH THE SOFTWARE OR THE USE OR OTHER DEALINGS IN
 * THE SOFTWARE.
 *
 * FRESCO uses SCAPI - http://crypto.biu.ac.il/SCAPI, Crypto++, Miracl, NTL,
 * and Bouncy Castle. Please see these projects for any further licensing issues.
 */
package dk.alexandra.fresco.lib.arithmetic;

import dk.alexandra.fresco.framework.BuilderFactory;
import dk.alexandra.fresco.framework.Computation;
import dk.alexandra.fresco.framework.ProtocolProducer;
import dk.alexandra.fresco.framework.TestApplication;
import dk.alexandra.fresco.framework.TestApplicationBigInteger;
import dk.alexandra.fresco.framework.TestThreadRunner.TestThread;
import dk.alexandra.fresco.framework.TestThreadRunner.TestThreadConfiguration;
import dk.alexandra.fresco.framework.TestThreadRunner.TestThreadFactory;
<<<<<<< HEAD
import dk.alexandra.fresco.framework.network.NetworkCreator;
import dk.alexandra.fresco.framework.value.KnownSIntProtocol;
import dk.alexandra.fresco.framework.value.OInt;
=======
import dk.alexandra.fresco.framework.builder.BuilderFactoryNumeric;
import dk.alexandra.fresco.framework.builder.NumericBuilder;
import dk.alexandra.fresco.framework.builder.ProtocolBuilderNumeric;
import dk.alexandra.fresco.framework.sce.SecureComputationEngineImpl;
import dk.alexandra.fresco.framework.sce.resources.ResourcePool;
>>>>>>> 19d09938
import dk.alexandra.fresco.framework.value.SInt;
import dk.alexandra.fresco.lib.crypto.mimc.MiMCDecryption;
import dk.alexandra.fresco.lib.crypto.mimc.MiMCEncryption;
import java.math.BigInteger;
import java.util.concurrent.Future;
import java.util.concurrent.TimeUnit;
import org.junit.Assert;

public class MiMCTests {

  /*
   * Note: This unit test is a rather ugly workaround for the following issue:
   * MiMC encryption is deterministic, however its results depend on the modulus
   * used by the backend arithmetic suite. So in order to assert
   * that a call to the encryption functionality always produces the same result
   * is to ensure that the modulus we use is the one we expect to see. I put in
   * an explicit assertion on the modulus because each suite that provides
   * concrete implementations for this test will do its own set up and if the
   * modulus is not set correctly this test will fail (rather mysteriously).
   */
  public static class TestMiMCEncryptsDeterministically<ResourcePoolT extends ResourcePool> extends
      TestThreadFactory<ResourcePoolT, ProtocolBuilderNumeric> {

    @Override
    public TestThread<ResourcePoolT, ProtocolBuilderNumeric> next(
        TestThreadConfiguration<ResourcePoolT, ProtocolBuilderNumeric> conf) {

      abstract class MyTestApplication extends TestApplication {

        private BigInteger modulus;

        BigInteger getModulus() {
          return modulus;
        }

        void setModulus(BigInteger modulus) {
          this.modulus = modulus;
        }

      }

      return new TestThread<ResourcePoolT, ProtocolBuilderNumeric>() {

        private Computation<BigInteger> result;

        @Override
        public void test() throws Exception {
          MyTestApplication app = new MyTestApplication() {

            @Override
            public ProtocolProducer prepareApplication(
                BuilderFactory factoryProducer) {
              return ProtocolBuilderNumeric
                  .createApplicationRoot((BuilderFactoryNumeric) factoryProducer, (builder) -> {
                    setModulus(builder.getBasicNumericFactory().getModulus());

                    NumericBuilder intFactory = builder.numeric();
                    Computation<SInt> encryptionKey = intFactory.known(BigInteger.valueOf(527618));
                    Computation<SInt> plainText = intFactory.known(BigInteger.valueOf(10));
                    Computation<SInt> cipherText = builder.createSequentialSub(
                        new MiMCEncryption(plainText, encryptionKey)
                    );
                    result = builder.numeric().open(cipherText);
                  }).build();
            }
          };

          secureComputationEngine
<<<<<<< HEAD
              .runApplication(app, NetworkCreator.createResourcePool(conf.sceConf));
=======
              .runApplication(app, SecureComputationEngineImpl.createResourcePool(conf.sceConf,
                  conf.sceConf.getSuite()));
>>>>>>> 19d09938

          BigInteger expectedModulus = new BigInteger(
              "2582249878086908589655919172003011874329705792829223512830659356540647622016841194629645353280137831435903171972747493557");
          Assert.assertEquals(expectedModulus, app.getModulus());
          BigInteger expectedCipherText = new BigInteger(
              "10388336824440235723309131431891968131690383663436711590309818298349333623568340591094832870178074855376232596303647115");
          Assert.assertEquals(expectedCipherText, result.out());
        }
      };
    }
  }

  public static class TestMiMCEncSameEnc<ResourcePoolT extends ResourcePool> extends
      TestThreadFactory<ResourcePoolT, ProtocolBuilderNumeric> {

    @Override
    public TestThread<ResourcePoolT, ProtocolBuilderNumeric> next(
        TestThreadConfiguration<ResourcePoolT, ProtocolBuilderNumeric> conf) {
      return new TestThread<ResourcePoolT, ProtocolBuilderNumeric>() {
        private Computation<BigInteger> result2;
        private Computation<BigInteger> result1;

        @Override
        public void test() throws Exception {

          TestApplication app = new TestApplication() {
            @Override
            public ProtocolProducer prepareApplication(BuilderFactory factoryProducer) {
              return ProtocolBuilderNumeric
                  .createApplicationRoot((BuilderFactoryNumeric) factoryProducer, (builder) -> {
                    NumericBuilder intFactory = builder.numeric();
                    Computation<SInt> encryptionKey = intFactory.known(BigInteger.valueOf(527618));
                    Computation<SInt> plainText = intFactory.known(BigInteger.valueOf(10));
                    Computation<SInt> cipherText = builder.createSequentialSub(
                        new MiMCEncryption(plainText, encryptionKey)
                    );
                    Computation<SInt> cipherText2 = builder.createSequentialSub(
                        new MiMCEncryption(plainText, encryptionKey)
                    );
                    result1 = builder.numeric().open(cipherText);
                    result2 = builder.numeric().open(cipherText2);
                  }).build();
            }
          };

          secureComputationEngine
<<<<<<< HEAD
              .runApplication(app, NetworkCreator.createResourcePool(conf.sceConf));
=======
              .runApplication(app, SecureComputationEngineImpl.createResourcePool(conf.sceConf,
                  conf.sceConf.getSuite()));
>>>>>>> 19d09938

          Assert.assertEquals(result1.out(), result2.out());
        }
      };
    }
  }

  public static class TestMiMCDifferentPlainTexts<ResourcePoolT extends ResourcePool> extends
      TestThreadFactory<ResourcePoolT, ProtocolBuilderNumeric> {

    @Override
    public TestThread<ResourcePoolT, ProtocolBuilderNumeric> next(
        TestThreadConfiguration<ResourcePoolT, ProtocolBuilderNumeric> conf) {
      return new TestThread<ResourcePoolT, ProtocolBuilderNumeric>() {
        private Computation<BigInteger> resultB;
        private Computation<BigInteger> resultA;

        @Override
        public void test() throws Exception {

          TestApplication app = new TestApplication() {
            @Override
            public ProtocolProducer prepareApplication(BuilderFactory factoryProducer) {
              return ProtocolBuilderNumeric
                  .createApplicationRoot((BuilderFactoryNumeric) factoryProducer, (builder) -> {
                    NumericBuilder intFactory = builder.numeric();
                    Computation<SInt> encryptionKey = intFactory.known(BigInteger.valueOf(527618));
                    Computation<SInt> plainTextA = intFactory.known(BigInteger.valueOf(10));
                    Computation<SInt> plainTextB = intFactory.known(BigInteger.valueOf(11));
                    Computation<SInt> cipherTextA = builder.createSequentialSub(
                        new MiMCEncryption(plainTextA, encryptionKey)
                    );
                    Computation<SInt> cipherTextB = builder.createSequentialSub(
                        new MiMCEncryption(plainTextB, encryptionKey)
                    );
                    resultA = builder.numeric().open(cipherTextA);
                    resultB = builder.numeric().open(cipherTextB);
                  }).build();
            }
          };

          secureComputationEngine
<<<<<<< HEAD
              .runApplication(app, NetworkCreator.createResourcePool(conf.sceConf));
=======
              .runApplication(app, SecureComputationEngineImpl.createResourcePool(conf.sceConf,
                  conf.sceConf.getSuite()));
>>>>>>> 19d09938

          Assert.assertNotEquals(resultA.out(), resultB.out());
        }
      };
    }
  }

  public static class TestMiMCEncDec<ResourcePoolT extends ResourcePool> extends
      TestThreadFactory<ResourcePoolT, ProtocolBuilderNumeric> {

    @Override
    public TestThread<ResourcePoolT, ProtocolBuilderNumeric> next(
        TestThreadConfiguration<ResourcePoolT, ProtocolBuilderNumeric> conf) {
      return new TestThread<ResourcePoolT, ProtocolBuilderNumeric>() {

        @Override
        public void test() throws Exception {
          BigInteger x_big = BigInteger.valueOf(10);
          TestApplicationBigInteger app = new TestApplicationBigInteger() {


            @Override
            public ProtocolProducer prepareApplication(
                BuilderFactory factoryProducer) {
              return ProtocolBuilderNumeric
                  .createApplicationRoot((BuilderFactoryNumeric) factoryProducer, (builder) -> {
                    NumericBuilder intFactory = builder.numeric();
                    Computation<SInt> encryptionKey = intFactory.known(BigInteger.valueOf(10));
                    Computation<SInt> plainText = intFactory.known(x_big);
                    Computation<SInt> cipherText = builder.createSequentialSub(
                        new MiMCEncryption(plainText, encryptionKey)
                    );
                    Computation<SInt> decrypted = builder.createSequentialSub(
                        new MiMCDecryption(cipherText, encryptionKey)
                    );
                    output = builder.numeric().open(decrypted);
                  }).build();
            }
          };

<<<<<<< HEAD
          secureComputationEngine
              .runApplication(app, NetworkCreator.createResourcePool(conf.sceConf));
          Assert.assertEquals(x_big, app.getOutputs()[1].getValue());
=======
          ResourcePoolT resourcePool =
              SecureComputationEngineImpl.createResourcePool(conf.sceConf, conf.sceConf.getSuite());
          Future<BigInteger> listFuture = secureComputationEngine
              .startApplication(app, resourcePool);
          BigInteger result = listFuture.get(20, TimeUnit.MINUTES);
          Assert.assertEquals(x_big, result);
>>>>>>> 19d09938
        }
      };
    }
  }
}<|MERGE_RESOLUTION|>--- conflicted
+++ resolved
@@ -34,17 +34,11 @@
 import dk.alexandra.fresco.framework.TestThreadRunner.TestThread;
 import dk.alexandra.fresco.framework.TestThreadRunner.TestThreadConfiguration;
 import dk.alexandra.fresco.framework.TestThreadRunner.TestThreadFactory;
-<<<<<<< HEAD
-import dk.alexandra.fresco.framework.network.NetworkCreator;
-import dk.alexandra.fresco.framework.value.KnownSIntProtocol;
-import dk.alexandra.fresco.framework.value.OInt;
-=======
 import dk.alexandra.fresco.framework.builder.BuilderFactoryNumeric;
 import dk.alexandra.fresco.framework.builder.NumericBuilder;
 import dk.alexandra.fresco.framework.builder.ProtocolBuilderNumeric;
 import dk.alexandra.fresco.framework.sce.SecureComputationEngineImpl;
 import dk.alexandra.fresco.framework.sce.resources.ResourcePool;
->>>>>>> 19d09938
 import dk.alexandra.fresco.framework.value.SInt;
 import dk.alexandra.fresco.lib.crypto.mimc.MiMCDecryption;
 import dk.alexandra.fresco.lib.crypto.mimc.MiMCEncryption;
@@ -113,12 +107,8 @@
           };
 
           secureComputationEngine
-<<<<<<< HEAD
-              .runApplication(app, NetworkCreator.createResourcePool(conf.sceConf));
-=======
               .runApplication(app, SecureComputationEngineImpl.createResourcePool(conf.sceConf,
                   conf.sceConf.getSuite()));
->>>>>>> 19d09938
 
           BigInteger expectedModulus = new BigInteger(
               "2582249878086908589655919172003011874329705792829223512830659356540647622016841194629645353280137831435903171972747493557");
@@ -165,12 +155,8 @@
           };
 
           secureComputationEngine
-<<<<<<< HEAD
-              .runApplication(app, NetworkCreator.createResourcePool(conf.sceConf));
-=======
               .runApplication(app, SecureComputationEngineImpl.createResourcePool(conf.sceConf,
                   conf.sceConf.getSuite()));
->>>>>>> 19d09938
 
           Assert.assertEquals(result1.out(), result2.out());
         }
@@ -213,12 +199,8 @@
           };
 
           secureComputationEngine
-<<<<<<< HEAD
-              .runApplication(app, NetworkCreator.createResourcePool(conf.sceConf));
-=======
               .runApplication(app, SecureComputationEngineImpl.createResourcePool(conf.sceConf,
                   conf.sceConf.getSuite()));
->>>>>>> 19d09938
 
           Assert.assertNotEquals(resultA.out(), resultB.out());
         }
@@ -259,18 +241,12 @@
             }
           };
 
-<<<<<<< HEAD
-          secureComputationEngine
-              .runApplication(app, NetworkCreator.createResourcePool(conf.sceConf));
-          Assert.assertEquals(x_big, app.getOutputs()[1].getValue());
-=======
           ResourcePoolT resourcePool =
               SecureComputationEngineImpl.createResourcePool(conf.sceConf, conf.sceConf.getSuite());
           Future<BigInteger> listFuture = secureComputationEngine
               .startApplication(app, resourcePool);
           BigInteger result = listFuture.get(20, TimeUnit.MINUTES);
           Assert.assertEquals(x_big, result);
->>>>>>> 19d09938
         }
       };
     }
