--- conflicted
+++ resolved
@@ -33,16 +33,13 @@
 import dk.alexandra.fresco.framework.TestThreadRunner.TestThread;
 import dk.alexandra.fresco.framework.TestThreadRunner.TestThreadConfiguration;
 import dk.alexandra.fresco.framework.TestThreadRunner.TestThreadFactory;
-<<<<<<< HEAD
 import dk.alexandra.fresco.framework.network.NetworkCreator;
 import dk.alexandra.fresco.framework.value.OInt;
-=======
 import dk.alexandra.fresco.framework.builder.BuilderFactoryNumeric;
 import dk.alexandra.fresco.framework.builder.ComparisonBuilder;
 import dk.alexandra.fresco.framework.builder.NumericBuilder;
 import dk.alexandra.fresco.framework.builder.ProtocolBuilderNumeric;
 import dk.alexandra.fresco.framework.sce.SecureComputationEngineImpl;
->>>>>>> 19d09938
 import dk.alexandra.fresco.framework.value.SInt;
 import java.math.BigInteger;
 import org.junit.Assert;
@@ -60,95 +57,13 @@
     public TestThread next(TestThreadConfiguration conf) {
       return new TestThread() {
 
-<<<<<<< HEAD
-							ComparisonProtocolFactoryImpl compFactory = new ComparisonProtocolFactoryImpl(
-									80, bnFactory, localInvFactory,
-									numericBitFactory, expFromOIntFactory,
-									expFactory);
-							
-							NumericIOBuilder ioBuilder = new NumericIOBuilder(bnFactory);
-							ComparisonProtocolBuilder compBuilder = new ComparisonProtocolBuilder(compFactory, bnFactory);
-							
-							SInt x = ioBuilder.input(three, 1);
-							SInt y = ioBuilder.input(five, 1);
-							seq.append(ioBuilder.getProtocol());
-							
-							SInt compResult1 = compBuilder.compare(x, y);
-							SInt compResult2 = compBuilder.compare(y, x);
-							OInt res1 = ioBuilder.output(compResult1);
-							OInt res2 = ioBuilder.output(compResult2);
-							outputs = new OInt[] {res1, res2};
-							
-							seq.append(compBuilder.getProtocol());
-							seq.append(ioBuilder.getProtocol());
-							
-							return seq;
-						}
-					};
-					secureComputationEngine
-							.runApplication(app, NetworkCreator.createResourcePool(conf.sceConf));
-					Assert.assertEquals(BigInteger.ONE, app.getOutputs()[0].getValue());
-					Assert.assertEquals(BigInteger.ZERO, app.getOutputs()[1].getValue());
-				}
-			};
-		}
-	}
-	
-	/**
-	 * Compares the two numbers 3 and 5 and checks that 3 == 3. Also checks that 5 != 3
-	 * @author Kasper Damgaard
-	 *
-	 */
-	public static class TestCompareEQ extends TestThreadFactory {
-		@Override
-		public TestThread next(TestThreadConfiguration conf) {
-			return new TestThread() {
-				@Override
-				public void test() throws Exception {
-					TestApplication app = new TestApplication() {
-=======
         private Computation<BigInteger> res1;
         private Computation<BigInteger> res2;
->>>>>>> 19d09938
 
         @Override
         public void test() throws Exception {
           TestApplication app = new TestApplication() {
 
-<<<<<<< HEAD
-							ComparisonProtocolFactoryImpl compFactory = new ComparisonProtocolFactoryImpl(
-									80, bnFactory, localInvFactory,
-									numericBitFactory, expFromOIntFactory,
-									expFactory);
-							
-							NumericIOBuilder ioBuilder = new NumericIOBuilder(bnFactory);
-							ComparisonProtocolBuilder compBuilder = new ComparisonProtocolBuilder(compFactory, bnFactory);
-							
-							SInt x = ioBuilder.input(three, 1);
-							SInt y = ioBuilder.input(five, 1);
-							seq.append(ioBuilder.getProtocol());
-							
-							SInt compResult1 = compBuilder.compareEqual(x, x);
-							SInt compResult2 = compBuilder.compareEqual(x, y);
-							OInt res1 = ioBuilder.output(compResult1);
-							OInt res2 = ioBuilder.output(compResult2);
-							outputs = new OInt[] {res1, res2};
-							
-							seq.append(compBuilder.getProtocol());
-							seq.append(ioBuilder.getProtocol());
-							
-							return seq;
-						}
-					};
-					secureComputationEngine
-							.runApplication(app, NetworkCreator.createResourcePool(conf.sceConf));
-					Assert.assertEquals(BigInteger.ONE, app.getOutputs()[0].getValue());
-					Assert.assertEquals(BigInteger.ZERO, app.getOutputs()[1].getValue());
-				}
-			};
-		}
-	}
-=======
             private BigInteger three = BigInteger.valueOf(3);
             private BigInteger five = BigInteger.valueOf(5);
 
@@ -226,5 +141,4 @@
       };
     }
   }
->>>>>>> 19d09938
 }