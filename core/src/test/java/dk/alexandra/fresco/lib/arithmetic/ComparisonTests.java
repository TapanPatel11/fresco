--- conflicted
+++ resolved
@@ -38,28 +38,7 @@
 import dk.alexandra.fresco.framework.builder.NumericBuilder;
 import dk.alexandra.fresco.framework.builder.ProtocolBuilderNumeric;
 import dk.alexandra.fresco.framework.network.ResourcePoolCreator;
-import dk.alexandra.fresco.framework.sce.SecureComputationEngineImpl;
 import dk.alexandra.fresco.framework.value.SInt;
-<<<<<<< HEAD
-import dk.alexandra.fresco.lib.compare.ComparisonProtocolFactoryImpl;
-import dk.alexandra.fresco.lib.compare.MiscOIntGenerators;
-import dk.alexandra.fresco.lib.compare.eq.EqualityProtocolImplWithPreprocessing;
-import dk.alexandra.fresco.lib.field.integer.BasicNumericFactory;
-import dk.alexandra.fresco.lib.field.integer.MultByConstantFactory;
-import dk.alexandra.fresco.lib.field.integer.MultProtocol;
-import dk.alexandra.fresco.lib.field.integer.generic.AddProtocolFactory;
-import dk.alexandra.fresco.lib.helper.builder.ComparisonProtocolBuilder;
-import dk.alexandra.fresco.lib.helper.builder.NumericIOBuilder;
-import dk.alexandra.fresco.lib.helper.sequential.SequentialProtocolProducer;
-import dk.alexandra.fresco.lib.math.integer.NumericBitFactory;
-import dk.alexandra.fresco.lib.math.integer.exp.ExpFromOIntFactory;
-import dk.alexandra.fresco.lib.math.integer.exp.PreprocessedExpPipeFactory;
-import dk.alexandra.fresco.lib.math.integer.inv.LocalInversionFactory;
-import dk.alexandra.fresco.lib.math.integer.linalg.InnerProductFactory;
-import dk.alexandra.fresco.lib.math.integer.linalg.InnerProductFactoryImpl;
-
-=======
->>>>>>> e73231a4
 import java.math.BigInteger;
 import org.junit.Assert;
 
@@ -82,48 +61,6 @@
         @Override
         public void test() throws Exception {
           TestApplication app = new TestApplication() {
-
-<<<<<<< HEAD
-							ComparisonProtocolFactoryImpl compFactory = new ComparisonProtocolFactoryImpl(
-									80, bnFactory, localInvFactory,
-									numericBitFactory, expFromOIntFactory,
-									expFactory);
-							
-							NumericIOBuilder ioBuilder = new NumericIOBuilder(bnFactory);
-							ComparisonProtocolBuilder compBuilder = new ComparisonProtocolBuilder(compFactory, bnFactory);
-							
-							SInt x = ioBuilder.input(three, 1);
-							SInt y = ioBuilder.input(five, 1);
-							seq.append(ioBuilder.getProtocol());
-							
-							SInt compResult1 = compBuilder.compareEqual(x, x);
-							SInt compResult2 = compBuilder.compareEqual(x, y);
-							OInt res1 = ioBuilder.output(compResult1);
-							OInt res2 = ioBuilder.output(compResult2);
-							outputs = new OInt[] {res1, res2};
-							
-							seq.append(compBuilder.getProtocol());
-							seq.append(ioBuilder.getProtocol());
-							
-							return seq;
-						}
-					};
-					secureComputationEngine
-							.runApplication(app, NetworkCreator.createResourcePool(conf.sceConf));
-					Assert.assertEquals(BigInteger.ONE, app.getOutputs()[0].getValue());
-					Assert.assertEquals(BigInteger.ZERO, app.getOutputs()[1].getValue());
-				}
-			};
-		}
-	}
-
-	//TODO Tested protocol is not referenced and might not be in use
-	// The protocol also does not seem to function
-  public static class TestCompareEQWithPreProcessing extends TestThreadFactory {
-    @Override
-    public TestThread next(TestThreadConfiguration conf) {
-      return new TestThread() {
-=======
             private BigInteger three = BigInteger.valueOf(3);
             private BigInteger five = BigInteger.valueOf(5);
 
@@ -167,86 +104,10 @@
         private Computation<BigInteger> res1;
         private Computation<BigInteger> res2;
 
->>>>>>> e73231a4
         @Override
         public void test() throws Exception {
           TestApplication app = new TestApplication() {
 
-<<<<<<< HEAD
-            private static final long serialVersionUID = 4338818809103728010L;
-            
-            private BigInteger three = BigInteger.valueOf(3);
-            private BigInteger five = BigInteger.valueOf(5);
-            
-            @Override
-            public ProtocolProducer prepareApplication(
-                ProtocolFactory factory) {
-              BasicNumericFactory bnFactory = (BasicNumericFactory) factory;
-              LocalInversionFactory localInvFactory = (LocalInversionFactory) factory;
-              NumericBitFactory numericBitFactory = (NumericBitFactory) factory;
-              ExpFromOIntFactory expFromOIntFactory = (ExpFromOIntFactory) factory;
-              PreprocessedExpPipeFactory expFactory = (PreprocessedExpPipeFactory) factory;
-              SequentialProtocolProducer seq = new SequentialProtocolProducer();
-
-              ComparisonProtocolFactoryImpl compFactory = new ComparisonProtocolFactoryImpl(
-                  80, bnFactory, localInvFactory,
-                  numericBitFactory, expFromOIntFactory,
-                  expFactory);
-              
-              NumericIOBuilder ioBuilder = new NumericIOBuilder(bnFactory);
-              
-              SInt x = ioBuilder.input(three, 1);
-              SInt y = ioBuilder.input(five, 1);
-              seq.append(ioBuilder.getProtocol());
-              
-              
-              
-              SInt compResult1 = bnFactory.getSInt();
-              SInt compResult2 = bnFactory.getSInt();
-              
-              
-              int bitLength = bnFactory.getMaxBitLength();
-              int securityParam = 80;
-              MultByConstantFactory mbcFactory = (MultByConstantFactory)factory;
-              
-              AddProtocolFactory addFactory = (AddProtocolFactory)factory;
-              InnerProductFactory innerProdFactory = new InnerProductFactoryImpl(bnFactory);
-              MiscOIntGenerators miscOIntGenerator = new MiscOIntGenerators(bnFactory);
-              
-              
-              EqualityProtocolImplWithPreprocessing eqPRotocol1 = 
-                  new EqualityProtocolImplWithPreprocessing(bitLength, securityParam, 
-                      x, x, compResult1, bnFactory, mbcFactory, numericBitFactory, expFactory,
-                      addFactory, innerProdFactory,
-                      miscOIntGenerator, expFromOIntFactory);
-
-              EqualityProtocolImplWithPreprocessing eqProtocol2 = 
-                  new EqualityProtocolImplWithPreprocessing(bitLength, securityParam, 
-                      x, y, compResult2, bnFactory, mbcFactory, numericBitFactory, expFactory,
-                      addFactory, innerProdFactory,
-                      miscOIntGenerator, expFromOIntFactory);
-
-              seq.append(eqPRotocol1);
-              seq.append(eqProtocol2);
-              
-              OInt res1 = ioBuilder.output(compResult1);
-              OInt res2 = ioBuilder.output(compResult2);
-              outputs = new OInt[] {res1, res2};
-              seq.append(ioBuilder.getProtocol());
-              
-              return seq;
-            }
-          };
-          secureComputationEngine
-              .runApplication(app, NetworkCreator.createResourcePool(conf.sceConf));
-          Assert.assertEquals(BigInteger.ONE, app.getOutputs()[0].getValue());
-          Assert.assertEquals(BigInteger.ZERO, app.getOutputs()[1].getValue());
-        }
-      };
-    }
-  }
-
-=======
             private BigInteger three = BigInteger.valueOf(3);
             private BigInteger five = BigInteger.valueOf(5);
 
@@ -275,5 +136,4 @@
       };
     }
   }
->>>>>>> e73231a4
 }