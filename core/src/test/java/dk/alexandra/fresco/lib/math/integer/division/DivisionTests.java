--- conflicted
+++ resolved
@@ -35,10 +35,6 @@
 import dk.alexandra.fresco.framework.builder.numeric.NumericBuilder;
 import dk.alexandra.fresco.framework.builder.numeric.ProtocolBuilderNumeric;
 import dk.alexandra.fresco.framework.network.ResourcePoolCreator;
-<<<<<<< HEAD
-=======
-import dk.alexandra.fresco.framework.sce.resources.ResourcePool;
->>>>>>> 25dd9d02
 import dk.alexandra.fresco.framework.value.SInt;
 import dk.alexandra.fresco.lib.field.integer.BasicNumericFactory;
 import dk.alexandra.fresco.lib.helper.SequentialProtocolProducer;
@@ -91,24 +87,7 @@
               BigInteger input2 = d;
               sequentialProtocolProducer.append(ioBuilder.getProtocol());
 
-<<<<<<< HEAD
               ProtocolBuilderNumeric applicationRoot = ProtocolBuilderNumeric
-                  .createApplicationRoot((BuilderFactoryNumeric) factoryProducer,
-                      (seq) -> {
-                        Computation<SInt> division = seq.createSequentialSub(
-                            new KnownDivisor(
-                                (BuilderFactoryNumeric) factoryProducer, () -> input1, input2));
-
-                        Computation<SInt> remainder = seq.createSequentialSub(
-                            new KnownDivisorRemainder(() -> input1, input2));
-                        NumericBuilder NumericBuilder = seq.numeric();
-                        Computation<BigInteger> output1 = NumericBuilder.open(division);
-                        Computation<BigInteger> output2 = NumericBuilder.open(remainder);
-                        cOutputs.add(output1);
-                        cOutputs.add(output2);
-                      });
-=======
-              SequentialNumericBuilder applicationRoot = ProtocolBuilderNumeric
                   .createApplicationRoot((BuilderFactoryNumeric) factoryProducer, (seq) -> {
                 Computation<SInt> division = seq.createSequentialSub(new KnownDivisor(
                     (BuilderFactoryNumeric) factoryProducer, () -> input1, input2));
@@ -121,7 +100,6 @@
                 cOutputs.add(output1);
                 cOutputs.add(output2);
               });
->>>>>>> 25dd9d02
               sequentialProtocolProducer.append(applicationRoot.build());
               return sequentialProtocolProducer;
             }
@@ -173,24 +151,7 @@
               BigInteger input2 = d;
               sequentialProtocolProducer.append(ioBuilder.getProtocol());
 
-<<<<<<< HEAD
               ProtocolBuilderNumeric applicationRoot = ProtocolBuilderNumeric
-                  .createApplicationRoot((BuilderFactoryNumeric) factoryProducer,
-                      (seq) -> {
-                        Computation<SInt> division = seq.createSequentialSub(
-                            new KnownDivisor(
-                                (BuilderFactoryNumeric) factoryProducer, () -> input1, input2));
-
-                        Computation<SInt> remainder = seq.createSequentialSub(
-                            new KnownDivisorRemainder(() -> input1, input2));
-                        NumericBuilder NumericBuilder = seq.numeric();
-                        Computation<BigInteger> output1 = NumericBuilder.open(division);
-                        Computation<BigInteger> output2 = NumericBuilder.open(remainder);
-                        cOutputs.add(output1);
-                        cOutputs.add(output2);
-                      });
-=======
-              SequentialNumericBuilder applicationRoot = ProtocolBuilderNumeric
                   .createApplicationRoot((BuilderFactoryNumeric) factoryProducer, (seq) -> {
                 Computation<SInt> division = seq.createSequentialSub(new KnownDivisor(
                     (BuilderFactoryNumeric) factoryProducer, () -> input1, input2));
@@ -203,7 +164,6 @@
                 cOutputs.add(output1);
                 cOutputs.add(output2);
               });
->>>>>>> 25dd9d02
               sequentialProtocolProducer.append(applicationRoot.build());
               return sequentialProtocolProducer;
             }
