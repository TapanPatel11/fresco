--- conflicted
+++ resolved
@@ -32,15 +32,10 @@
 import dk.alexandra.fresco.framework.TestThreadRunner.TestThread;
 import dk.alexandra.fresco.framework.TestThreadRunner.TestThreadConfiguration;
 import dk.alexandra.fresco.framework.TestThreadRunner.TestThreadFactory;
-<<<<<<< HEAD
-import dk.alexandra.fresco.framework.network.NetworkCreator;
-import dk.alexandra.fresco.framework.value.OInt;
-=======
 import dk.alexandra.fresco.framework.builder.ProtocolBuilderHelper;
 import dk.alexandra.fresco.framework.builder.ProtocolBuilderNumeric.SequentialNumericBuilder;
 import dk.alexandra.fresco.framework.sce.SecureComputationEngineImpl;
 import dk.alexandra.fresco.framework.sce.resources.ResourcePool;
->>>>>>> 19d09938
 import dk.alexandra.fresco.framework.value.SInt;
 import dk.alexandra.fresco.lib.field.integer.BasicNumericFactory;
 import dk.alexandra.fresco.lib.helper.AlgebraUtil;
@@ -61,69 +56,6 @@
  */
 public class CreditRaterTest {
 
-<<<<<<< HEAD
-	public static class TestCreditRater extends TestThreadFactory {
-
-	  final int[] values;
-	  final int[][] intervals;
-	  final int[][] scores;
-		
-		public TestCreditRater(int[] values, int[][] intervals, int[][] scores) {
-		  this.values = values;
-		  this.intervals = intervals;
-		  this.scores = scores;
-		}
-
-		@Override
-		public TestThread next(TestThreadConfiguration conf) {
-			return new TestThread() {
-				@Override
-				public void test() throws Exception {
-					
-					OInt[] result = new OInt[1];
-					
-					TestApplication app = new TestApplication() {
-
-						private static final long serialVersionUID = 4338818809103728010L;
-
-						@Override
-						public ProtocolProducer prepareApplication(
-								ProtocolFactory factory) {
-							BasicNumericFactory bnFactory = (BasicNumericFactory) factory;
-							NumericIOBuilder ioBuilder = new NumericIOBuilder(bnFactory);
-							
-							SequentialProtocolProducer sseq = new SequentialProtocolProducer();
-							
-							SInt[] secretValues = ioBuilder.inputArray(values, 1);
-							SInt[][] secretIntervals = new SInt[intervals.length][];
-							SInt[][] secretScores = new SInt[scores.length][];
-							for(int i =0; i< intervals.length; i++){
-							  secretIntervals[i] = ioBuilder.inputArray(intervals[i], 1);
-							}
-              for(int i = 0; i< scores.length; i++){
-                secretScores[i] = ioBuilder.inputArray(scores[i], 1);
-              }
-							sseq.append(ioBuilder.getProtocol());
-		
-							CreditRater rater = new CreditRater(AlgebraUtil.arrayToList(secretValues), 
-							    AlgebraUtil.arrayToList(secretIntervals),
-							    AlgebraUtil.arrayToList(secretScores));
-							
-							sseq.append(rater.prepareApplication(factory));
-							result[0] = ioBuilder.output(rater.getResult());
-							sseq.append(ioBuilder.getProtocol());
-							
-							return sseq;
-						}
-					};
-					secureComputationEngine
-							.runApplication(app, NetworkCreator.createResourcePool(conf.sceConf));
-					Assert.assertThat(result[0].getValue(), Is.is(BigInteger.valueOf(PlaintextCreditRater.calculateScore(values, intervals, scores))));
-				}
-			};
-		}
-	}
-=======
 
   public static class TestCreditRater<ResourcePoolT extends ResourcePool> extends
       TestThreadFactory<ResourcePoolT, SequentialNumericBuilder> {
@@ -193,6 +125,5 @@
       };
     }
   }
->>>>>>> 19d09938
 
 }