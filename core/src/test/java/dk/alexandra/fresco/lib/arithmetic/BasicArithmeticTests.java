--- conflicted
+++ resolved
@@ -34,17 +34,14 @@
 import dk.alexandra.fresco.framework.TestThreadRunner.TestThread;
 import dk.alexandra.fresco.framework.TestThreadRunner.TestThreadConfiguration;
 import dk.alexandra.fresco.framework.TestThreadRunner.TestThreadFactory;
-<<<<<<< HEAD
 import dk.alexandra.fresco.framework.network.NetworkCreator;
 import dk.alexandra.fresco.framework.value.OInt;
-=======
 import dk.alexandra.fresco.framework.builder.BuilderFactoryNumeric;
 import dk.alexandra.fresco.framework.builder.NumericBuilder;
 import dk.alexandra.fresco.framework.builder.ProtocolBuilderNumeric;
 import dk.alexandra.fresco.framework.builder.ProtocolBuilderNumeric.SequentialNumericBuilder;
 import dk.alexandra.fresco.framework.sce.SecureComputationEngineImpl;
 import dk.alexandra.fresco.framework.sce.resources.ResourcePool;
->>>>>>> 19d09938
 import dk.alexandra.fresco.framework.value.SInt;
 import dk.alexandra.fresco.lib.field.integer.BasicNumericFactory;
 import dk.alexandra.fresco.lib.helper.SequentialProtocolProducer;
@@ -53,12 +50,8 @@
 import dk.alexandra.fresco.lib.math.integer.min.MinInfFrac;
 import java.math.BigInteger;
 import java.util.Arrays;
-<<<<<<< HEAD
-
-=======
 import java.util.List;
 import java.util.stream.Collectors;
->>>>>>> 19d09938
 import org.junit.Assert;
 
 
@@ -102,12 +95,8 @@
           };
 
           secureComputationEngine
-<<<<<<< HEAD
-              .runApplication(app, NetworkCreator.createResourcePool(conf.sceConf));
-=======
-              .runApplication(app, SecureComputationEngineImpl.createResourcePool(conf.sceConf,
-                  conf.sceConf.getSuite()));
->>>>>>> 19d09938
+              .runApplication(app, SecureComputationEngineImpl.createResourcePool(conf.sceConf,
+                  conf.sceConf.getSuite()));
 
           Assert.assertEquals(BigInteger.valueOf(10),
               app.getOutputs()[0]);
@@ -147,12 +136,8 @@
           };
 
           secureComputationEngine
-<<<<<<< HEAD
-              .runApplication(app, NetworkCreator.createResourcePool(conf.sceConf));
-=======
-              .runApplication(app, SecureComputationEngineImpl.createResourcePool(conf.sceConf,
-                  conf.sceConf.getSuite()));
->>>>>>> 19d09938
+              .runApplication(app, SecureComputationEngineImpl.createResourcePool(conf.sceConf,
+                  conf.sceConf.getSuite()));
           if (conf.netConf.getMyId() == 1) {
             Assert.assertEquals(BigInteger.valueOf(10),
                 app.getOutputs()[0]);
@@ -205,10 +190,10 @@
           };
 
           secureComputationEngine
-<<<<<<< HEAD
-              .runApplication(app, NetworkCreator.createResourcePool(conf.sceConf));
+              .runApplication(app, SecureComputationEngineImpl.createResourcePool(conf.sceConf,
+                  conf.sceConf.getSuite()));
           Assert.assertEquals(BigInteger.valueOf(14),
-              app.getOutputs()[0].getValue());
+              app.getOutputs()[0]);
         }
       };
     }
@@ -251,12 +236,6 @@
               .runApplication(app, NetworkCreator.createResourcePool(conf.sceConf));
 
           Assert.assertEquals(app.getOutputs()[0].getValue(), BigInteger.ONE);
-=======
-              .runApplication(app, SecureComputationEngineImpl.createResourcePool(conf.sceConf,
-                  conf.sceConf.getSuite()));
-          Assert.assertEquals(BigInteger.valueOf(14),
-              app.getOutputs()[0]);
->>>>>>> 19d09938
         }
       };
     }
@@ -292,12 +271,8 @@
             }
           };
           secureComputationEngine
-<<<<<<< HEAD
-              .runApplication(app, NetworkCreator.createResourcePool(conf.sceConf));
-=======
-              .runApplication(app, SecureComputationEngineImpl.createResourcePool(conf.sceConf,
-                  conf.sceConf.getSuite()));
->>>>>>> 19d09938
+              .runApplication(app, SecureComputationEngineImpl.createResourcePool(conf.sceConf,
+                  conf.sceConf.getSuite()));
 
           checkOutputs(openInputs, app.getOutputs());
         }
@@ -338,12 +313,8 @@
             }
           };
           secureComputationEngine
-<<<<<<< HEAD
-              .runApplication(app, NetworkCreator.createResourcePool(conf.sceConf));
-=======
-              .runApplication(app, SecureComputationEngineImpl.createResourcePool(conf.sceConf,
-                  conf.sceConf.getSuite()));
->>>>>>> 19d09938
+              .runApplication(app, SecureComputationEngineImpl.createResourcePool(conf.sceConf,
+                  conf.sceConf.getSuite()));
 
           checkOutputs(openInputs, app.getOutputs());
         }
@@ -409,12 +380,8 @@
             }
           };
           secureComputationEngine
-<<<<<<< HEAD
-              .runApplication(app, NetworkCreator.createResourcePool(conf.sceConf));
-=======
-              .runApplication(app, SecureComputationEngineImpl.createResourcePool(conf.sceConf,
-                  conf.sceConf.getSuite()));
->>>>>>> 19d09938
+              .runApplication(app, SecureComputationEngineImpl.createResourcePool(conf.sceConf,
+                  conf.sceConf.getSuite()));
           int sum = 0;
           for (int i : openInputs) {
             sum += i;
@@ -485,12 +452,8 @@
             }
           };
           secureComputationEngine
-<<<<<<< HEAD
-              .runApplication(app, NetworkCreator.createResourcePool(conf.sceConf));
-=======
-              .runApplication(app, SecureComputationEngineImpl.createResourcePool(conf.sceConf,
-                  conf.sceConf.getSuite()));
->>>>>>> 19d09938
+              .runApplication(app, SecureComputationEngineImpl.createResourcePool(conf.sceConf,
+                  conf.sceConf.getSuite()));
 
           Assert.assertEquals(BigInteger.valueOf(10 * (10 + 5)),
               app.getOutputs()[0]);
@@ -538,18 +501,11 @@
             }
           };
           secureComputationEngine
-<<<<<<< HEAD
-              .runApplication(app, NetworkCreator.createResourcePool(conf.sceConf));
-          OInt[] outputs = app.getOutputs();
-          for (OInt o : outputs) {
-            Assert.assertEquals(o.getValue(), BigInteger.valueOf(50));
-=======
               .runApplication(app, SecureComputationEngineImpl.createResourcePool(conf.sceConf,
                   conf.sceConf.getSuite()));
           BigInteger[] outputs = app.getOutputs();
           for (BigInteger o : outputs) {
             Assert.assertEquals(o, BigInteger.valueOf(50));
->>>>>>> 19d09938
           }
         }
       };
@@ -635,17 +591,9 @@
             }
           };
           secureComputationEngine
-<<<<<<< HEAD
-              .runApplication(app, NetworkCreator.createResourcePool(conf.sceConf));
-          OInt[] outputs = app.getOutputs();
-          Assert.assertEquals(BigInteger.valueOf(2), outputs[0].getValue());
-          Assert.assertEquals(BigInteger.valueOf(10), outputs[1].getValue());
-          Assert.assertEquals(BigInteger.ZERO, outputs[2].getValue());
-=======
               .runApplication(app, SecureComputationEngineImpl.createResourcePool(conf.sceConf,
                   conf.sceConf.getSuite()));
           BigInteger[] outputs = app.getOutputs();
->>>>>>> 19d09938
           int sum = 0;
           for (int i = 0; i < outputs.length; i++) {
             sum += outputs[i].intValue();
@@ -712,12 +660,8 @@
             }
           };
           secureComputationEngine
-<<<<<<< HEAD
-              .runApplication(app, NetworkCreator.createResourcePool(conf.sceConf));
-=======
-              .runApplication(app, SecureComputationEngineImpl.createResourcePool(conf.sceConf,
-                  conf.sceConf.getSuite()));
->>>>>>> 19d09938
+              .runApplication(app, SecureComputationEngineImpl.createResourcePool(conf.sceConf,
+                  conf.sceConf.getSuite()));
         }
       };
     }
