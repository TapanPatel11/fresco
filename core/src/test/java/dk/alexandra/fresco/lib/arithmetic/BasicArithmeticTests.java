--- conflicted
+++ resolved
@@ -180,45 +180,8 @@
     }
   }
 
-<<<<<<< HEAD
-  public static class TestRandomOint extends TestThreadFactory {
-
-    @Override
-    public TestThread next(TestThreadConfiguration conf) {
-      return new TestThread() {
-        @Override
-        public void test() throws Exception {
-          TestApplication app = new TestApplication() {
-
-            private static final long serialVersionUID = -8310958118835789509L;
-
-            @Override
-            public ProtocolProducer prepareApplication(
-                ProtocolFactory factory) {
-              BasicNumericFactory fac = (BasicNumericFactory) factory;
-
-              SequentialProtocolProducer seq = new SequentialProtocolProducer();
-
-              this.outputs = new OInt[] {fac.getRandomOInt()};
-
-              return seq;
-            }
-          };
-          secureComputationEngine
-              .runApplication(app, NetworkCreator.createResourcePool(conf.sceConf));
-
-          Assert.assertEquals(app.getOutputs()[0].getValue(), BigInteger.valueOf(3513665));
-        }
-      };
-    }
-  }
-
-
-  public static class TestLotsOfInputs extends TestThreadFactory {
-=======
   public static class TestKnownSInt<ResourcePoolT extends ResourcePool>
       extends TestThreadFactory<ResourcePoolT, ProtocolBuilderNumeric> {
->>>>>>> e73231a4
 
     @Override
     public TestThread<ResourcePoolT, ProtocolBuilderNumeric> next(
