--- conflicted
+++ resolved
@@ -39,13 +39,9 @@
 import dk.alexandra.fresco.lib.field.integer.CloseIntProtocol;
 import dk.alexandra.fresco.lib.field.integer.MultProtocol;
 import dk.alexandra.fresco.lib.field.integer.OpenIntProtocol;
-<<<<<<< HEAD
-import dk.alexandra.fresco.lib.field.integer.SubtractCircuit;
+import dk.alexandra.fresco.lib.field.integer.SubtractProtocol;
 import dk.alexandra.fresco.lib.helper.builder.NumericProtocolBuilder;
 import dk.alexandra.fresco.lib.math.integer.PreprocessedNumericBitFactory;
-=======
-import dk.alexandra.fresco.lib.field.integer.SubtractProtocol;
->>>>>>> 6fc0d049
 import dk.alexandra.fresco.lib.math.integer.exp.ExpFromOIntFactory;
 import dk.alexandra.fresco.lib.math.integer.inv.LocalInversionFactory;
 import dk.alexandra.fresco.lib.math.integer.inv.LocalInversionProtocol;
@@ -136,27 +132,17 @@
 	}
 
 	@Override
-<<<<<<< HEAD
-	public SubtractCircuit getSubtractCircuit(OInt a, SInt b, SInt out) {
+	public SubtractProtocol getSubtractProtocol(OInt a, SInt b, SInt out) {
 		return new BgwSubtractFromPublicProtocol(a, b, out);
 	}
 
 	@Override
-	public SubtractCircuit getSubtractCircuit(SInt a, OInt b, SInt out) {
+	public SubtractProtocol getSubtractProtocol(SInt a, OInt b, SInt out) {
 		return new BgwSubtractPublicProtocol(a, b, out);
 	}
 	
 	@Override
-	public MultProtocol getMultCircuit(SInt a, SInt b, SInt out) {
-=======
-	public SubtractProtocol getSubtractProtocol(OInt a, SInt b, SInt out) {
-		throw new NotImplementedException(
-				"Cannot currently use BGW to subtract a secret value from a public value.");
-	}
-
-	@Override
 	public MultProtocol getMultProtocol(SInt a, SInt b, SInt out) {
->>>>>>> 6fc0d049
 		return new BgwMultProtocol(a, b, out);
 	}
 
@@ -250,11 +236,11 @@
 		NumericProtocolBuilder builder = new NumericProtocolBuilder(this);
 		builder.beginSeqScope();
 		if (!bitSupplier.hasMoreBits()) {
-			builder.addGateProducer(bitSupplier.generateMoreBits());
+			builder.addProtocolProducer(bitSupplier.generateMoreBits());
 		}
 		builder.copy(bit, bitSupplier.getNextBit());
 		builder.endCurScope();
-		return builder.getCircuit();
+		return builder.getProtocol();
 	}
 
 }