/*******************************************************************************
 * Copyright (c) 2015 FRESCO (http://github.com/aicis/fresco).
 *
 * This file is part of the FRESCO project.
 *
 * Permission is hereby granted, free of charge, to any person obtaining a copy
 * of this software and associated documentation files (the "Software"), to deal
 * in the Software without restriction, including without limitation the rights
 * to use, copy, modify, merge, publish, distribute, sublicense, and/or sell
 * copies of the Software, and to permit persons to whom the Software is
 * furnished to do so, subject to the following conditions:
 *
 * The above copyright notice and this permission notice shall be included in
 * all copies or substantial portions of the Software.
 *
 * THE SOFTWARE IS PROVIDED "AS IS", WITHOUT WARRANTY OF ANY KIND, EXPRESS OR
 * IMPLIED, INCLUDING BUT NOT LIMITED TO THE WARRANTIES OF MERCHANTABILITY,
 * FITNESS FOR A PARTICULAR PURPOSE AND NONINFRINGEMENT.  IN NO EVENT SHALL THE
 * AUTHORS OR COPYRIGHT HOLDERS BE LIABLE FOR ANY CLAIM, DAMAGES OR OTHER
 * LIABILITY, WHETHER IN AN ACTION OF CONTRACT, TORT OR OTHERWISE, ARISING FROM,
 * OUT OF OR IN CONNECTION WITH THE SOFTWARE OR THE USE OR OTHER DEALINGS IN
 * THE SOFTWARE.
 *
 * FRESCO uses SCAPI - http://crypto.biu.ac.il/SCAPI, Crypto++, Miracl, NTL,
 * and Bouncy Castle. Please see these projects for any further licensing issues.
 *******************************************************************************/
package dk.alexandra.fresco.framework.sce.evaluator;

import java.io.IOException;
import java.io.Serializable;
<<<<<<< HEAD
import java.nio.ByteBuffer;
=======
import java.util.ArrayList;
>>>>>>> 0f471286
import java.util.HashMap;
import java.util.HashSet;
import java.util.Map;
import java.util.Queue;
import java.util.Set;
import java.util.concurrent.LinkedBlockingQueue;

import dk.alexandra.fresco.framework.NativeProtocol;
import dk.alexandra.fresco.framework.NativeProtocol.EvaluationStatus;
import dk.alexandra.fresco.framework.network.Network;
import dk.alexandra.fresco.framework.network.SCENetworkImpl;
import dk.alexandra.fresco.framework.sce.resources.ResourcePool;

/**
 * This class implements the core of a general batched communication strategy
 * for evaluating Protocols. In this strategy a number of Protocols will be
 * evaluated round by round in such a way that the communication of all
 * Protocols is collected and batched together between rounds. More precisely
 * the process is as follows for a batch of Protocols:
 * 
 * 1. Evaluate the next round of all Protocols and collect messages to be sent
 * in this round.
 * 
 * 2. Send all messages collected in step 1.
 * 
 * 3. Recieve all messages expected before the next round.
 * 
 * 4. If there are Protocols that are not done start over at step 1.
 * 
 * The processing is done is in a sequential manner (i.e. no parallelization).
 *
 */
public class BatchedStrategy {

	/**
	 * @param protocols
	 *            array holding the protocols to be evaluated
	 * 
	 * @param numProtocols
	 *            the number of protocols in the protocols array to evaluate.
	 *            I.e., protocols[0]...protocols[numProtocols-1] will should be
	 *            evaluated.
	 * 
	 * @param sceNetworks
	 *            array of sceNetworks corresponding to the protocols to be
	 *            evaluated. I.e., the array should contain numProtocols
	 *            SCENetworks, with sceNetwork[i] used for communication in
	 *            protocols[i].
	 * 
	 * @param channel
	 *            string indicating the channel to communicate over.
	 * 
	 * @param rp
	 *            the resource pool.
	 * 
	 * @throws IOException
	 */
	public static void processBatch(NativeProtocol[] protocols, int numOfProtocols, SCENetworkImpl[] sceNetworks,
			String channel, ResourcePool rp) throws IOException {
		Network network = rp.getNetwork();
		int round = 0;
		Set<Integer> partyIds = new HashSet<Integer>();
		for (int i = 1; i <= rp.getNoOfParties(); i++) {
			partyIds.add(i);
		}		
		boolean[] dones = new boolean[numOfProtocols];
		boolean done;
		// Do all rounds
		do {
			// Evaluate the current round for all protocols
			done = true;
			for (int i = 0; i < numOfProtocols; i++) {
				SCENetworkImpl sceNetwork = sceNetworks[i];
				if (!dones[i]) {
					EvaluationStatus status = protocols[i].evaluate(round, rp, sceNetwork);
					if (status.equals(EvaluationStatus.IS_DONE)) {
						dones[i] = true;
					} else {
						done = false;
					}
				}
			}
			// Send/Receive data for this round
			ArrayList<Map<Integer, Queue<Serializable>>> inputs = new ArrayList<Map<Integer, Queue<Serializable>>>(numOfProtocols);
			for (int i = 0; i < numOfProtocols; i++) {
<<<<<<< HEAD
				SCENetworkImpl sceNetwork = sceNetworks[i];
				Map<Integer, Queue<byte[]>> output = sceNetwork.getOutputFromThisRound();
				// send to everyone no matter what
				for (int pId : partyIds) {
					Queue<byte[]> outputsTowardPid = output.get(pId);
					if (outputsTowardPid != null) {
						int totalSize = 0;
						for (byte[] s : outputsTowardPid) {
							totalSize += s.length;
=======
				inputs.add(new HashMap<Integer, Queue<Serializable>>());
			}
			for (int pId = 1; pId <= rp.getNoOfParties(); pId++) {
				// If the current player id is you send your messages
				if (pId == rp.getMyId()) { 
					for (int i = 0; i < numOfProtocols; i++) {
						SCENetworkImpl sceNet = sceNetworks[i];
						Map<Integer, Queue<Serializable>> output = sceNet.getOutputFromThisRound();
						for (Map.Entry<Integer, Queue<Serializable>> e: output.entrySet()) {
							network.send(channel, e.getKey(), e.getValue().size());
							for (Serializable s: e.getValue()) {
								network.send(channel, e.getKey(), s);
							}
>>>>>>> 0f471286
						}
						ByteBuffer buffer = ByteBuffer.allocate(totalSize+2*outputsTowardPid.size());
						for (byte[] s : outputsTowardPid) {
							buffer.putShort((short)(s.length));
							buffer.put(s);
						}
						network.send(channel, pId, buffer.array());							
					}
				}
<<<<<<< HEAD
			}
			
			// receive phase
			for (int i = 0; i < numOfProtocols; i++) {
				SCENetworkImpl sceNetwork = sceNetworks[i];
				Map<Integer, Integer> expectInputFrom = sceNetwork.getExpectedInputForNextRound();
				Map<Integer, Queue<byte[]>> inputForThisRound = new HashMap<Integer, Queue<byte[]>>();
				for (int pId : partyIds) {
					// Only receive if we expect something.
					if (expectInputFrom.get(pId) != null && expectInputFrom.get(pId)>0) {
						ByteBuffer buffer = ByteBuffer.wrap(network.receive(channel, pId));
						buffer.position(0);
						Queue<byte[]> q = new LinkedBlockingQueue<>();
						while(buffer.hasRemaining()) {
							int size = buffer.getShort();
							byte[] message = new byte[size];
							buffer.get(message);
							q.offer(message);
						}					
						inputForThisRound.put(pId, q);
=======
				// Receive messages from the current player id
				for (int i = 0; i < numOfProtocols; i++) {
					SCENetworkImpl sceNet = sceNetworks[i];
					Set<Integer> expectedInput = sceNet.getExpectedInputForNextRound();
					if (expectedInput.contains(pId)) {
						int numMessages = network.receive(channel, pId);
						Queue<Serializable> messages = new LinkedBlockingQueue<Serializable>();
						for (int j = 0; j < numMessages; j++) {
							Serializable s = network.receive(channel, pId);
							messages.offer(s);
						}
						inputs.get(i).put(pId, messages);
>>>>>>> 0f471286
					}
				}
			}
			for (int i = 0; i < numOfProtocols; i++) {
				sceNetworks[i].setInput(inputs.get(i));
				sceNetworks[i].nextRound();
			}
			round++;
		} while (!done);
	}
}<|MERGE_RESOLUTION|>--- conflicted
+++ resolved
@@ -28,11 +28,7 @@
 
 import java.io.IOException;
 import java.io.Serializable;
-<<<<<<< HEAD
-import java.nio.ByteBuffer;
-=======
 import java.util.ArrayList;
->>>>>>> 0f471286
 import java.util.HashMap;
 import java.util.HashSet;
 import java.util.Map;
@@ -116,77 +112,36 @@
 				}
 			}
 			// Send/Receive data for this round
-			ArrayList<Map<Integer, Queue<Serializable>>> inputs = new ArrayList<Map<Integer, Queue<Serializable>>>(numOfProtocols);
+			ArrayList<Map<Integer, Queue<byte[]>>> inputs = new ArrayList<Map<Integer, Queue<byte[]>>>(numOfProtocols);
 			for (int i = 0; i < numOfProtocols; i++) {
-<<<<<<< HEAD
-				SCENetworkImpl sceNetwork = sceNetworks[i];
-				Map<Integer, Queue<byte[]>> output = sceNetwork.getOutputFromThisRound();
-				// send to everyone no matter what
-				for (int pId : partyIds) {
-					Queue<byte[]> outputsTowardPid = output.get(pId);
-					if (outputsTowardPid != null) {
-						int totalSize = 0;
-						for (byte[] s : outputsTowardPid) {
-							totalSize += s.length;
-=======
-				inputs.add(new HashMap<Integer, Queue<Serializable>>());
+				inputs.add(new HashMap<Integer, Queue<byte[]>>());
 			}
 			for (int pId = 1; pId <= rp.getNoOfParties(); pId++) {
 				// If the current player id is you send your messages
 				if (pId == rp.getMyId()) { 
 					for (int i = 0; i < numOfProtocols; i++) {
 						SCENetworkImpl sceNet = sceNetworks[i];
-						Map<Integer, Queue<Serializable>> output = sceNet.getOutputFromThisRound();
-						for (Map.Entry<Integer, Queue<Serializable>> e: output.entrySet()) {
+						Map<Integer, Queue<byte[]>> output = sceNet.getOutputFromThisRound();
+						for (Map.Entry<Integer, Queue<byte[]>> e: output.entrySet()) {
 							network.send(channel, e.getKey(), e.getValue().size());
 							for (Serializable s: e.getValue()) {
 								network.send(channel, e.getKey(), s);
 							}
->>>>>>> 0f471286
 						}
-						ByteBuffer buffer = ByteBuffer.allocate(totalSize+2*outputsTowardPid.size());
-						for (byte[] s : outputsTowardPid) {
-							buffer.putShort((short)(s.length));
-							buffer.put(s);
-						}
-						network.send(channel, pId, buffer.array());							
 					}
 				}
-<<<<<<< HEAD
-			}
-			
-			// receive phase
-			for (int i = 0; i < numOfProtocols; i++) {
-				SCENetworkImpl sceNetwork = sceNetworks[i];
-				Map<Integer, Integer> expectInputFrom = sceNetwork.getExpectedInputForNextRound();
-				Map<Integer, Queue<byte[]>> inputForThisRound = new HashMap<Integer, Queue<byte[]>>();
-				for (int pId : partyIds) {
-					// Only receive if we expect something.
-					if (expectInputFrom.get(pId) != null && expectInputFrom.get(pId)>0) {
-						ByteBuffer buffer = ByteBuffer.wrap(network.receive(channel, pId));
-						buffer.position(0);
-						Queue<byte[]> q = new LinkedBlockingQueue<>();
-						while(buffer.hasRemaining()) {
-							int size = buffer.getShort();
-							byte[] message = new byte[size];
-							buffer.get(message);
-							q.offer(message);
-						}					
-						inputForThisRound.put(pId, q);
-=======
 				// Receive messages from the current player id
 				for (int i = 0; i < numOfProtocols; i++) {
 					SCENetworkImpl sceNet = sceNetworks[i];
-					Set<Integer> expectedInput = sceNet.getExpectedInputForNextRound();
-					if (expectedInput.contains(pId)) {
+					Map<Integer, Integer> expectInputFrom = sceNet.getExpectedInputForNextRound();
+					if (expectInputFrom.get(pId) != null && expectInputFrom.get(pId) > 0) {
 						int numMessages = network.receive(channel, pId);
-						Queue<Serializable> messages = new LinkedBlockingQueue<Serializable>();
+						Queue<byte[]> messages = new LinkedBlockingQueue<byte[]>();
 						for (int j = 0; j < numMessages; j++) {
-							Serializable s = network.receive(channel, pId);
+							byte[] s = network.receive(channel, pId);
 							messages.offer(s);
 						}
 						inputs.get(i).put(pId, messages);
->>>>>>> 0f471286
 					}
 				}
 			}
