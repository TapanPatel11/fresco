--- conflicted
+++ resolved
@@ -34,7 +34,6 @@
 import dk.alexandra.fresco.framework.value.OInt;
 import dk.alexandra.fresco.framework.value.SInt;
 import dk.alexandra.fresco.framework.value.Value;
-import dk.alexandra.fresco.lib.compare.RandomAdditiveMaskCircuit;
 import dk.alexandra.fresco.lib.compare.RandomAdditiveMaskFactory;
 import dk.alexandra.fresco.lib.field.integer.BasicNumericFactory;
 import dk.alexandra.fresco.lib.helper.builder.NumericProtocolBuilder;
@@ -58,14 +57,10 @@
 	private int round = 0;
 	private SInt rTop, rBottom;
 	private OInt mOpen;
-<<<<<<< HEAD
-	private ProtocolProducer gp;
+
 	private NumericProtocolBuilder builder;
-
-=======
 	private ProtocolProducer pp;
 	
->>>>>>> 6fc0d049
 	/**
 	 * 
 	 * @param input
@@ -136,7 +131,7 @@
 		if (pp == null) {
 
 			switch (round) {
-<<<<<<< HEAD
+
 				case 0:
 					builder.reset();
 					builder.beginSeqScope();
@@ -147,8 +142,8 @@
 					for (int i = 0; i < rExpansion.length; i++) {
 						rExpansion[i] = basicNumericFactory.getSInt();
 					}
-					builder.addGateProducer(randomAdditiveMaskFactory
-							.getRandomAdditiveMaskCircuit(securityParameter, rExpansion, r));
+					builder.addProtocolProducer(randomAdditiveMaskFactory
+							.getRandomAdditiveMaskProtocol(securityParameter, rExpansion, r));
 
 					// rBottom is the least significant bit of r
 					rBottom = rExpansion[0];
@@ -159,103 +154,25 @@
 					 * actually a division in the integers.
 					 */
 					builder.beginParScope();
-=======
-			case 0:
-				// Load random r including binary expansion
-				SInt rOutput = basicNumericFactory.getSInt();
-				Protocol additiveMaskProtocol = randomAdditiveMaskFactory.getRandomAdditiveMaskProtocol(bitLength,
-						securityParameter, rOutput); // TODO: It seems the r we get here is wrong, so we need to calculate it in next round 
-				rExpansion = (SInt[]) additiveMaskProtocol.getOutputValues();
-				pp = additiveMaskProtocol;
-				break;
-
-			case 1:
-
-				// rBottom is the least significant bit of r
-				rBottom = rExpansion[0];
-				
-				// Calculate 1, 2, 2^2, ..., 2^{l - 1}
-				int l = rExpansion.length - 2;
-				OInt[] twoPowers = miscOIntGenerator.getTwoPowers(l);
-				
-				// Calculate rTop = (r - rBottom) >> 1 = (r_1, r_2, ..., r_l) . (1, 2, 4, ..., 2^{l-1})
-				rTop = basicNumericFactory.getSInt();
-				SInt[] rTopBits = new SInt[l];
-				System.arraycopy(rExpansion, 1, rTopBits, 0, l);
-				Protocol findRTop = innerProductFactory.getInnerProductProtocol(rTopBits, twoPowers, rTop);
-
-				// r = 2 * rTop + rBottom
-				SInt r = basicNumericFactory.getSInt();
-				SInt tmp = basicNumericFactory.getSInt();
-				Protocol twoTimesRTop = basicNumericFactory.getMultProtocol(basicNumericFactory.getOInt(BigInteger.valueOf(2)), rTop, tmp);
-				Protocol addRBottom = basicNumericFactory.getAddProtocol(tmp, rBottom, r);
-				
-				// mOpen = open(x + r)
-				SInt mClosed = basicNumericFactory.getSInt();
-				mOpen = basicNumericFactory.getOInt();
-				Protocol addR = basicNumericFactory.getAddProtocol(input, r, mClosed);
-				OpenIntProtocol openAddMask = basicNumericFactory.getOpenProtocol(mClosed, mOpen);
-				
-				pp = new SequentialProtocolProducer(findRTop, twoTimesRTop, addRBottom, addR, openAddMask);
-				break;
-
-			case 2:
-				// 'carry' is either 0 or 1. It is 1 if and only if the addition
-				// m = x + r gave a carry from the first (least significant) bit
-				// to the second, ie. if the first bit of both x and r is 1.
-				// This happens if and only if the first bit of r is 1 and the
-				// first bit of m is 0 which in turn is equal to r_0 * (m + 1 (mod 2)).
-				SInt carry = basicNumericFactory.getSInt();
-				OInt mBottomNegated = basicNumericFactory
-						.getOInt(mOpen.getValue().add(BigInteger.ONE).mod(BigInteger.valueOf(2)));
-				Protocol calculateCarry = basicNumericFactory.getMultProtocol(mBottomNegated, rBottom, carry);
-
-				// The carry is needed by both the calculation of the shift and the remainder
-				SequentialProtocolProducer protocol = new SequentialProtocolProducer(calculateCarry);
-
-				// The shift and the remainder can be calculated in parallel
-				ParallelProtocolProducer findShiftAndRemainder = new ParallelProtocolProducer();
-				
-				// Now we calculate the shift, x >> 1 = mTop - rTop - carry
-				SInt mTopMinusRTop = basicNumericFactory.getSInt();
-				OInt mTop = basicNumericFactory.getOInt(mOpen.getValue().shiftRight(1));
-				Protocol subtractprotocol = basicNumericFactory.getSubtractProtocol(mTop, rTop, mTopMinusRTop);
-				Protocol addCarryprotocol = basicNumericFactory.getSubtractProtocol(mTopMinusRTop, carry, result);
-				SequentialProtocolProducer calculateShift = new SequentialProtocolProducer(subtractprotocol, addCarryprotocol);
-
-				findShiftAndRemainder.append(calculateShift);
-				
-				if (remainder != null) {
-					// We also need to calculate the remainder, aka. the bit we throw away in the shift: 
-					// x (mod 2) = xor(r_0, m mod 2) = r_0 + (m mod 2) - 2 (r_0 * (m mod 2))  
-					OInt mBottom = basicNumericFactory.getOInt(mOpen.getValue().mod(BigInteger.valueOf(2)));
-					OInt twoMBottom = basicNumericFactory.getOInt(mBottom.getValue().shiftLeft(1)); 
-					SInt product = basicNumericFactory.getSInt();
-					SInt sum = basicNumericFactory.getSInt();
-					Protocol remainderProtocolMult = basicNumericFactory.getMultProtocol(twoMBottom, rBottom, product);
-					Protocol remainderProtocolAdd = basicNumericFactory.getAddProtocol(rBottom, mBottom, sum);
-					Protocol remainderProtodolSubtract = basicNumericFactory.getSubtractProtocol(sum, product, remainder);
->>>>>>> 6fc0d049
 					
 					builder.beginSeqScope();
 					OInt inverseOfTwo = basicNumericFactory.getOInt();
-					builder.addGateProducer(localInversionFactory.getLocalInversionCircuit(
+					builder.addProtocolProducer(localInversionFactory.getLocalInversionProtocol(
 							basicNumericFactory.getOInt(BigInteger.valueOf(2)), inverseOfTwo));
 					rTop = builder.mult(inverseOfTwo, builder.sub(r, rBottom));
 					builder.endCurScope();
 					
-<<<<<<< HEAD
 					// mOpen = open(x + r)
 					builder.beginSeqScope();
 					mOpen = basicNumericFactory.getOInt();
 					SInt mClosed = builder.add(input,  r);
-					builder.addGateProducer(basicNumericFactory.getOpenProtocol(mClosed, mOpen));
-					builder.endCurScope();
-					
-					builder.endCurScope();
-					
-					builder.endCurScope();
-					gp = builder.getCircuit();
+					builder.addProtocolProducer(basicNumericFactory.getOpenProtocol(mClosed, mOpen));
+					builder.endCurScope();
+					
+					builder.endCurScope();
+					
+					builder.endCurScope();
+					pp = builder.getProtocol();
 					break;
 
 				case 1:
@@ -311,24 +228,12 @@
 					}
 					builder.endCurScope();
 					builder.endCurScope();
-					gp = builder.getCircuit();
+					pp = builder.getProtocol();
 
 					break;
 
 				default:
 					throw new MPCException("Protocol only has two rounds.");
-=======
-					findShiftAndRemainder.append(calculateRemainder);
-				}
-				
-				protocol.append(findShiftAndRemainder);
-				pp = protocol;
-
-				break;
-				
-			default:
-				// ...
->>>>>>> 6fc0d049
 			}
 		}
 		if (pp.hasNextProtocols()) {
