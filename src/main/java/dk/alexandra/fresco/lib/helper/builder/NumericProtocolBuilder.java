/*******************************************************************************
 * Copyright (c) 2015, 2016 FRESCO (http://github.com/aicis/fresco).
 *
 * This file is part of the FRESCO project.
 *
 * Permission is hereby granted, free of charge, to any person obtaining a copy
 * of this software and associated documentation files (the "Software"), to deal
 * in the Software without restriction, including without limitation the rights
 * to use, copy, modify, merge, publish, distribute, sublicense, and/or sell
 * copies of the Software, and to permit persons to whom the Software is
 * furnished to do so, subject to the following conditions:
 *
 * The above copyright notice and this permission notice shall be included in
 * all copies or substantial portions of the Software.
 *
 * THE SOFTWARE IS PROVIDED "AS IS", WITHOUT WARRANTY OF ANY KIND, EXPRESS OR
 * IMPLIED, INCLUDING BUT NOT LIMITED TO THE WARRANTIES OF MERCHANTABILITY,
 * FITNESS FOR A PARTICULAR PURPOSE AND NONINFRINGEMENT.  IN NO EVENT SHALL THE
 * AUTHORS OR COPYRIGHT HOLDERS BE LIABLE FOR ANY CLAIM, DAMAGES OR OTHER
 * LIABILITY, WHETHER IN AN ACTION OF CONTRACT, TORT OR OTHERWISE, ARISING FROM,
 * OUT OF OR IN CONNECTION WITH THE SOFTWARE OR THE USE OR OTHER DEALINGS IN
 * THE SOFTWARE.
 *
 * FRESCO uses SCAPI - http://crypto.biu.ac.il/SCAPI, Crypto++, Miracl, NTL,
 * and Bouncy Castle. Please see these projects for any further licensing issues.
 *******************************************************************************/
package dk.alexandra.fresco.lib.helper.builder;

import java.math.BigInteger;

import dk.alexandra.fresco.framework.ProtocolProducer;
import dk.alexandra.fresco.framework.value.OInt;
import dk.alexandra.fresco.framework.value.SInt;
import dk.alexandra.fresco.lib.field.integer.BasicNumericFactory;
import dk.alexandra.fresco.lib.helper.AbstractRepeatProtocol;
import dk.alexandra.fresco.lib.helper.CopyProtocolImpl;
import dk.alexandra.fresco.lib.helper.builder.tree.TreeProtocol;
import dk.alexandra.fresco.lib.helper.builder.tree.TreeProtocolNodeGenerator;

public class NumericProtocolBuilder extends AbstractProtocolBuilder {

	private BasicNumericFactory bnf;

	public NumericProtocolBuilder(BasicNumericFactory bnp) {
		this.bnf = bnp;
	}

	/**
	 * Gets a (h x w) size matrix of new SInts.
	 * 
	 * @param values
	 *            values to fill the SInts with
	 * @return a new matrix of initialized SInts.
	 */
	public SInt[][] getSIntMatrix(int[][] values) {
		SInt[][] matrix = new SInt[values.length][values[0].length];
		for (int i = 0; i < values.length; i++) {
			matrix[i] = getSIntArray(values[i]);
		}
		return matrix;
	}

	/**
	 * Gets an array of newly initialized SInts
	 * 
	 * @return a new array of initialized SInts.
	 */
	public SInt[] getSIntArray(int[] values) {
		SInt[] array = new SInt[values.length];
		for (int i = 0; i < values.length; i++) {
			array[i] = getSInt(values[i]);
		}
		return array;
	}

	/**
	 * Get a new SInt.
	 * 
	 * @param value
	 *            the value to fill the SInt with
	 * @return a SInt.
	 */
	public SInt getSInt(int value) {
		return bnf.getSInt(value);
	}

	/**
	 * Gets a (h x w) size matrix of new SInts.
	 * 
	 * @param h
	 *            height
	 * @param w
	 *            width
	 * @return a new matrix of initialized SInts.
	 */
	public SInt[][] getSIntMatrix(int h, int w) {
		SInt[][] matrix = new SInt[h][w];
		for (int i = 0; i < h; i++) {
			matrix[i] = getSIntArray(w);
		}
		return matrix;
	}

	/**
	 * Gets an array of newly initialized SInts
	 * 
	 * @param length
	 *            length of array
	 * @return a new array of initialized SInts.
	 */
	public SInt[] getSIntArray(int length) {
		SInt[] array = new SInt[length];
		for (int i = 0; i < length; i++) {
			array[i] = getSInt();
		}
		return array;
	}

	/**
	 * Get a new SInt.
	 * 
	 * @return a SInt.
	 */
	public SInt getSInt() {
		return bnf.getSInt();
	}

<<<<<<< HEAD
=======
	public OInt knownOInt(int value) {
		return knownOInt(BigInteger.valueOf(value));
	}

	public OInt knownOInt(BigInteger value) {
		OInt oValue = bnf.getOInt(value);
		return oValue;
	}

	public OInt[] knownOInts(BigInteger[] values) {
		OInt[] res = new OInt[values.length];
		for (int i = 0; i < values.length; i++) {
			res[i] = knownOInt(values[i]);
		}
		return res;
	}

>>>>>>> 2682460e
	public SInt known(BigInteger value) {
		SInt sValue = bnf.getSInt();
		ProtocolProducer loader = bnf.getSInt(value, sValue);
		append(loader);
		return sValue;
	}

	public SInt[] known(BigInteger[] values) {
		SInt[] sValues = new SInt[values.length];
		beginParScope();
		for (int i = 0; i < sValues.length; i++) {
			sValues[i] = known(values[i]);
		}
		endCurScope();
		return sValues;
	}

	public SInt known(int value) {
		SInt sValue = bnf.getSInt();
		ProtocolProducer loader = bnf.getSInt(value, sValue);
		append(loader);
		return sValue;
	}

	public SInt[] known(int[] values) {
		SInt[] sValues = new SInt[values.length];
		beginParScope();
		for (int v : values) {
			known(v);
		}
		endCurScope();
		return sValues;
	}

	/**
	 * Appends a protocol that creates a random SInt to be used after
	 * evaluation. Has to be called in sequence to where it's used. It might be
	 * drawn from a pool of already existing random elements, in which case only
	 * local work is done.
	 * 
	 * @return An SInt that, upon evaluation, will contain a random field element.
	 */
	public SInt rand() {
		SInt randomElement = bnf.getSInt();
		append(bnf.getRandomFieldElement(randomElement));
		return randomElement;
	}

	/**
	 * Adds to SInts
	 * 
	 * @param left
	 *            the lefthand input
	 * @param right
	 *            the righthand input
	 * @return an SInt representing the result of the addition
	 */
	public SInt add(SInt left, SInt right) {
		SInt out = bnf.getSInt();
		append(bnf.getAddProtocol(left, right, out));
		return out;
	}

	/**
	 * Adds an SInt and an OInt
	 * 
	 * @param left
	 *            the lefthand input
	 * @param right
	 *            the righthand input
	 * @return an SInt representing the result of the addition
	 */
	public SInt add(SInt left, OInt right) {
		SInt out = bnf.getSInt();
		append(bnf.getAddProtocol(left, right, out));
		return out;
	}

	/**
	 * Adds the lefthand array of SInts element-wise to the righthand array.
	 * Note this means the righthand array must be at least as long as the
	 * lefthand array.
	 * 
	 * @param left
	 *            the lefthand input array
	 * @param right
	 *            the righthand input array
	 * @return an array of SInts representing the result of the addition. Note
	 *         this array has the same length as lefthand input array
	 */
	public SInt[] add(SInt[] left, SInt[] right) {
		SInt[] out = getSIntArray(left.length);
		beginParScope();
		try {
			append(new ParAdditions(left, right, out));
			for (int i = 0; i < left.length; i++) {
				out[i] = add(left[i], right[i]);
			}
		} catch (IndexOutOfBoundsException e) {
			throw new IllegalArgumentException(
					"The righthand input array " + "most be at least as long as the left hand input arry", e);
		}
		endCurScope();
		return out;
	}

	private class ParAdditions extends AbstractRepeatProtocol {
		int i = 0;
		SInt[] left;
		SInt[] right;
		SInt[] out;

		public ParAdditions(SInt[] left, SInt[] right, SInt[] out) {
			this.left = left;
			this.right = right;
		}

		@Override
		protected ProtocolProducer getNextProtocolProducer() {
			if (i < left.length) {
				ProtocolProducer addition = bnf.getAddProtocol(left[i], right[i], out[i]);
				i++;
				return addition;
			} else {
				return null;
			}
		}
	}

	/**
	 * Appends a protocol that sums an array of terms. The method uses a
	 * recursive tree algorithm to parallelize the computation.
	 * 
	 * @param terms
	 *            the terms to be summed up.
	 * @return an SInt that will be loaded with the sum.
	 */
	public SInt sum(SInt[] terms) {
		SInt sum = getSInt();
		ProtocolProducer sumTree = new TreeProtocol(new SumNodeGenerator(terms, sum));
		append(sumTree);
		return sum;
	}

	private class SumNodeGenerator implements TreeProtocolNodeGenerator {

		private SInt[] terms;
		private SInt[] intermediate;
		private SInt result;

		public SumNodeGenerator(SInt[] terms, SInt result) {
			this.terms = terms;
			this.intermediate = new SInt[terms.length];
			this.result = result;
		}

		@Override
		public ProtocolProducer getNode(int i, int j) {
			SInt left, right, out;
			if (intermediate[i] == null) {
				if (i == 0) {
					intermediate[i] = result;
				} else {
					intermediate[i] = getSInt();
				}
				left = terms[i];
			} else {
				left = intermediate[i];
			}
			if (intermediate[j] == null) {
				right = terms[j];
			} else {
				right = intermediate[j];
			}
			out = intermediate[i];
			ProtocolProducer addition = bnf.getAddProtocol(left, right, out);
			return addition;
		}

		@Override
		public int getLength() {
			return terms.length;
		}
	}

	/**
	 * Takes a number of values and multiplies them all.
	 * 
	 * @param factors
	 * @return
	 */
	public SInt mult(SInt[] factors) {
		SInt sum = getSInt();
		ProtocolProducer multTree = new TreeProtocol(new MultNodeGenerator(factors, sum));
		append(multTree);
		return sum;
	}

	private class MultNodeGenerator implements TreeProtocolNodeGenerator {

		private SInt[] terms;
		private SInt[] intermediate;
		private SInt result;

		public MultNodeGenerator(SInt[] terms, SInt result) {
			this.terms = terms;
			this.intermediate = new SInt[terms.length];
			this.result = result;
		}

		@Override
		public ProtocolProducer getNode(int i, int j) {
			SInt left, right, out;
			if (intermediate[i] == null) {
				if (i == 0) {
					intermediate[i] = result;
				} else {
					intermediate[i] = getSInt();
				}
				left = terms[i];
			} else {
				left = intermediate[i];
			}
			if (intermediate[j] == null) {
				right = terms[j];
			} else {
				right = intermediate[j];
			}
			out = intermediate[i];
			ProtocolProducer mult = bnf.getMultProtocol(left, right, out);
			return mult;
		}

		@Override
		public int getLength() {
			return terms.length;
		}
	}

	/**
	 * Multiplies two SInts
	 * 
	 * @param left
	 *            the lefthand input
	 * @param right
	 *            the righthand input
	 * @return an SInt representing the result of the multiplication
	 */
	public SInt mult(SInt left, SInt right) {
		SInt out = bnf.getSInt();
		append(bnf.getMultProtocol(left, right, out));
		return out;
	}

	/**
	 * Multiplies an OInt and an SInt
	 * 
	 * @param left
	 *            the lefthand input
	 * @param right
	 *            the righthand input
	 * @return an SInt representing the result of the multiplication
	 */
	public SInt mult(OInt left, SInt right) {
		SInt out = bnf.getSInt();
		append(bnf.getMultProtocol(left, right, out));
		return out;
	}

	/**
	 * Scales the right side array of SInts.
	 * 
	 * @param scale
	 *            the scale
	 * @param right
	 *            the righthand input array
	 * @return an array of SInts representing the result of the multiplication.
	 * 
	 */
	public SInt[] scale(SInt scale, SInt[] right) {
		SInt[] out = new SInt[right.length];
		beginParScope();
		for (int i = 0; i < right.length; i++) {
			out[i] = mult(scale, right[i]);
		}
		endCurScope();
		return out;
	}

	/**
	 * Multiplies the lefthand array of SInts element-wise on the righthand
	 * array. Note this means the righthand array must be at least as long as
	 * the lefthand array.
	 * 
	 * @param left
	 *            the lefthand input array
	 * @param right
	 *            the righthand input array
	 * @return an array of SInts representing the result of the multiplication.
	 *         Note this array has the same length as lefthand input array.
	 */
	public SInt[] mult(SInt[] left, SInt[] right) {
		SInt[] out = new SInt[left.length];
		beginParScope();
		try {
			for (int i = 0; i < left.length; i++) {
				out[i] = mult(left[i], right[i]);
			}
		} catch (IndexOutOfBoundsException e) {
			throw new IllegalArgumentException(
					"The righthand input array " + "most be at least as long as the left hand input arry", e);
		}
		endCurScope();
		return out;
	}

	/**
	 * Subtracts the righthand SInt from the lefthand SInt.
	 * 
	 * @param left
	 *            the lefthand input
	 * @param right
	 *            the righthand input
	 * @return an SInt representing the result of the subtraction.
	 */
	public SInt sub(SInt left, SInt right) {
		SInt out = bnf.getSInt();
		append(bnf.getSubtractProtocol(left, right, out));
		return out;
	}

	/**
	 * Subtracts the righthand SInt from the lefthand OInt.
	 * 
	 * @param left
	 *            the lefthand input
	 * @param right
	 *            the righthand input
	 * @return an SInt representing the result of the subtraction.
	 */
	public SInt sub(OInt left, SInt right) {
		SInt out = bnf.getSInt();
		append(bnf.getSubtractProtocol(left, right, out));
		return out;
	}

	/**
	 * Subtracts the righthand OInt from the lefthand SInt.
	 * 
	 * @param left
	 *            the lefthand input
	 * @param right
	 *            the righthand input
	 * @return an SInt representing the result of the subtraction.
	 */
	public SInt sub(SInt left, OInt right) {
		SInt out = bnf.getSInt();
		append(bnf.getSubtractProtocol(left, right, out));
		return out;
	}

	/**
	 * Subtracts the righthand array of SInts element-wise from the lefthand
	 * array. The righthand array must be at least as long as the lefthand
	 * array.
	 * 
	 * @param left
	 *            the lefthand input array
	 * @param right
	 *            the righthand input array
	 * @return an array of SInts representing the result of the subtraction.
	 *         Note this array has the same length as lefthand input array.
	 */
	public SInt[] sub(SInt[] left, SInt[] right) {
		SInt[] out = new SInt[left.length];
		beginParScope();
		try {
			for (int i = 0; i < left.length; i++) {
				append(bnf.getSubtractProtocol(left[i], right[i], out[i]));
			}
		} catch (IndexOutOfBoundsException e) {
			throw new IllegalArgumentException(
					"The righthand input array " + "most be at least as long as the left hand input arry", e);
		}
		endCurScope();
		return out;
	}

	/**
	 * Computes the conditional selection operation. I.e., concretely computes
	 * the value <code>r</code> as
	 * <code> selector*(left - right) + right </code> For
	 * <code>selector == 0</code> this gives a value equal to <code>right</code>
	 * , for <code>selector == 1</code> a value equal to <code>left</code>.
	 * 
	 * @param selector
	 *            should be either 0 or 1.
	 * @param left
	 *            the left hand value
	 * @param right
	 *            the right hand value
	 * @return a SInt holding the value of
	 *         <code> selector*(left - right) + right </code>
	 */
	public SInt conditionalSelect(SInt selector, SInt left, SInt right) {
		SInt r = getSInt();
		conditionalSelect(selector, left, right, r);
		return r;
	}

	/**
	 * In place version of {@link #conditionalSelect(SInt, SInt, SInt)}
	 * 
	 * @param selector
	 *            should be either 0 or 1.
	 * @param left
	 *            the left hand value
	 * @param right
	 *            the right hand value
	 * @param result
	 *            a SInt in which to put the result. I.e, the value of
	 *            <code> selector*(left - right) + right </code>
	 */
	public void conditionalSelect(SInt selector, SInt left, SInt right, SInt result) {
		beginSeqScope();
		SInt diff = sub(left, right);
		SInt prod = mult(diff, selector);
		append(bnf.getAddProtocol(prod, right, result));
		endCurScope();
		return;
	}

	public SInt innerProduct(SInt[] left, SInt[] right) {
		beginSeqScope();
		SInt[] directProduct = this.mult(left, right);
		SInt innerProduct = this.sum(directProduct);
		endCurScope();
		return innerProduct;
	}

	/**
	 * Copies the value of one SInt into an other SInt.
	 * 
	 * Note: this uses the generic CopyProtocol implementation, it is not clear
	 * if this is safe for all protocol suites.
	 * 
	 * @param to
	 *            the SInt to copy to
	 * @param from
	 *            the SInt to copy from
	 */
	public void copy(SInt to, SInt from) {
		append(new CopyProtocolImpl<SInt>(from, to));
	}

	@Override
	public void addProtocolProducer(ProtocolProducer gp) {
		append(gp);
	}

}<|MERGE_RESOLUTION|>--- conflicted
+++ resolved
@@ -125,8 +125,6 @@
 		return bnf.getSInt();
 	}
 
-<<<<<<< HEAD
-=======
 	public OInt knownOInt(int value) {
 		return knownOInt(BigInteger.valueOf(value));
 	}
@@ -144,7 +142,6 @@
 		return res;
 	}
 
->>>>>>> 2682460e
 	public SInt known(BigInteger value) {
 		SInt sValue = bnf.getSInt();
 		ProtocolProducer loader = bnf.getSInt(value, sValue);
