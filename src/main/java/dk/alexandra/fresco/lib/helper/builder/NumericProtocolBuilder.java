/*******************************************************************************
 * Copyright (c) 2015 FRESCO (http://github.com/aicis/fresco).
 *
 * This file is part of the FRESCO project.
 *
 * Permission is hereby granted, free of charge, to any person obtaining a copy
 * of this software and associated documentation files (the "Software"), to deal
 * in the Software without restriction, including without limitation the rights
 * to use, copy, modify, merge, publish, distribute, sublicense, and/or sell
 * copies of the Software, and to permit persons to whom the Software is
 * furnished to do so, subject to the following conditions:
 *
 * The above copyright notice and this permission notice shall be included in
 * all copies or substantial portions of the Software.
 *
 * THE SOFTWARE IS PROVIDED "AS IS", WITHOUT WARRANTY OF ANY KIND, EXPRESS OR
 * IMPLIED, INCLUDING BUT NOT LIMITED TO THE WARRANTIES OF MERCHANTABILITY,
 * FITNESS FOR A PARTICULAR PURPOSE AND NONINFRINGEMENT.  IN NO EVENT SHALL THE
 * AUTHORS OR COPYRIGHT HOLDERS BE LIABLE FOR ANY CLAIM, DAMAGES OR OTHER
 * LIABILITY, WHETHER IN AN ACTION OF CONTRACT, TORT OR OTHERWISE, ARISING FROM,
 * OUT OF OR IN CONNECTION WITH THE SOFTWARE OR THE USE OR OTHER DEALINGS IN
 * THE SOFTWARE.
 *
 * FRESCO uses SCAPI - http://crypto.biu.ac.il/SCAPI, Crypto++, Miracl, NTL,
 * and Bouncy Castle. Please see these projects for any further licensing issues.
 *******************************************************************************/
package dk.alexandra.fresco.lib.helper.builder;

import java.math.BigInteger;

import dk.alexandra.fresco.framework.ProtocolProducer;
import dk.alexandra.fresco.framework.value.SInt;
import dk.alexandra.fresco.lib.field.integer.BasicNumericFactory;
import dk.alexandra.fresco.lib.helper.AbstractRepeatProtocol;
import dk.alexandra.fresco.lib.helper.CopyProtocolImpl;
import dk.alexandra.fresco.lib.helper.builder.tree.TreeCircuit;
import dk.alexandra.fresco.lib.helper.builder.tree.TreeCircuitNodeGenerator;

public class NumericProtocolBuilder extends AbstractProtocolBuilder {

	private BasicNumericFactory bnp;

	public NumericProtocolBuilder(BasicNumericFactory bnp) {
		this.bnp = bnp;
	}

	/**
	 * Gets a (h x w) size matrix of new SInts.
	 * 
	 * @param values
	 *            values to fill the SInts with
	 * @return a new matrix of initialized SInts.
	 */
	public SInt[][] getSIntMatrix(int[][] values) {
		SInt[][] matrix = new SInt[values.length][values[0].length];
		for (int i = 0; i < values.length; i++) {
			matrix[i] = getSIntArray(values[i]);
		}
		return matrix;
	}

	/**
	 * Gets an array of newly initialized SInts
	 * 
	 * @return a new array of initialized SInts.
	 */
	public SInt[] getSIntArray(int[] values) {
		SInt[] array = new SInt[values.length];
		for (int i = 0; i < values.length; i++) {
			array[i] = getSInt(values[i]);
		}
		return array;
	}

	/**
	 * Get a new SInt.
	 * 
	 * @param value
	 *            the value to fill the SInt with
	 * @return a SInt.
	 */
	public SInt getSInt(int value) {
		return bnp.getSInt(value);
	}

	/**
	 * Gets a (h x w) size matrix of new SInts.
	 * 
	 * @param h
	 *            height
	 * @param w
	 *            width
	 * @return a new matrix of initialized SInts.
	 */
	public SInt[][] getSIntMatrix(int h, int w) {
		SInt[][] matrix = new SInt[h][w];
		for (int i = 0; i < h; i++) {
			matrix[i] = getSIntArray(w);
		}
		return matrix;
	}

	/**
	 * Gets an array of newly initialized SInts
	 * 
	 * @param length
	 *            length of array
	 * @return a new array of initialized SInts.
	 */
	public SInt[] getSIntArray(int length) {
		SInt[] array = new SInt[length];
		for (int i = 0; i < length; i++) {
			array[i] = getSInt();
		}
		return array;
	}

	/**
	 * Get a new SInt.
	 * 
	 * @return a SInt.
	 */
	public SInt getSInt() {
		return bnp.getSInt();
	}

	public SInt known(BigInteger value) {
		SInt sValue = bnp.getSInt();
		ProtocolProducer loader = bnp.getSInt(value, sValue);
		append(loader);
		return sValue;
	}

	public SInt[] known(BigInteger[] values) {
		SInt[] sValues = new SInt[values.length];
		beginParScope();
		for (int i = 0; i < sValues.length; i++) {
			sValues[i] = known(values[i]);
		}
		endCurScope();
		return sValues;
	}

	public SInt known(int value) {
		SInt sValue = bnp.getSInt();
		ProtocolProducer loader = bnp.getSInt(value, sValue);
		append(loader);
		return sValue;
	}

	public SInt[] known(int[] values) {
		SInt[] sValues = new SInt[values.length];
		beginParScope();
		for (int v : values) {
			known(v);
		}
		endCurScope();
		return sValues;
	}

	/**
	 * Adds to SInts
	 * 
	 * @param left
	 *            the lefthand input
	 * @param right
	 *            the righthand input
	 * @return an SInt representing the result of the addition
	 */
	public SInt add(SInt left, SInt right) {
		SInt out = bnp.getSInt();
		append(bnp.getAddProtocol(left, right, out));
		return out;
	}

	/**
	 * Adds the lefthand array of SInts element-wise to the righthand array.
	 * Note this means the righthand array must be at least as long as the
	 * lefthand array.
	 * 
	 * @param left
	 *            the lefthand input array
	 * @param right
	 *            the righthand input array
	 * @return an array of SInts representing the result of the addition. Note
	 *         this array has the same length as lefthand input array
	 */
	public SInt[] add(SInt[] left, SInt[] right) {
		SInt[] out = getSIntArray(left.length);
		beginParScope();
		try {
			append(new ParAdditions(left, right, out));
			for (int i = 0; i < left.length; i++) {
				out[i] = add(left[i], right[i]);
			}
		} catch (IndexOutOfBoundsException e) {
			throw new IllegalArgumentException(
					"The righthand input array " + "most be at least as long as the left hand input arry", e);
		}
		endCurScope();
		return out;
	}

	private class ParAdditions extends AbstractRepeatProtocol {
		int i = 0;
		SInt[] left;
		SInt[] right;
		SInt[] out;

		public ParAdditions(SInt[] left, SInt[] right, SInt[] out) {
			this.left = left;
			this.right = right;
		}

		@Override
		protected ProtocolProducer getNextGateProducer() {
			if (i < left.length) {
				ProtocolProducer addition = bnp.getAddProtocol(left[i], right[i], out[i]);
				i++;
				return addition;
			} else {
				return null;
			}
		}
	}

	/**
	 * Appends a circuit that sums an array of terms. The method uses a
	 * recursive tree algorithm to parallelize the computation.
	 * 
	 * @param terms
	 *            the terms to be summed up.
	 * @return an SInt that will be loaded with the sum.
	 */
	public SInt sum(SInt[] terms) {
		SInt sum = getSInt();
		ProtocolProducer sumTree = new TreeCircuit(new SumNodeGenerator(terms, sum));
		append(sumTree);
		return sum;
	}

	private class SumNodeGenerator implements TreeCircuitNodeGenerator {

		private SInt[] terms;
		private SInt[] intermediate;
		private SInt result;

		public SumNodeGenerator(SInt[] terms, SInt result) {
			this.terms = terms;
			this.intermediate = new SInt[terms.length];
			this.result = result;
		}

		@Override
		public ProtocolProducer getNode(int i, int j) {
			SInt left, right, out;
			if (intermediate[i] == null) {
				if (i == 0) {
					intermediate[i] = result;
				} else {
					intermediate[i] = getSInt();
				}
				left = terms[i];
			} else {
				left = intermediate[i];
			}
			if (intermediate[j] == null) {
				right = terms[j];
			} else {
				right = intermediate[j];
			}
			out = intermediate[i];
			ProtocolProducer addition = bnp.getAddProtocol(left, right, out);
			return addition;
		}

		@Override
		public int getLength() {
			return terms.length;
		}
	}

	/**
	 * Takes a number of values and multiplies them all.
<<<<<<< HEAD
	 * @param factors
=======
	 * 
	 * @param terms
>>>>>>> 59cdefcb
	 * @return
	 */
	public SInt mult(SInt[] factors) {
		SInt sum = getSInt();
		ProtocolProducer multTree = new TreeCircuit(new MultNodeGenerator(factors, sum));
		append(multTree);
		return sum;
	}

	private class MultNodeGenerator implements TreeCircuitNodeGenerator {

		private SInt[] terms;
		private SInt[] intermediate;
		private SInt result;

		public MultNodeGenerator(SInt[] terms, SInt result) {
			this.terms = terms;
			this.intermediate = new SInt[terms.length];
			this.result = result;
		}

		@Override
		public ProtocolProducer getNode(int i, int j) {
			SInt left, right, out;
			if (intermediate[i] == null) {
				if (i == 0) {
					intermediate[i] = result;
				} else {
					intermediate[i] = getSInt();
				}
				left = terms[i];
			} else {
				left = intermediate[i];
			}
			if (intermediate[j] == null) {
				right = terms[j];
			} else {
				right = intermediate[j];
			}
			out = intermediate[i];
			ProtocolProducer mult = bnp.getMultCircuit(left, right, out);
			return mult;
		}

		@Override
		public int getLength() {
			return terms.length;
		}
	}

	/**
	 * Multiplies two SInts
	 * 
	 * @param left
	 *            the lefthand input
	 * @param right
	 *            the righthand input
	 * @return an SInt representing the result of the multiplication
	 */
	public SInt mult(SInt left, SInt right) {
		SInt out = bnp.getSInt();
		append(bnp.getMultCircuit(left, right, out));
		return out;
	}

	/**
	 * Scales the right side array of SInts.
	 * 
	 * @param scale
	 *            the scale
	 * @param right
	 *            the righthand input array
	 * @return an array of SInts representing the result of the multiplication.
	 * 
	 */
	public SInt[] scale(SInt scale, SInt[] right) {
		SInt[] out = new SInt[right.length];
		beginParScope();
		for (int i = 0; i < right.length; i++) {
			out[i] = mult(scale, right[i]);
		}
		endCurScope();
		return out;
	}

	/**
	 * Multiplies the lefthand array of SInts element-wise on the righthand
	 * array. Note this means the righthand array must be at least as long as
	 * the lefthand array.
	 * 
	 * @param left
	 *            the lefthand input array
	 * @param right
	 *            the righthand input array
	 * @return an array of SInts representing the result of the multiplication.
	 *         Note this array has the same length as lefthand input array.
	 */
	public SInt[] mult(SInt[] left, SInt[] right) {
		SInt[] out = new SInt[left.length];
		beginParScope();
		try {
			for (int i = 0; i < left.length; i++) {
				out[i] = mult(left[i], right[i]);
			}
		} catch (IndexOutOfBoundsException e) {
			throw new IllegalArgumentException(
					"The righthand input array " + "most be at least as long as the left hand input arry", e);
		}
		endCurScope();
		return out;
	}

	/**
	 * Subtracts the righthand SInt from the lefthand SInt.
	 * 
	 * @param left
	 *            the lefthand input
	 * @param right
	 *            the righthand input
	 * @return an SInt representing the result of the subtraction.
	 */
	public SInt sub(SInt left, SInt right) {
		SInt out = bnp.getSInt();
		append(bnp.getSubtractCircuit(left, right, out));
		return out;
	}

	/**
	 * Subtracts the righthand array of SInts element-wise from the lefthand
	 * array. The righthand array must be at least as long as the lefthand
	 * array.
	 * 
	 * @param left
	 *            the lefthand input array
	 * @param right
	 *            the righthand input array
	 * @return an array of SInts representing the result of the subtraction.
	 *         Note this array has the same length as lefthand input array.
	 */
	public SInt[] sub(SInt[] left, SInt[] right) {
		SInt[] out = new SInt[left.length];
		beginParScope();
		try {
			for (int i = 0; i < left.length; i++) {
				append(bnp.getSubtractCircuit(left[i], right[i], out[i]));
			}
		} catch (IndexOutOfBoundsException e) {
			throw new IllegalArgumentException(
					"The righthand input array " + "most be at least as long as the left hand input arry", e);
		}
		endCurScope();
		return out;
	}

	/**
	 * Computes the conditional selection operation. I.e., concretely computes
	 * the value <code>r</code> as
	 * <code> selector*(left - right) + right </code> For
	 * <code>selector == 0</code> this gives a value equal to <code>right</code>
	 * , for <code>selector == 1</code> a value equal to <code>left</code>.
	 * 
	 * @param selector
	 *            should be either 0 or 1.
	 * @param left
	 *            the left hand value
	 * @param right
	 *            the right hand value
	 * @return a SInt holding the value of
	 *         <code> selector*(left - right) + right </code>
	 */
	public SInt conditionalSelect(SInt selector, SInt left, SInt right) {
		SInt r = getSInt();
		conditionalSelect(selector, left, right, r);
		return r;
	}

	/**
	 * In place version of {@link #conditionalSelect(SInt, SInt, SInt)}
	 * 
	 * @param selector
	 *            should be either 0 or 1.
	 * @param left
	 *            the left hand value
	 * @param right
	 *            the right hand value
	 * @param result
	 *            a SInt in which to put the result. I.e, the value of
	 *            <code> selector*(left - right) + right </code>
	 */
	public void conditionalSelect(SInt selector, SInt left, SInt right, SInt result) {
		beginSeqScope();
		SInt diff = sub(left, right);
		SInt prod = mult(diff, selector);
		append(bnp.getAddProtocol(prod, right, result));
		endCurScope();
		return;
	}

	public SInt innerProduct(SInt[] left, SInt[] right) {
		beginSeqScope();
		SInt[] directProduct = this.mult(left, right);
		SInt innerProduct = this.sum(directProduct);
		endCurScope();
		return innerProduct;
	}

	/**
	 * Copies the value of one SInt into an other SInt.
	 * 
	 * Note: this uses the generic CopyProtocol implementation, it is not clear
	 * if this is safe for all protocol suites.
	 * @param to
	 *            the SInt to copy to
	 * @param from
	 *            the SInt to copy from
	 */
	public void copy(SInt to, SInt from) {
		append(new CopyProtocolImpl<SInt>(from, to));
	}

	@Override
	public void addGateProducer(ProtocolProducer gp) {
		append(gp);
	}
}<|MERGE_RESOLUTION|>--- conflicted
+++ resolved
@@ -282,12 +282,7 @@
 
 	/**
 	 * Takes a number of values and multiplies them all.
-<<<<<<< HEAD
 	 * @param factors
-=======
-	 * 
-	 * @param terms
->>>>>>> 59cdefcb
 	 * @return
 	 */
 	public SInt mult(SInt[] factors) {
