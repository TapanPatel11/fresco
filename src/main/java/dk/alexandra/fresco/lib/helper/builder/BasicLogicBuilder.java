--- conflicted
+++ resolved
@@ -61,62 +61,9 @@
 	}
 
 	/**
-<<<<<<< HEAD
-	 * Appends a close protocol where the inputting party is the inputter,
-	 * inputting the given value as an OBool.
-	 * 
-	 * @param inputter the party to input the value
-	 * @param value the value to input (can be null if you are not the inputter)
-	 * @return
-	 */
-	public SBool input(int inputter, OBool value) {
-		SBool res = bp.getSBool();
-		append(this.bp.getCloseProtocol(inputter, value, res));
-		return res;
-	}
-
-	/**
-	 * Appends a close protocol where the inputting party is the inputter,
-	 * inputting the given value as a boolean.
-	 * 
-	 * @param inputter the party to input the value
-	 * @param value the value to input (can be null if you are not the inputter)
-	 * @return
-	 */
-	public SBool input(int inputter, boolean value) {
-		SBool res = bp.getSBool();
-		OBool known = bp.getKnownConstantOBool(value);
-		append(this.bp.getCloseProtocol(inputter, known, res));
-		return res;
-	}
-
-	/**
-	 * Appends a number of close protocols where the inputting party is the inputter,
-	 * inputting the given values as booleans.
-	 * 
-	 * @param inputter the party to input the values
-	 * @param values the values to input (can be null if you are not the inputter)
-	 * @return
-	 */
-	public SBool[] input(int inputter, boolean[] values) {
-		SBool[] res = new SBool[values.length];
-		beginParScope();
-		for (int i = 0; i < values.length; i++) {
-			res[i] = input(inputter, values[i]);
-		}
-		endCurScope();
-		return res;
-	}
-
-	/**
-	 * Appends an open to all protocol for an array of SBools
-	 * 
-	 * @param sb
-	 *            the SBools to be output
-=======
 	 * Appends an output protocol for an array of SBools
+	 * 
 	 * @param sb the SBools to be output
->>>>>>> 0f471286
 	 * @return the OBools holding the resulting output
 	 */
 	public OBool[] output(SBool... sbs) {
@@ -130,15 +77,9 @@
 	}
 
 	/**
-<<<<<<< HEAD
-	 * Appends an open to all circuit for a single SBool
-	 * 
-	 * @param sb
-	 *            the SBool to be output
-=======
 	 * Appends an output protocol for a single SBool
+	 * 
 	 * @param sb the SBool to be output
->>>>>>> 0f471286
 	 * @return the OBool holding the resulting output
 	 */
 	public OBool output(SBool sb) {
@@ -185,17 +126,10 @@
 	public SBool[] knownSBool(byte[] bs) {
 		SBool[] result = new SBool[bs.length];
 		for (int i = 0; i < bs.length; i++) {
-<<<<<<< HEAD
-			if (bs[i] == 0) {
-				result[i] = bp.getKnownConstantSBool(false);
+			if (bs[i] == 0){
+				result[i] = bf.getKnownConstantSBool(false);
 			} else {
-				result[i] = bp.getKnownConstantSBool(true);
-=======
-			if(bs[i] == 0){
-				result[i] = bf.getKnownConstantSBool(false);
-			}else{
 				result[i] = bf.getKnownConstantSBool(true);
->>>>>>> 0f471286
 			}
 		}
 		return result;
@@ -209,7 +143,7 @@
 	 * @return an OBool containing the given value
 	 */
 	public OBool getOBool(boolean b) {
-		return bp.getKnownConstantOBool(b);
+		return bf.getKnownConstantOBool(b);
 	}
 
 	/**
@@ -228,11 +162,7 @@
 	}
 
 	public void andInPlace(SBool result, SBool left, SBool right) {
-<<<<<<< HEAD
-		append(bp.getAndCircuit(left, right, result));
-=======
-		append(bf.getAndProtocol(left, right, result));		
->>>>>>> 0f471286
+		append(bf.getAndProtocol(left, right, result));
 	}
 
 	/**
@@ -308,11 +238,7 @@
 	}
 
 	public void xorInPlace(SBool result, SBool left, SBool right) {
-<<<<<<< HEAD
-		append(bp.getXorCircuit(left, right, result));
-=======
-				append(bf.getXorProtocol(left, right, result));
->>>>>>> 0f471286
+		append(bf.getXorProtocol(left, right, result));
 	}
 
 	/**
@@ -362,11 +288,7 @@
 	}
 
 	public void orInPlace(SBool result, SBool left, SBool right) {
-<<<<<<< HEAD
-		append(bp.getOrCircuit(left, right, result));
-=======
 		append(bf.getOrProtocol(left, right, result));		
->>>>>>> 0f471286
 	}
 
 	/**
@@ -490,12 +412,8 @@
 	public void keyedCompareAndSwap(SBool[] leftKey, SBool[] leftValue, SBool[] rightKey, SBool[] rightValue) {
 		checkLengths(leftKey, rightKey);
 		checkLengths(leftValue, rightValue);
-<<<<<<< HEAD
-		append(bp.getKeyedCompareAndSwapCircuit(leftKey, leftValue, rightKey, rightValue));
-=======
 		append(bf.getKeyedCompareAndSwapProtocol(leftKey, leftValue, rightKey,
 				rightValue));
->>>>>>> 0f471286
 		return;
 	}
 
