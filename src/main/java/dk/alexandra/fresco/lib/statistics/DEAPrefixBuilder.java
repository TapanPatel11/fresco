--- conflicted
+++ resolved
@@ -280,30 +280,6 @@
 	}
 
 	/**
-<<<<<<< HEAD
-=======
-	 * Checks if this builder is ready to be build. I.e. if all needed values
-	 * have been set.
-	 * 
-	 * @return true if all needed values are set. false otherwise.
-	 */
-	public boolean ready() {
-		boolean ready = true;
-		ready = (basisInputs != null); // &&
-		// basisOutputs != null &&
-		// targetInputs != null &&
-		// targetOutputs != null &&
-		// provider != null &&
-		// prefix != null &&
-		// !basisInputs.isEmpty() &&
-		// !basisOutputs.isEmpty() &&
-		// !targetInputs.isEmpty() &&
-		// !targetOutputs.isEmpty());
-		return ready;
-	}
-	
-	/**
->>>>>>> 53a13dac
 	 * Appends the inputs and outputs of an other builder to this builder. The
 	 * prefix is changed to be one evaluating the prefix of this builder and the
 	 * other builder in parallel. Note this builder and the other builder must
@@ -431,7 +407,7 @@
 		}
 		return copyBuilder;
 	}
-<<<<<<< HEAD
+
 
 	/**
 	 * Builds an LPPrefix from the given SInts, provider and prefix. Attempts to
@@ -440,7 +416,7 @@
 	 * 
 	 * @return an LPPrefix
 	 */
-	public LPPrefix build() {
+/*	public LPPrefix build() {
 		// TODO: this should only be done once
 		if (basisInputs == null || basisOutputs == null) {
 			throw new IllegalStateException(
@@ -450,10 +426,10 @@
 			throw new IllegalStateException(
 					"Trying to build LPPrefix from inconsistent data!");
 		}
-		/*
+		
 		 * First copy the target values to the basis. This ensures that the
 		 * target values are in the basis thus the score must at least be 1.
-		 */
+		
 		ParallelProtocolProducer copyTargetToBasis = new ParallelProtocolProducer();
 		List<SInt[]> newBasisInputs = new LinkedList<SInt[]>();
 		List<SInt[]> newBasisOutputs = new LinkedList<SInt[]>();
@@ -486,9 +462,9 @@
 		}
 		this.basisOutputs = newBasisOutputs;
 		
-		/*
+		
 		 * NeProtocol the basis output 
-		 */
+		
 		int lambdas = basisInputs.get(0).length;
 
 		ParallelProtocolProducer negateBasisOutput = new ParallelProtocolProducer();
@@ -537,12 +513,30 @@
 		seqGP.append(negateBasisOutput);
 		return new SimpleLPPrefix(updateMatrix, tab, pivot, seqGP);
 	}
-
-	private boolean consistent() {
-=======
+*/
+	
+  /**
+   * Checks if this builder is ready to be build. I.e. if all needed values
+   * have been set.
+   * 
+   * @return true if all needed values are set. false otherwise.
+   */
+  public boolean ready() {
+    boolean ready = true;
+    ready = (basisInputs != null); // &&
+    // basisOutputs != null &&
+    // targetInputs != null &&
+    // targetOutputs != null &&
+    // provider != null &&
+    // prefix != null &&
+    // !basisInputs.isEmpty() &&
+    // !basisOutputs.isEmpty() &&
+    // !targetInputs.isEmpty() &&
+    // !targetOutputs.isEmpty());
+    return ready;
+  }
 	
 	protected boolean consistent() {
->>>>>>> 53a13dac
 		boolean consistent = true;
 		boolean printedError = false;
 		if (basisInputs == null) {
@@ -594,7 +588,6 @@
 		return identity;
 	}
 
-<<<<<<< HEAD
 	private static SInt[] lambdaRow(int lambdas, SInt[] slackVariables,
 			BasicNumericFactory provider) {
 		SInt[] row = new SInt[lambdas + slackVariables.length + 1];
@@ -612,7 +605,6 @@
 		return row;
 	}
 
-=======
 	protected static SInt[] fillPublicVector(int size, BigInteger value,
 			BasicNumericFactory provider) {
 		SInt[] vector = new SInt[size];
@@ -621,5 +613,5 @@
 		}
 		return vector;
 	}
->>>>>>> 53a13dac
+
 }