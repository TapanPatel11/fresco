/*******************************************************************************
 * Copyright (c) 2015 FRESCO (http://github.com/aicis/fresco).
 *
 * This file is part of the FRESCO project.
 *
 * Permission is hereby granted, free of charge, to any person obtaining a copy
 * of this software and associated documentation files (the "Software"), to deal
 * in the Software without restriction, including without limitation the rights
 * to use, copy, modify, merge, publish, distribute, sublicense, and/or sell
 * copies of the Software, and to permit persons to whom the Software is
 * furnished to do so, subject to the following conditions:
 *
 * The above copyright notice and this permission notice shall be included in
 * all copies or substantial portions of the Software.
 *
 * THE SOFTWARE IS PROVIDED "AS IS", WITHOUT WARRANTY OF ANY KIND, EXPRESS OR
 * IMPLIED, INCLUDING BUT NOT LIMITED TO THE WARRANTIES OF MERCHANTABILITY,
 * FITNESS FOR A PARTICULAR PURPOSE AND NONINFRINGEMENT.  IN NO EVENT SHALL THE
 * AUTHORS OR COPYRIGHT HOLDERS BE LIABLE FOR ANY CLAIM, DAMAGES OR OTHER
 * LIABILITY, WHETHER IN AN ACTION OF CONTRACT, TORT OR OTHERWISE, ARISING FROM,
 * OUT OF OR IN CONNECTION WITH THE SOFTWARE OR THE USE OR OTHER DEALINGS IN
 * THE SOFTWARE.
 *
 * FRESCO uses SCAPI - http://crypto.biu.ac.il/SCAPI, Crypto++, Miracl, NTL,
 * and Bouncy Castle. Please see these projects for any further licensing issues.
 *******************************************************************************/
package dk.alexandra.fresco.lib.compare;

import dk.alexandra.fresco.framework.value.SInt;

public interface RandomAdditiveMaskFactory {
<<<<<<< HEAD

	/**
	 * Return a protocol which creates a secret shared <code>r</code> which is
	 * picked uniformly randomly in Z<sub>2<sup>
	 * <code>bits.length+securityParameter</code></sup></sub> and returns the
	 * <code>bits.length</code> first bits of <code>r</code>, eg. the bits of
	 * <code>r</code> (mod 2<sup> <code>bits.length</code></sup>).
	 * 
	 * @param securityParameter
	 * @param bits
	 * @param r
	 * @return
	 */
	public RandomAdditiveMaskCircuit getRandomAdditiveMaskCircuit(int securityParameter,
			SInt[] bits, SInt r);
=======
	public RandomAdditiveMaskProtocol getRandomAdditiveMaskProtocol(int bitLength, int securityParameter, SInt r);
>>>>>>> 6fc0d049

}<|MERGE_RESOLUTION|>--- conflicted
+++ resolved
@@ -29,7 +29,6 @@
 import dk.alexandra.fresco.framework.value.SInt;
 
 public interface RandomAdditiveMaskFactory {
-<<<<<<< HEAD
 
 	/**
 	 * Return a protocol which creates a secret shared <code>r</code> which is
@@ -43,10 +42,7 @@
 	 * @param r
 	 * @return
 	 */
-	public RandomAdditiveMaskCircuit getRandomAdditiveMaskCircuit(int securityParameter,
+	public RandomAdditiveMaskProtocol getRandomAdditiveMaskProtocol(int securityParameter,
 			SInt[] bits, SInt r);
-=======
-	public RandomAdditiveMaskProtocol getRandomAdditiveMaskProtocol(int bitLength, int securityParameter, SInt r);
->>>>>>> 6fc0d049
 
 }