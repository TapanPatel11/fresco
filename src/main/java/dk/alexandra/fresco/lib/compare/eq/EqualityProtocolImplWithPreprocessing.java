/*******************************************************************************
 * Copyright (c) 2015 FRESCO (http://github.com/aicis/fresco).
 *
 * This file is part of the FRESCO project.
 *
 * Permission is hereby granted, free of charge, to any person obtaining a copy
 * of this software and associated documentation files (the "Software"), to deal
 * in the Software without restriction, including without limitation the rights
 * to use, copy, modify, merge, publish, distribute, sublicense, and/or sell
 * copies of the Software, and to permit persons to whom the Software is
 * furnished to do so, subject to the following conditions:
 *
 * The above copyright notice and this permission notice shall be included in
 * all copies or substantial portions of the Software.
 *
 * THE SOFTWARE IS PROVIDED "AS IS", WITHOUT WARRANTY OF ANY KIND, EXPRESS OR
 * IMPLIED, INCLUDING BUT NOT LIMITED TO THE WARRANTIES OF MERCHANTABILITY,
 * FITNESS FOR A PARTICULAR PURPOSE AND NONINFRINGEMENT.  IN NO EVENT SHALL THE
 * AUTHORS OR COPYRIGHT HOLDERS BE LIABLE FOR ANY CLAIM, DAMAGES OR OTHER
 * LIABILITY, WHETHER IN AN ACTION OF CONTRACT, TORT OR OTHERWISE, ARISING FROM,
 * OUT OF OR IN CONNECTION WITH THE SOFTWARE OR THE USE OR OTHER DEALINGS IN
 * THE SOFTWARE.
 *
 * FRESCO uses SCAPI - http://crypto.biu.ac.il/SCAPI, Crypto++, Miracl, NTL,
 * and Bouncy Castle. Please see these projects for any further licensing issues.
 *******************************************************************************/
package dk.alexandra.fresco.lib.compare.eq;

import dk.alexandra.fresco.framework.NativeProtocol;
import dk.alexandra.fresco.framework.Protocol;
import dk.alexandra.fresco.framework.ProtocolProducer;
import dk.alexandra.fresco.framework.value.OInt;
import dk.alexandra.fresco.framework.value.SInt;
import dk.alexandra.fresco.framework.value.Value;
import dk.alexandra.fresco.lib.compare.MiscOIntGenerators;
import dk.alexandra.fresco.lib.compare.RandomAdditiveMaskFactory;
import dk.alexandra.fresco.lib.field.integer.AddProtocol;
import dk.alexandra.fresco.lib.field.integer.BasicNumericFactory;
import dk.alexandra.fresco.lib.field.integer.MultByConstantFactory;
import dk.alexandra.fresco.lib.field.integer.MultProtocol;
import dk.alexandra.fresco.lib.field.integer.OpenIntProtocol;
import dk.alexandra.fresco.lib.field.integer.SubtractProtocol;
import dk.alexandra.fresco.lib.field.integer.generic.AddProtocolFactory;
import dk.alexandra.fresco.lib.helper.ParallelProtocolProducer;
import dk.alexandra.fresco.lib.helper.sequential.SequentialProtocolProducer;
import dk.alexandra.fresco.lib.math.integer.HammingDistanceFactory;
import dk.alexandra.fresco.lib.math.integer.PreprocessedNumericBitFactory;
import dk.alexandra.fresco.lib.math.integer.exp.ExpFromOIntFactory;
import dk.alexandra.fresco.lib.math.integer.exp.PreprocessedExpPipeFactory;
import dk.alexandra.fresco.lib.math.integer.linalg.InnerProductFactory;

/**
 * @author ttoft
 *
 */
public class EqualityProtocolImplWithPreprocessing implements EqualityProtocol {

	// parameters
	private final int bitLength, securityParam;

	// variables for input/output
	private final SInt x, y, result;

	// Factories
	private final BasicNumericFactory factory;
	private final MultByConstantFactory mbcFactory;
//	private final NumericBitProvider bitProvider; 
	private final PreprocessedExpPipeFactory expFactory;
//	private final AddProvider addProvider;
	private final InnerProductFactory innerProdFactory;
	private final ExpFromOIntFactory expFromOIntFactory;
	private final HammingDistanceFactory hammingFactory;	
	private final RandomAdditiveMaskFactory randomAddMaskFactory;
	
	private final MiscOIntGenerators miscOIntGenerator;

//	private final OInt[] twoPows;
	
	private ProtocolProducer pp;
	boolean done;

//	public EqualityImplWithPreprocessing(int bitLength, int securityParam,
//			SInt x, SInt y, SInt result,
//BasicNumericProvider provider, MultByConstantProvider mbcProvider, NumericBitProvider bitProvider,
//ExponentiationProvider expProvider, AddProvider addProvider,
//InnerProductProvider innerProdProvider, MiscOIntGenerators miscOIntGenerator,
//ExpFromOIntProvider expFromOIntProvider, HammingDistanceProvider hammingProvider,
//RandomAdditiveMaskProvider randomAddMaskProvider) {
		public EqualityProtocolImplWithPreprocessing(int bitLength, int securityParam,
				SInt x, SInt y, SInt result,
BasicNumericFactory factory, MultByConstantFactory mbcFactory, PreprocessedNumericBitFactory bitProvider,
PreprocessedExpPipeFactory expFactory, AddProtocolFactory addFactory,
InnerProductFactory innerProdFactory, MiscOIntGenerators miscOIntGenerator,
ExpFromOIntFactory expFromOIntFactory) {
		this.bitLength = bitLength;
		this.securityParam = securityParam;
		this.x = x;
		this.y = y;
		this.result = result;
		this.factory = factory;
		this.mbcFactory = mbcFactory;
//		this.bitProvider = bitProvider;
		this.expFactory = expFactory;
//		this.addProvider = addProvider;
		this.innerProdFactory = innerProdFactory;
		this.expFromOIntFactory = expFromOIntFactory;
		this.hammingFactory = null; // hammingProvider;
		this.randomAddMaskFactory = null; //randomAddMaskProvider;
		
		// TODO: should we generate it here, or have a global one? Probably have a global one...
		this.miscOIntGenerator = miscOIntGenerator;
		
		this.pp = null;
		this.done = false;

//		this.twoPows = miscOIntGenerator.getTwoPowers(securityParam+ bitLength);		
	}

	@Override
	public Value[] getInputValues() {
		// TODO Auto-generated method stub
		return null;
	}

	@Override
	public Value[] getOutputValues() {
		// TODO Auto-generated method stub
		return null;
	}

	@Override
	public int getNextProtocols(NativeProtocol[] nativeProtocols, int pos) {
		if (pp == null){
			ProtocolProducer problemReducerPP, EqSolverGP;
			SInt reducedProblem = factory.getSInt();
			
			problemReducerPP = reduceProblemSize(reducedProblem);

			EqSolverGP = reducedEqSolverGP(reducedProblem);
			
			this.pp = new SequentialProtocolProducer(problemReducerPP, EqSolverGP);
		}
		if (pp.hasNextProtocols()){
			pos = pp.getNextProtocols(nativeProtocols, pos);
		}
		else if (!pp.hasNextProtocols()){
			pp = null;
			done = true;
		}
		return pos;
	}

	@Override
	public boolean hasNextProtocols() {
		return !done;
	}


	private SInt[] loadRandomMultiplicativeMask() {
		// R[0] = r^{-1}
		// R[i] = R^i
		SInt[] R = expFactory.getExponentiationPipe();
		return R;
	}

	private ProtocolProducer reduceProblemSize(SInt reducedProblem) {
		// load random r and bits of r mod 2^length
<<<<<<< HEAD
		SInt[] bits = new SInt[bitLength];
		for (int i = 0; i < bitLength; i++) {
			bits[i] = provider.getSInt();
		}		
		SInt r = provider.getSInt();
		Protocol randLoader = randomAddMaskProvider.getRandomAdditiveMaskCircuit(securityParam, bits, r);
=======
		SInt[] r = new SInt[bitLength+1];
		SInt rValue = factory.getSInt();
		Protocol randLoader = randomAddMaskFactory.getRandomAdditiveMaskProtocol(bitLength, securityParam, rValue);
>>>>>>> 6fc0d049

		// mask and reveal difference
		SInt subResult = factory.getSInt();
		SInt masked_S = factory.getSInt();
		OInt masked_O = factory.getOInt();

		SubtractProtocol sub = factory.getSubtractProtocol(x, y,
				subResult);
<<<<<<< HEAD
		AddProtocol addCircuit = provider.getAddProtocol(subResult, r,
=======
		AddProtocol add = factory.getAddProtocol(subResult, r[bitLength],
>>>>>>> 6fc0d049
				masked_S);
		OpenIntProtocol openAddMask = factory
				.getOpenProtocol(masked_S, masked_O);


		// Compute Hamming distance
<<<<<<< HEAD
		Protocol hammingCircuit = hammingProvider.getHammingdistanceCircuit(bits, masked_O, reducedProblem);
=======
		Protocol hamming = hammingFactory.getHammingdistanceProtocol(r, masked_O, reducedProblem);
>>>>>>> 6fc0d049

		return  new SequentialProtocolProducer(randLoader, sub, add, openAddMask, hamming);
	}

	
	/**
	 * @param reducedProblem equalToZero-input where the value is at most bitLength
	 * @return SInt stating if the input was zero (1) or non-zero (0)
	 */
	private ProtocolProducer reducedEqSolverGP(SInt reducedProblem) {
		// load random R and relevant powers
		SInt[] R = loadRandomMultiplicativeMask();
		
	
		// mask (multiplicatively) and reveal
		SInt masked_S = factory.getSInt();
		OInt masked_O = factory.getOInt();

		MultProtocol mult = factory.getMultProtocol(reducedProblem, R[0], masked_S);
		OpenIntProtocol open = factory.getOpenProtocol(masked_S, masked_O);		
		
		
		// compute powers and evaluate polynomial
		OInt[] maskedPowers = expFromOIntFactory.getExpFromOInt(masked_O, bitLength);

		ProtocolProducer[] unmaskGPs = new ProtocolProducer[bitLength];
		SInt[] powers = new SInt[bitLength];
		for (int i=0; i<bitLength; i++) {
			powers[i] = factory.getSInt();
			unmaskGPs[i] = mbcFactory.getMultProtocol(maskedPowers[i], R[i], powers[i]);
		}

		OInt[] polynomialCoefficients = miscOIntGenerator.getPoly(bitLength);
		ProtocolProducer polynomialGP = innerProdFactory.getInnerProductProtocol(powers, polynomialCoefficients, this.result); 

		return new SequentialProtocolProducer(mult, open, new ParallelProtocolProducer(unmaskGPs), polynomialGP);
	}

}<|MERGE_RESOLUTION|>--- conflicted
+++ resolved
@@ -165,18 +165,12 @@
 
 	private ProtocolProducer reduceProblemSize(SInt reducedProblem) {
 		// load random r and bits of r mod 2^length
-<<<<<<< HEAD
 		SInt[] bits = new SInt[bitLength];
 		for (int i = 0; i < bitLength; i++) {
-			bits[i] = provider.getSInt();
+			bits[i] = factory.getSInt();
 		}		
-		SInt r = provider.getSInt();
-		Protocol randLoader = randomAddMaskProvider.getRandomAdditiveMaskCircuit(securityParam, bits, r);
-=======
-		SInt[] r = new SInt[bitLength+1];
-		SInt rValue = factory.getSInt();
-		Protocol randLoader = randomAddMaskFactory.getRandomAdditiveMaskProtocol(bitLength, securityParam, rValue);
->>>>>>> 6fc0d049
+		SInt r = factory.getSInt();
+		Protocol randLoader = randomAddMaskFactory.getRandomAdditiveMaskProtocol(securityParam, bits, r);
 
 		// mask and reveal difference
 		SInt subResult = factory.getSInt();
@@ -185,22 +179,14 @@
 
 		SubtractProtocol sub = factory.getSubtractProtocol(x, y,
 				subResult);
-<<<<<<< HEAD
-		AddProtocol addCircuit = provider.getAddProtocol(subResult, r,
-=======
-		AddProtocol add = factory.getAddProtocol(subResult, r[bitLength],
->>>>>>> 6fc0d049
+		AddProtocol add = factory.getAddProtocol(subResult, r,
 				masked_S);
 		OpenIntProtocol openAddMask = factory
 				.getOpenProtocol(masked_S, masked_O);
 
 
 		// Compute Hamming distance
-<<<<<<< HEAD
-		Protocol hammingCircuit = hammingProvider.getHammingdistanceCircuit(bits, masked_O, reducedProblem);
-=======
-		Protocol hamming = hammingFactory.getHammingdistanceProtocol(r, masked_O, reducedProblem);
->>>>>>> 6fc0d049
+		Protocol hamming = hammingFactory.getHammingdistanceProtocol(bits, masked_O, reducedProblem);
 
 		return  new SequentialProtocolProducer(randLoader, sub, add, openAddMask, hamming);
 	}
