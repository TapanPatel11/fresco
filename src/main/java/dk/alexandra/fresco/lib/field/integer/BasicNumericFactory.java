--- conflicted
+++ resolved
@@ -40,14 +40,9 @@
  * A factory that produces protocols that operate on elements in a finite field.
  *
  */
-<<<<<<< HEAD
-public interface BasicNumericFactory extends SIntFactory, OIntFactory, AddProtocolFactory, SubtractProtocolFactory,
-		MultProtocolFactory, ProtocolFactory, IOIntProtocolFactory {
-=======
 public interface BasicNumericFactory extends SIntFactory, OIntFactory,
 		AddProtocolFactory, SubtractProtocolFactory, MultProtocolFactory,
-		ProtocolFactory, IOIntProtocolFactory, NumericBitFactory {
->>>>>>> 57973355
+		ProtocolFactory, IOIntProtocolFactory, NumericBitFactory, RandomFieldElementFactory {
 
 	/**
 	 * Returns the maximum number of bits a number in the field can contain.
