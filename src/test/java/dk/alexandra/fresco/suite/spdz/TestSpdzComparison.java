/*******************************************************************************
 * Copyright (c) 2015, 2016 FRESCO (http://github.com/aicis/fresco).
 *
 * This file is part of the FRESCO project.
 *
 * Permission is hereby granted, free of charge, to any person obtaining a copy
 * of this software and associated documentation files (the "Software"), to deal
 * in the Software without restriction, including without limitation the rights
 * to use, copy, modify, merge, publish, distribute, sublicense, and/or sell
 * copies of the Software, and to permit persons to whom the Software is
 * furnished to do so, subject to the following conditions:
 *
 * The above copyright notice and this permission notice shall be included in
 * all copies or substantial portions of the Software.
 *
 * THE SOFTWARE IS PROVIDED "AS IS", WITHOUT WARRANTY OF ANY KIND, EXPRESS OR
 * IMPLIED, INCLUDING BUT NOT LIMITED TO THE WARRANTIES OF MERCHANTABILITY,
 * FITNESS FOR A PARTICULAR PURPOSE AND NONINFRINGEMENT.  IN NO EVENT SHALL THE
 * AUTHORS OR COPYRIGHT HOLDERS BE LIABLE FOR ANY CLAIM, DAMAGES OR OTHER
 * LIABILITY, WHETHER IN AN ACTION OF CONTRACT, TORT OR OTHERWISE, ARISING FROM,
 * OUT OF OR IN CONNECTION WITH THE SOFTWARE OR THE USE OR OTHER DEALINGS IN
 * THE SOFTWARE.
 *
 * FRESCO uses SCAPI - http://crypto.biu.ac.il/SCAPI, Crypto++, Miracl, NTL,
 * and Bouncy Castle. Please see these projects for any further licensing issues.
 *******************************************************************************/
package dk.alexandra.fresco.suite.spdz;

import org.junit.Test;

import dk.alexandra.fresco.framework.configuration.PreprocessingStrategy;
import dk.alexandra.fresco.framework.network.NetworkingStrategy;
import dk.alexandra.fresco.framework.sce.evaluator.EvaluationStrategy;
import dk.alexandra.fresco.lib.arithmetic.ComparisonTests;
<<<<<<< HEAD
=======
import dk.alexandra.fresco.lib.arithmetic.LogicTests;
import dk.alexandra.fresco.lib.arithmetic.SortingTests;
import dk.alexandra.fresco.suite.ProtocolSuite;
import dk.alexandra.fresco.suite.spdz.configuration.SpdzConfiguration;
import dk.alexandra.fresco.suite.spdz.configuration.SpdzConfigurationFromProperties;
import dk.alexandra.fresco.suite.spdz.evaluation.strategy.SpdzProtocolSuite;
import dk.alexandra.fresco.suite.spdz.storage.InitializeStorage;

public class TestSpdzComparison {
	private static final int noOfParties = 2;

	private void runTest(TestThreadFactory f, EvaluationStrategy evalStrategy,
			StorageStrategy storageStrategy) throws Exception {
		Level logLevel = Level.FINE;
		Reporter.init(logLevel);

		// Since SCAPI currently does not work with ports > 9999 we use fixed
		// ports
		// here instead of relying on ephemeral ports which are often > 9999.
		List<Integer> ports = new ArrayList<Integer>(noOfParties);
		for (int i = 1; i <= noOfParties; i++) {
			ports.add(9000 + i);
		}

		Map<Integer, NetworkConfiguration> netConf = TestConfiguration
				.getNetworkConfigurations(noOfParties, ports, logLevel);
		Map<Integer, TestThreadConfiguration> conf = new HashMap<Integer, TestThreadConfiguration>();
		for (int playerId : netConf.keySet()) {
			TestThreadConfiguration ttc = new TestThreadConfiguration();
			ttc.netConf = netConf.get(playerId);
>>>>>>> ae492918

public class TestSpdzComparison extends AbstractSpdzTest{	

	@Test
	public void test_compareLT_Sequential() throws Exception {
		runTest(new ComparisonTests.TestCompareLT(),
				EvaluationStrategy.SEQUENTIAL, NetworkingStrategy.KRYONET, PreprocessingStrategy.DUMMY, 2);
	}
	
	@Test
	public void test_compareEQ_Sequential() throws Exception {
		runTest(new ComparisonTests.TestCompareEQ(),
				EvaluationStrategy.SEQUENTIAL, NetworkingStrategy.KRYONET, PreprocessingStrategy.DUMMY, 2);
	}
	
<<<<<<< HEAD
=======
	@Test
	public void test_isSorted() throws Exception {
		runTest(new SortingTests.TestIsSorted(),
				EvaluationStrategy.SEQUENTIAL,StorageStrategy.IN_MEMORY);
	}
	
	@Test
	public void test_compareAndSwap() throws Exception {
		runTest(new SortingTests.TestCompareAndSwap(),
				EvaluationStrategy.SEQUENTIAL,StorageStrategy.IN_MEMORY);
	}
	@Test
	public void test_Sort() throws Exception {
		runTest(new SortingTests.TestSort(),
				EvaluationStrategy.SEQUENTIAL,StorageStrategy.IN_MEMORY);
	}
	@Test
	@Ignore
	public void test_Big_Sort() throws Exception {
		runTest(new SortingTests.TestBigSort(),
				EvaluationStrategy.SEQUENTIAL,StorageStrategy.IN_MEMORY);
	}
	@Test
	public void test_logic() throws Exception {
		runTest(new LogicTests.TestLogic(),
				EvaluationStrategy.SEQUENTIAL,StorageStrategy.IN_MEMORY);
	}
>>>>>>> ae492918
}<|MERGE_RESOLUTION|>--- conflicted
+++ resolved
@@ -32,39 +32,6 @@
 import dk.alexandra.fresco.framework.network.NetworkingStrategy;
 import dk.alexandra.fresco.framework.sce.evaluator.EvaluationStrategy;
 import dk.alexandra.fresco.lib.arithmetic.ComparisonTests;
-<<<<<<< HEAD
-=======
-import dk.alexandra.fresco.lib.arithmetic.LogicTests;
-import dk.alexandra.fresco.lib.arithmetic.SortingTests;
-import dk.alexandra.fresco.suite.ProtocolSuite;
-import dk.alexandra.fresco.suite.spdz.configuration.SpdzConfiguration;
-import dk.alexandra.fresco.suite.spdz.configuration.SpdzConfigurationFromProperties;
-import dk.alexandra.fresco.suite.spdz.evaluation.strategy.SpdzProtocolSuite;
-import dk.alexandra.fresco.suite.spdz.storage.InitializeStorage;
-
-public class TestSpdzComparison {
-	private static final int noOfParties = 2;
-
-	private void runTest(TestThreadFactory f, EvaluationStrategy evalStrategy,
-			StorageStrategy storageStrategy) throws Exception {
-		Level logLevel = Level.FINE;
-		Reporter.init(logLevel);
-
-		// Since SCAPI currently does not work with ports > 9999 we use fixed
-		// ports
-		// here instead of relying on ephemeral ports which are often > 9999.
-		List<Integer> ports = new ArrayList<Integer>(noOfParties);
-		for (int i = 1; i <= noOfParties; i++) {
-			ports.add(9000 + i);
-		}
-
-		Map<Integer, NetworkConfiguration> netConf = TestConfiguration
-				.getNetworkConfigurations(noOfParties, ports, logLevel);
-		Map<Integer, TestThreadConfiguration> conf = new HashMap<Integer, TestThreadConfiguration>();
-		for (int playerId : netConf.keySet()) {
-			TestThreadConfiguration ttc = new TestThreadConfiguration();
-			ttc.netConf = netConf.get(playerId);
->>>>>>> ae492918
 
 public class TestSpdzComparison extends AbstractSpdzTest{	
 
@@ -80,8 +47,6 @@
 				EvaluationStrategy.SEQUENTIAL, NetworkingStrategy.KRYONET, PreprocessingStrategy.DUMMY, 2);
 	}
 	
-<<<<<<< HEAD
-=======
 	@Test
 	public void test_isSorted() throws Exception {
 		runTest(new SortingTests.TestIsSorted(),
@@ -109,5 +74,4 @@
 		runTest(new LogicTests.TestLogic(),
 				EvaluationStrategy.SEQUENTIAL,StorageStrategy.IN_MEMORY);
 	}
->>>>>>> ae492918
 }