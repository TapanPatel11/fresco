--- conflicted
+++ resolved
@@ -37,7 +37,6 @@
 
     @Test
     public void test_Division() throws Exception {
-<<<<<<< HEAD
         int[][] examples = new int[][]{
             new int[]{9, 4},
             new int[]{82, 2},
@@ -56,10 +55,6 @@
     private void test_Division(int numerator, int denominator) throws Exception {
         runTest(new AdvancedNumericTests.TestDivision(numerator, denominator),
                 EvaluationStrategy.SEQUENTIAL, StorageStrategy.IN_MEMORY);
-=======
-        runTest(new AdvancedNumericTests.TestDivision(),
-                EvaluationStrategy.SEQUENTIAL, NetworkingStrategy.KRYONET, PreprocessingStrategy.DUMMY, 2);
->>>>>>> 0e073de1
     }
 
     @Test
