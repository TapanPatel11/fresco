package dk.alexandra.fresco.network;

import static org.junit.Assert.assertTrue;

import dk.alexandra.fresco.framework.MPCException;
import dk.alexandra.fresco.framework.Party;
import dk.alexandra.fresco.framework.TestThreadRunner;
import dk.alexandra.fresco.framework.TestThreadRunner.TestThread;
import dk.alexandra.fresco.framework.TestThreadRunner.TestThreadConfiguration;
import dk.alexandra.fresco.framework.TestThreadRunner.TestThreadFactory;
import dk.alexandra.fresco.framework.builder.numeric.ProtocolBuilderNumeric;
import dk.alexandra.fresco.framework.configuration.NetworkConfiguration;
import dk.alexandra.fresco.framework.configuration.NetworkConfigurationImpl;
import dk.alexandra.fresco.framework.configuration.TestConfiguration;
import dk.alexandra.fresco.framework.sce.resources.ResourcePoolImpl;
import java.util.ArrayList;
import java.util.Arrays;
import java.util.HashMap;
import java.util.List;
import java.util.Map;
import org.junit.Test;

public class TestScapiNetwork {

  private abstract static class ThreadWithFixture
      extends TestThread<ResourcePoolImpl, ProtocolBuilderNumeric> {

    protected ScapiNetworkImpl network;
    protected int timeoutMillis = 10000;

    @Override
    public void setUp() {
      network = (ScapiNetworkImpl) this.conf.getResourcePool().getNetwork();
    }

  }

  private static void runTest(TestThreadFactory<ResourcePoolImpl, ProtocolBuilderNumeric> test,
      int n, int noOfChannels) {
    // Since SCAPI currently does not work with ports > 9999 we use fixed ports
    // here instead of relying on ephemeral ports which are often > 9999.
    List<Integer> ports = new ArrayList<>(n);
    for (int i = 1; i <= n; i++) {
      ports.add(9000 + i);
    }
    Map<Integer, NetworkConfiguration> netConf =
        TestConfiguration.getNetworkConfigurations(n, ports);
    Map<Integer, TestThreadConfiguration<ResourcePoolImpl, ProtocolBuilderNumeric>> conf =
        new HashMap<>();
    for (int i : netConf.keySet()) {
      ScapiNetworkImpl network = new ScapiNetworkImpl();
      network.init(netConf.get(i), noOfChannels);
      TestThreadConfiguration<ResourcePoolImpl, ProtocolBuilderNumeric> ttc =
<<<<<<< HEAD
          new TestThreadConfiguration<>(null,
              () -> new ResourcePoolImpl(i, n, network, null, null));
=======
          new TestThreadConfiguration<>(null, rp);
>>>>>>> 535bb119
      conf.put(i, ttc);
    }
    TestThreadRunner.run(test, conf);
  }

  private static void runTestSecureCommunication(TestThreadFactory<ResourcePoolImpl, ProtocolBuilderNumeric> test,
      int n, int noOfChannels) {
    // Since SCAPI currently does not work with ports > 9999 we use fixed ports
    // here instead of relying on ephemeral ports which are often > 9999.
    List<Integer> ports = new ArrayList<>(n);
    for (int i = 1; i <= n; i++) {
      ports.add(9000 + i);
    }
    Map<Integer, NetworkConfiguration> netConfs = new HashMap<>(n);
    for (int i = 0; i < n; i++) {
      Map<Integer, Party> partyMap = new HashMap<>();
      int id = 1;
      for (int port : ports) {
        Party party = new Party(id, "localhost", port);
        party.setSecretSharedKey("MDEyMzQ1Njc4OWFiY2RlZg==");
        partyMap.put(id, party);
        id++;
      }
      netConfs.put(i + 1, new NetworkConfigurationImpl(i + 1, partyMap));
    }

    Map<Integer, TestThreadConfiguration<ResourcePoolImpl, ProtocolBuilderNumeric>> conf =
        new HashMap<>();
    for (int i : netConfs.keySet()) {
      Network network = new ScapiNetworkImpl();
      network.init(netConfs.get(i), noOfChannels);
      ResourcePoolImpl rp = new ResourcePoolImpl(i, n, network, null, null);
      TestThreadConfiguration<ResourcePoolImpl, ProtocolBuilderNumeric> ttc =
          new TestThreadConfiguration<>(null, rp);
      conf.put(i, ttc);
    }
    TestThreadRunner.run(test, conf);
  }


  final TestThreadFactory<ResourcePoolImpl, ProtocolBuilderNumeric> test =
      new TestThreadFactory<ResourcePoolImpl, ProtocolBuilderNumeric>() {
        @Override
        public TestThread<ResourcePoolImpl, ProtocolBuilderNumeric> next() {
          return new ThreadWithFixture() {
            @Override
            public void test() throws Exception {
              network.connect(timeoutMillis);
              network.close();
            }
          };
        }
      };



  @Test
  public void testCanConnect_2() throws Exception {
    runTest(test, 2, 1);
  }

  @Test
  public void testCanConnect_3() throws Exception {
    runTest(test, 3, 1);
  }

  @Test
  public void testCanConnect_7() throws Exception {
    runTest(test, 7, 1);
  }

  @Test
  public void testConnectTwice() throws Exception {
    runTest(test, 2 ,1);
  }

<<<<<<< HEAD
  @Test
  public void testPlayerTwoCanSendBytesToPlayerOne() throws Exception {
    final byte[] data = new byte[]{0x42, 0xf, 0x00, 0x23, 0x15};
=======
  @Test
  public void testConnectSecure() throws Exception {
    runTestSecureCommunication(test, 2 ,1);
  }

  @Test
  public void testPlayerTwoCanSendBytesToPlayerOne() throws Exception {
    final byte[] data = new byte[] { 0x42, 0xf, 0x00, 0x23, 0x15 };
>>>>>>> 535bb119
    final TestThreadFactory<ResourcePoolImpl, ProtocolBuilderNumeric> test =
        new TestThreadFactory<ResourcePoolImpl, ProtocolBuilderNumeric>() {
          @Override
          public TestThread<ResourcePoolImpl, ProtocolBuilderNumeric> next() {
            return new ThreadWithFixture() {
              @Override
              public void test() throws Exception {
                network.connect(timeoutMillis);
                if (conf.getMyId() == 1) {
                  byte[] received = network.receive(2);
                  assertTrue(Arrays.equals(data, received));
                } else if (conf.getMyId() == 2) {
                  network.send(1, data);
                }
                network.close();
              }
            };
          }
        };
    runTest(test, 3, 1);
  }
<<<<<<< HEAD


  @Test
  public void testCanUseDifferentChannels() throws Exception {

    final byte[] data1 = new byte[]{0x42, 0xf, 0x00, 0x23, 0x15};
    final byte[] data2 = new byte[]{0x34, 0x2, 0x00, 0x1, 0x22};
=======
  
  @Test
  public void testSelfSend() throws Exception {
    final byte[] data = new byte[] { 0x42, 0xf, 0x00, 0x23, 0x15 };
    final TestThreadFactory<ResourcePoolImpl, ProtocolBuilderNumeric> test =
        new TestThreadFactory<ResourcePoolImpl, ProtocolBuilderNumeric>() {
          @Override
          public TestThread<ResourcePoolImpl, ProtocolBuilderNumeric> next() {
            return new ThreadWithFixture() {
              @Override
              public void test() throws Exception {
                network.connect(timeoutMillis);
                if (conf.getMyId() == 1) {
                  network.send(1, data);
                  byte[] received = network.receive(1);
                  assertTrue(Arrays.equals(data, received));
                }
                network.close();
              }
            };
          }
        };
    runTest(test, 3, 1);
  }
  
  @Test
  public void testSendToNonParty() throws Exception {
    final byte[] data = new byte[] { 0x42, 0xf, 0x00, 0x23, 0x15 };
    final TestThreadFactory<ResourcePoolImpl, ProtocolBuilderNumeric> test =
        new TestThreadFactory<ResourcePoolImpl, ProtocolBuilderNumeric>() {
          @Override
          public TestThread<ResourcePoolImpl, ProtocolBuilderNumeric> next() {
            return new ThreadWithFixture() {
              @Override
              public void test() throws Exception {
                network.connect(timeoutMillis);
                if (conf.getMyId() == 1) {
                  boolean exception = false;
                  try {
                    network.send(4, data);
                  } catch (MPCException e) {
                    exception = true;
                  }
                  assertTrue(exception);
                }
                network.close();
              }
            };
          }
        };
    runTest(test, 3, 1);
  }
  
  @Test
  public void testCanUseDifferentChannels() throws Exception {

    final byte[] data1 = new byte[] { 0x42, 0xf, 0x00, 0x23, 0x15 };
    final byte[] data2 = new byte[] { 0x34, 0x2, 0x00, 0x1, 0x22 };
>>>>>>> 535bb119
    final TestThreadFactory<ResourcePoolImpl, ProtocolBuilderNumeric> test =
        new TestThreadFactory<ResourcePoolImpl, ProtocolBuilderNumeric>() {
          @Override
          public TestThread<ResourcePoolImpl, ProtocolBuilderNumeric> next() {
            return new ThreadWithFixture() {
              @Override
              public void test() throws Exception {
                network.connect(timeoutMillis);
                if (conf.getMyId() == 1) {
<<<<<<< HEAD
                  network.send(2, data2);
                  byte[] received = network.receive(2);
                  assertTrue(Arrays.equals(data1, received));
                } else if (conf.getMyId() == 2) {
                  network.send(1, data1);
                  byte[] received = network.receive(1);
=======
                  network.send(0, 2, data2);
                  byte[] received = network.receive(1, 2);
                  assertTrue(Arrays.equals(data1, received));
                } else if (conf.getMyId() == 2) {
                  network.send(1, 1, data1);
                  byte[] received = network.receive(0, 1);
>>>>>>> 535bb119
                  assertTrue(Arrays.equals(data2, received));
                }
                network.close();
              }
            };
          }
        };
    runTest(test, 3, 2);
  }
}<|MERGE_RESOLUTION|>--- conflicted
+++ resolved
@@ -51,12 +51,8 @@
       ScapiNetworkImpl network = new ScapiNetworkImpl();
       network.init(netConf.get(i), noOfChannels);
       TestThreadConfiguration<ResourcePoolImpl, ProtocolBuilderNumeric> ttc =
-<<<<<<< HEAD
           new TestThreadConfiguration<>(null,
               () -> new ResourcePoolImpl(i, n, network, null, null));
-=======
-          new TestThreadConfiguration<>(null, rp);
->>>>>>> 535bb119
       conf.put(i, ttc);
     }
     TestThreadRunner.run(test, conf);
@@ -128,25 +124,19 @@
     runTest(test, 7, 1);
   }
 
-  @Test
+
+@Test
   public void testConnectTwice() throws Exception {
     runTest(test, 2 ,1);
   }
 
-<<<<<<< HEAD
-  @Test
-  public void testPlayerTwoCanSendBytesToPlayerOne() throws Exception {
-    final byte[] data = new byte[]{0x42, 0xf, 0x00, 0x23, 0x15};
-=======
   @Test
   public void testConnectSecure() throws Exception {
     runTestSecureCommunication(test, 2 ,1);
   }
-
   @Test
   public void testPlayerTwoCanSendBytesToPlayerOne() throws Exception {
-    final byte[] data = new byte[] { 0x42, 0xf, 0x00, 0x23, 0x15 };
->>>>>>> 535bb119
+    final byte[] data = new byte[]{ 0x42, 0xf, 0x00, 0x23, 0x15 };
     final TestThreadFactory<ResourcePoolImpl, ProtocolBuilderNumeric> test =
         new TestThreadFactory<ResourcePoolImpl, ProtocolBuilderNumeric>() {
           @Override
@@ -168,17 +158,7 @@
         };
     runTest(test, 3, 1);
   }
-<<<<<<< HEAD
-
-
-  @Test
-  public void testCanUseDifferentChannels() throws Exception {
-
-    final byte[] data1 = new byte[]{0x42, 0xf, 0x00, 0x23, 0x15};
-    final byte[] data2 = new byte[]{0x34, 0x2, 0x00, 0x1, 0x22};
-=======
-  
-  @Test
+@Test
   public void testSelfSend() throws Exception {
     final byte[] data = new byte[] { 0x42, 0xf, 0x00, 0x23, 0x15 };
     final TestThreadFactory<ResourcePoolImpl, ProtocolBuilderNumeric> test =
@@ -201,7 +181,7 @@
         };
     runTest(test, 3, 1);
   }
-  
+
   @Test
   public void testSendToNonParty() throws Exception {
     final byte[] data = new byte[] { 0x42, 0xf, 0x00, 0x23, 0x15 };
@@ -228,38 +208,28 @@
           }
         };
     runTest(test, 3, 1);
-  }
-  
+
+}
   @Test
   public void testCanUseDifferentChannels() throws Exception {
 
-    final byte[] data1 = new byte[] { 0x42, 0xf, 0x00, 0x23, 0x15 };
-    final byte[] data2 = new byte[] { 0x34, 0x2, 0x00, 0x1, 0x22 };
->>>>>>> 535bb119
-    final TestThreadFactory<ResourcePoolImpl, ProtocolBuilderNumeric> test =
-        new TestThreadFactory<ResourcePoolImpl, ProtocolBuilderNumeric>() {
-          @Override
-          public TestThread<ResourcePoolImpl, ProtocolBuilderNumeric> next() {
-            return new ThreadWithFixture() {
-              @Override
-              public void test() throws Exception {
-                network.connect(timeoutMillis);
-                if (conf.getMyId() == 1) {
-<<<<<<< HEAD
+    final byte[] data1 = new byte[]{ 0x42, 0xf, 0x00, 0x23, 0x15 };
+    final byte[] data2 = new byte[]{ 0x34, 0x2, 0x00, 0x1, 0x22 };
+    final TestThreadFactory<ResourcePoolImpl, ProtocolBuilderNumeric> test =
+        new TestThreadFactory<ResourcePoolImpl, ProtocolBuilderNumeric>() {
+          @Override
+          public TestThread<ResourcePoolImpl, ProtocolBuilderNumeric> next() {
+            return new ThreadWithFixture() {
+              @Override
+              public void test() throws Exception {
+                network.connect(timeoutMillis);
+                if (conf.getMyId() == 1) {
                   network.send(2, data2);
                   byte[] received = network.receive(2);
                   assertTrue(Arrays.equals(data1, received));
                 } else if (conf.getMyId() == 2) {
                   network.send(1, data1);
                   byte[] received = network.receive(1);
-=======
-                  network.send(0, 2, data2);
-                  byte[] received = network.receive(1, 2);
-                  assertTrue(Arrays.equals(data1, received));
-                } else if (conf.getMyId() == 2) {
-                  network.send(1, 1, data1);
-                  byte[] received = network.receive(0, 1);
->>>>>>> 535bb119
                   assertTrue(Arrays.equals(data2, received));
                 }
                 network.close();
