package dk.alexandra.fresco.network;

import dk.alexandra.fresco.framework.MPCException;
import dk.alexandra.fresco.framework.Party;
import dk.alexandra.fresco.framework.configuration.NetworkConfiguration;
import dk.alexandra.fresco.framework.network.Network;
import edu.biu.scapi.comm.Channel;
import edu.biu.scapi.comm.EncryptedChannel;
import edu.biu.scapi.comm.PlainChannel;
import edu.biu.scapi.comm.multiPartyComm.MultipartyCommunicationSetup;
import edu.biu.scapi.comm.multiPartyComm.SocketMultipartyCommunicationSetup;
import edu.biu.scapi.comm.twoPartyComm.PartyData;
import edu.biu.scapi.comm.twoPartyComm.SocketPartyData;
import edu.biu.scapi.exceptions.SecurityLevelException;
import edu.biu.scapi.midLayer.symmetricCrypto.encryption.ScCTREncRandomIV;
import edu.biu.scapi.midLayer.symmetricCrypto.encryption.ScEncryptThenMac;
import edu.biu.scapi.midLayer.symmetricCrypto.mac.ScCbcMacPrepending;
import edu.biu.scapi.primitives.prf.AES;
import edu.biu.scapi.primitives.prf.bc.BcAES;
import java.io.IOException;
import java.io.Serializable;
import java.net.InetAddress;
import java.net.UnknownHostException;
import java.security.InvalidKeyException;
import java.util.Collections;
import java.util.HashMap;
import java.util.LinkedList;
import java.util.List;
import java.util.Map;
import java.util.Set;
import java.util.concurrent.ArrayBlockingQueue;
import java.util.concurrent.BlockingQueue;
import java.util.concurrent.TimeoutException;
import javax.crypto.SecretKey;
import javax.crypto.spec.SecretKeySpec;
import org.slf4j.Logger;
import org.slf4j.LoggerFactory;

/**
 * Network based on SCAPI network layer.
 *
 * For now it only uses non-encrypted socket-based communication.
 */
public class ScapiNetworkImpl implements Network {

  private NetworkConfiguration conf;
  private boolean connected = false;

  // Unless explicitly named, SCAPI channels are named with
  // strings "0", "1", etc.
  private Map<PartyData, Map<String, Channel>> connections;
  private Map<Integer, PartyData> idToPartyData;
  private int channelAmount;

  // Queue for self-sending
  private Map<Integer, BlockingQueue<Serializable>> queues;
  private static Logger logger = LoggerFactory.getLogger(ScapiNetworkImpl.class);

  public ScapiNetworkImpl() {
  }

  /**
   * @param conf - The configuration with info about whom to connect to.
   * @param channelAmount The amount of channels each player needs to each other.
   */
  public void init(NetworkConfiguration conf, int channelAmount) {
    this.channelAmount = channelAmount;
    this.conf = conf;
  }

  // TODO: Include player to integer map to indicate
  // how many channels are wanted to each player.
  // Implement this also for send to self queues.
<<<<<<< HEAD
  public void connect(int timeoutMillis) {
=======
  @Override
  public void connect(int timeoutMillis) throws IOException {
>>>>>>> 535bb119
    if (connected) {
      return;
    }
    // Convert FRESCO configuration to SCAPI configuration.
    List<PartyData> parties = new LinkedList<>();
    idToPartyData = new HashMap<>();
    List<String> sharedSecretKeys = new LinkedList<>();
    logger.info("Connecting using: " + conf);
    for (int id = 1; id <= conf.noOfParties(); id++) {
      Party frescoParty = conf.getParty(id);
      String iadrStr = frescoParty.getHostname();
      InetAddress iadr = null;
      try {
        iadr = InetAddress.getByName(iadrStr);
      } catch (UnknownHostException e) {
        throw new RuntimeException("Cannot find party with adress=" + iadrStr);
      }
      int port = frescoParty.getPort();
      SocketPartyData scapyParty = new SocketPartyData(iadr, port);
      parties.add(scapyParty);
      sharedSecretKeys.add(frescoParty.getSecretSharedKey());
      idToPartyData.put(id, scapyParty);
    }
    // SCAPI requires party itself to be first in list.
    Collections.swap(parties, 0, conf.getMyId() - 1);
    Collections.swap(sharedSecretKeys, 0, conf.getMyId() - 1);

    List<PartyData> others = new LinkedList<>(parties);
    others.remove(0);
    // Create the communication setup class.
    MultipartyCommunicationSetup commSetup = new SocketMultipartyCommunicationSetup(parties);
    // Request one channel between me and each other party.
    HashMap<PartyData, Object> connectionsPerParty = new HashMap<>(others.size());
    // queue to self
    this.queues = new HashMap<>();
    for (PartyData other : others) {
      connectionsPerParty.put(other, this.channelAmount);
    }

    for (int i = 0; i < this.channelAmount; i++) {
      // TODO: figure out correct number for capacity.
      this.queues.put(i, new ArrayBlockingQueue<>(10000));
    }

    try {
      connections = commSetup.prepareForCommunication(connectionsPerParty, timeoutMillis);
    } catch (TimeoutException e) {
      throw new RuntimeException(e);
    }

    // Enable secure (auth + encrypted) channels if a key is specified.
    for (int id = 0; id < sharedSecretKeys.size(); id++) {
      int partyId = id + 1;
      if (this.conf.getMyId() != partyId && sharedSecretKeys.get(id) != null) {
        logger.info("Using authentication and encryption for channel(s) to party " + partyId);
        for (int i = 0; i < this.channelAmount; i++) {
          PartyData pd = idToPartyData.get(partyId);
          Map<String, Channel> channels = connections.get(pd);
          String cStr = "" + i;
          PlainChannel c = (PlainChannel) channels.get(cStr);
          Channel secureChannel;
          String sharedSecretKey = sharedSecretKeys.get(id);
          try {
            secureChannel = getSecureChannel(c, sharedSecretKey);
          } catch (InvalidKeyException e) {
            throw new MPCException("Invalid AES key (shared secret key): " + sharedSecretKey, e);
          } catch (SecurityLevelException e) {
            throw new MPCException("SCAPI security level exception when creating channel " + cStr
                + " towards " + partyId, e);
          }

          channels.put(cStr, secureChannel);
        }
      }
    }
    connected = true;
  }

  private EncryptedChannel getSecureChannel(PlainChannel ch, String base64EncodedSSKey)
      throws InvalidKeyException, SecurityLevelException {
    byte[] aesFixedKey = java.util.Base64.getDecoder().decode(base64EncodedSSKey);
    SecretKey aesKey = new SecretKeySpec(aesFixedKey, "AES");
    AES encryptAes = new BcAES();
    encryptAes.setKey(aesKey);
    ScCTREncRandomIV enc = new ScCTREncRandomIV(encryptAes);
    AES macAes = new BcAES();
    macAes.setKey(aesKey);
    ScCbcMacPrepending cbcMac = new ScCbcMacPrepending(macAes);
    ScEncryptThenMac encThenMac = new ScEncryptThenMac(enc, cbcMac);
    EncryptedChannel secureChannel = new EncryptedChannel(ch, encThenMac);
    return secureChannel;
  }


  /**
   * Close all channels to other parties.
   */
  @Override
  public void close() throws IOException {
    if (connections != null) {
      for (Map<String, Channel> m : connections.values()) {
        for (Channel c : m.values()) {
          c.close();
        }
      }
    }
    connected = false;
  }

  public void send(int channel, Map<Integer, byte[]> output) throws IOException {
    for (int playerId : output.keySet()) {
      this.send(playerId, output.get(playerId));
    }
  }

  public Map<Integer, Serializable> receive(int channel, Set<Integer> expectedInputForNextRound)
      throws IOException {
    // TODO: Maybe use threading for each player
    Map<Integer, Serializable> res = new HashMap<>();
    for (int i : expectedInputForNextRound) {
      byte[] r = this.receive(i);
      res.put(i, r);
    }
    return res;
  }

  public int getMyId() {
    return this.conf.getMyId();
  }


  @Override
  public void send(int partyId, byte[] data) {
    if (partyId == this.conf.getMyId()) {
      this.queues.get(0).add(data);
      return;
    }
    if (!idToPartyData.containsKey(partyId)) {
      throw new MPCException("No party with id " + partyId);
    }
    PartyData receiver = idToPartyData.get(partyId);
    Map<String, Channel> channels = connections.get(receiver);
    Channel c = channels.get("" + 0);
    try {
      c.send(data);
    } catch (IOException e) {
      throw new MPCException("Cannot send", e);
    }
  }

  @Override
  public byte[] receive(int partyId) {
    if (partyId == this.conf.getMyId()) {
      byte[] res = (byte[]) this.queues.get(0).poll();
      if (res == null) {
        throw new MPCException("Self(" + partyId + ") have not send anything on channel " + 0
            + "before receive was called.");
      }
      return res;
    } else {
      PartyData receiver = idToPartyData.get(partyId);
      Map<String, Channel> channels = connections.get(receiver);
      Channel c = channels.get("" + 0);
      if (c == null) {
        throw new MPCException("Trying to send via channel " + 0
            + ", but this network was initiated with only " + this.channelAmount + " channels.");
      }
      byte[] res;
      try {
        res = (byte[]) c.receive();
      } catch (ClassNotFoundException e) {
        throw new RuntimeException("Weird class not found exception, sry. ", e);
      } catch (IOException e) {
        throw new MPCException("Cannot receive", e);
      }
      return res;
    }
  }

}<|MERGE_RESOLUTION|>--- conflicted
+++ resolved
@@ -71,12 +71,8 @@
   // TODO: Include player to integer map to indicate
   // how many channels are wanted to each player.
   // Implement this also for send to self queues.
-<<<<<<< HEAD
+  @Override
   public void connect(int timeoutMillis) {
-=======
-  @Override
-  public void connect(int timeoutMillis) throws IOException {
->>>>>>> 535bb119
     if (connected) {
       return;
     }
