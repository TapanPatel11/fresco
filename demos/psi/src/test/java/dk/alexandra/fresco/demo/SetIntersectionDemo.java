package dk.alexandra.fresco.demo;

import dk.alexandra.fresco.IntegrationTest;
import dk.alexandra.fresco.framework.ProtocolEvaluator;
import dk.alexandra.fresco.framework.TestThreadRunner;
import dk.alexandra.fresco.framework.TestThreadRunner.TestThread;
import dk.alexandra.fresco.framework.TestThreadRunner.TestThreadConfiguration;
import dk.alexandra.fresco.framework.TestThreadRunner.TestThreadFactory;
import dk.alexandra.fresco.framework.builder.binary.ProtocolBuilderBinary;
import dk.alexandra.fresco.framework.configuration.NetworkConfiguration;
import dk.alexandra.fresco.framework.configuration.TestConfiguration;
import dk.alexandra.fresco.framework.network.KryoNetNetwork;
import dk.alexandra.fresco.framework.sce.SecureComputationEngineImpl;
import dk.alexandra.fresco.framework.sce.evaluator.BatchedProtocolEvaluator;
import dk.alexandra.fresco.framework.sce.evaluator.BatchedStrategy;
import dk.alexandra.fresco.framework.sce.resources.ResourcePoolImpl;
import dk.alexandra.fresco.framework.util.ByteAndBitConverter;
import dk.alexandra.fresco.framework.util.DetermSecureRandom;
import dk.alexandra.fresco.suite.ProtocolSuite;
import dk.alexandra.fresco.suite.dummy.bool.DummyBooleanProtocolSuite;
import dk.alexandra.fresco.suite.tinytables.online.TinyTablesProtocolSuite;
import dk.alexandra.fresco.suite.tinytables.prepro.TinyTablesPreproProtocolSuite;
import java.io.File;
import java.io.IOException;
import java.util.ArrayList;
import java.util.HashMap;
import java.util.List;
import java.util.Map;
import java.util.Random;
import org.junit.After;
import org.junit.Assert;
import org.junit.Test;
import org.junit.experimental.categories.Category;


public class SetIntersectionDemo {

  private int noPlayers = 2;

  @Test
  public void dummyTest() throws Exception {
    // Generic configuration
    List<Integer> ports = new ArrayList<>(noPlayers);
    for (int i = 1; i <= noPlayers; i++) {
      ports.add(9000 + i * 10);
    }
    Map<Integer, NetworkConfiguration> netConf =
        TestConfiguration.getNetworkConfigurations(noPlayers, ports);
    Map<Integer, TestThreadConfiguration<ResourcePoolImpl, ProtocolBuilderBinary>> conf =
        new HashMap<>();
    for (int playerId : netConf.keySet()) {

      // Protocol specific configuration
      ProtocolSuite<ResourcePoolImpl, ProtocolBuilderBinary> suite =
          new DummyBooleanProtocolSuite();

      // The rest is generic configuration as well
      ProtocolEvaluator<ResourcePoolImpl, ProtocolBuilderBinary> evaluator =
          new BatchedProtocolEvaluator<>(new BatchedStrategy<>());
      TestThreadConfiguration<ResourcePoolImpl, ProtocolBuilderBinary> ttc =
          new TestThreadConfiguration<>(
              new SecureComputationEngineImpl<>(suite, evaluator),
              () -> {
                KryoNetNetwork network = new KryoNetNetwork();
                network.init(netConf.get(playerId));
                return new ResourcePoolImpl(playerId, noPlayers, network,
                    new Random(), new DetermSecureRandom());
              });
      conf.put(playerId, ttc);
    }
    String[] result = this.setIntersectionDemo(conf);
    Assert.assertTrue(verifyResult(result));
  }


  /**
   * TinyTables requires a preprocessing phase as well as the actual computation phase.
   */
  @SuppressWarnings("unchecked")
  @Category(IntegrationTest.class)
  @Test
  public void tinyTablesTest() throws Exception {
    // Generic configuration
    List<Integer> ports = new ArrayList<>(noPlayers);
    for (int i = 1; i <= noPlayers; i++) {
      ports.add(9000 + i);
    }
    final Map<Integer, NetworkConfiguration> netConf =
        TestConfiguration.getNetworkConfigurations(noPlayers, ports);
    Map<Integer, TestThreadConfiguration<ResourcePoolImpl, ProtocolBuilderBinary>> conf =
        new HashMap<>();
    for (int playerId : netConf.keySet()) {
      // Protocol specific configuration + suite
      ProtocolSuite<ResourcePoolImpl, ProtocolBuilderBinary> suite =
          (ProtocolSuite<ResourcePoolImpl, ProtocolBuilderBinary>) getTinyTablesPreproProtocolSuite(
              9000 + playerId, playerId);

      // More generic configuration
      ProtocolEvaluator<ResourcePoolImpl, ProtocolBuilderBinary> evaluator =
          new BatchedProtocolEvaluator<>(new BatchedStrategy<>());
      TestThreadConfiguration<ResourcePoolImpl, ProtocolBuilderBinary> ttc =
          new TestThreadConfiguration<>(
              new SecureComputationEngineImpl<>(suite, evaluator),
              () -> {
                KryoNetNetwork network = new KryoNetNetwork();
                network.init(netConf.get(playerId));
                return new ResourcePoolImpl(playerId, noPlayers, network,
                    new Random(), new DetermSecureRandom());
              });
      conf.put(playerId, ttc);
    }

    // We run the preprocessing and save the resulting tinytables to disk
    this.setIntersectionDemo(conf);

    {
      // Preprocessing is complete, now we configure a new instance of the
      // computation and run it
      Map<Integer, NetworkConfiguration> secondConf = TestConfiguration
          .getNetworkConfigurations(noPlayers, ports);
      conf = new HashMap<>();
      for (int playerId : secondConf.keySet()) {
        // These 2 lines are protocol specific, the rest is generic configuration
        ProtocolSuite<ResourcePoolImpl, ProtocolBuilderBinary> suite =
            (ProtocolSuite<ResourcePoolImpl, ProtocolBuilderBinary>) getTinyTablesProtocolSuite(
                playerId);

        ProtocolEvaluator<ResourcePoolImpl, ProtocolBuilderBinary> evaluator =
            new BatchedProtocolEvaluator<>(new BatchedStrategy<>());
        TestThreadConfiguration<ResourcePoolImpl, ProtocolBuilderBinary> ttc =
            new TestThreadConfiguration<>(
                new SecureComputationEngineImpl<>(suite, evaluator),
                () -> {
                  KryoNetNetwork network = new KryoNetNetwork();
                  network.init(secondConf.get(playerId));
                  return new ResourcePoolImpl(playerId, noPlayers, network,
                      new Random(), new DetermSecureRandom());
                });
        conf.put(playerId, ttc);
      }

      // Finally we run the processing phase and verify the result
      String[] result = this.setIntersectionDemo(conf);
      Assert.assertTrue(verifyResult(result));
    }
  }

  // ensure that test files are removed after the test ends.
  @After
  public void cleanup() {
    for (int i = 0; i < 2; i++) {
      File f = getTinyTablesFile(i);
      if (f.exists()) {
        f.delete();
      }
    }
  }


  private boolean verifyResult(String[] result) {
    // Expected ciphers
    String[] expected = {"c5cf1e6421d3302430b4c1e1258e23dc", "2f512cbe2004159f2a9f432aa23074fe",
        "a5bb0723dd40d10189b8e7e1ab383aa1", "687114568afa5846470e5a5e553c639d",
        "1f4e1f637a388bcb9984cf3d16c9243e", "a5bb0723dd40d10189b8e7e1ab383aa1",
        "52cd1dbeeb5f1dce0742aebf285e1472", "687114568afa5846470e5a5e553c639d"};

    for (int j = 0; j < expected.length; j++) {
      if (!expected[j].equals(result[j])) {
        return false;
      }
    }
    return true;
  }


  public String[] setIntersectionDemo(
      Map<Integer, TestThreadConfiguration<ResourcePoolImpl, ProtocolBuilderBinary>> conf)
      throws Exception {
    String[] result = new String[8];
    TestThreadFactory<ResourcePoolImpl, ProtocolBuilderBinary> f =
        new TestThreadFactory<ResourcePoolImpl, ProtocolBuilderBinary>() {
          @Override
          public TestThread<ResourcePoolImpl, ProtocolBuilderBinary> next() {
            return new TestThread<ResourcePoolImpl, ProtocolBuilderBinary>() {
              @Override
              public void test() throws Exception {
                Boolean[] key = null;
                int[] inputList = null;
                if (conf.getMyId() == 2) {
<<<<<<< HEAD
                  key = ByteArithmetic.toBoolean("00112233445566778899aabbccddeeff"); // 128-bit key
                  inputList = new int[]{2, 66, 112, 1123};
                } else if (conf.getMyId() == 1) {
                  key = ByteArithmetic.toBoolean("000102030405060708090a0b0c0d0e0f"); // 128-bit key
                  inputList = new int[]{1, 3, 66, 1123};
=======
                  key = ByteAndBitConverter.toBoolean("00112233445566778899aabbccddeeff"); // 128-bit key
                  inputList = new int[] {2, 66, 112, 1123};
                } else if (conf.getMyId() == 1) {
                  key = ByteAndBitConverter.toBoolean("000102030405060708090a0b0c0d0e0f"); // 128-bit key
                  inputList = new int[] {1, 3, 66, 1123};
>>>>>>> 535bb119
                }

                PrivateSetDemo app = new PrivateSetDemo(conf.getMyId(), key, inputList);

                List<List<Boolean>> psiResult = runApplication(app);
                System.out.println(
                    "Result Dimentions: " + psiResult.size() + ", " + psiResult.get(0).size());
                boolean[][] actualBoolean = new boolean[psiResult.size()][psiResult.get(0).size()];

                for (int j = 0; j < psiResult.size(); j++) {
                  for (int i = 0; i < psiResult.get(0).size(); i++) {
                    actualBoolean[j][i] = psiResult.get(j).get(i);
                  }
                  String actual = ByteAndBitConverter.toHex(actualBoolean[j]);
                  result[j] = actual;
                }
              }
            };
          }
        };
    TestThreadRunner.run(f, conf);
    return result;
  }

  private ProtocolSuite<?, ?> getTinyTablesPreproProtocolSuite(int myPort, int playerId) {
    TinyTablesPreproProtocolSuite config =
        new TinyTablesPreproProtocolSuite(playerId, getTinyTablesFile(playerId));
    return config;
  }

  private File getTinyTablesFile(int playerId) {
    String filename = "TinyTables_SetIntersection_" + playerId;
    return new File(filename);
  }

  private ProtocolSuite<?, ?> getTinyTablesProtocolSuite(int playerId)
      throws ClassNotFoundException, IOException {
    TinyTablesProtocolSuite config =
        new TinyTablesProtocolSuite(playerId, getTinyTablesFile(playerId));
    return config;
  }

  @Test
  public void testPSICmdLine() throws Exception {
    Runnable p1 = () -> {
      try {
        PrivateSetDemo.main(
            new String[]{"-i", "1", "-p", "1:localhost:8081", "-p", "2:localhost:8082", "-s",
                "dummyBool", "-in", "2,3,4,5,8,9,14", "-key",
                "abc123abc123abc123abc123abc123ab"});
      } catch (IOException e) {
        throw new RuntimeException("Error", e);
      }
    };

    Runnable p2 = () -> {
      try {
        PrivateSetDemo.main(
            new String[]{"-i", "2", "-p", "1:localhost:8081", "-p", "2:localhost:8082", "-s",
                "dummyBool", "-in", "2,3,4,6,7,12,14", "-key",
                "abc123abc123abc123abc123abc123ab"});
      } catch (IOException e) {
        throw new RuntimeException("Error", e);
      }
    };
    Thread t1 = new Thread(p1);
    Thread t2 = new Thread(p2);
    t1.start();
    t2.start();
    t1.join();
    t2.join();
  }
}<|MERGE_RESOLUTION|>--- conflicted
+++ resolved
@@ -187,19 +187,11 @@
                 Boolean[] key = null;
                 int[] inputList = null;
                 if (conf.getMyId() == 2) {
-<<<<<<< HEAD
-                  key = ByteArithmetic.toBoolean("00112233445566778899aabbccddeeff"); // 128-bit key
+                  key = ByteAndBitConverter.toBoolean("00112233445566778899aabbccddeeff"); // 128-bit key
                   inputList = new int[]{2, 66, 112, 1123};
                 } else if (conf.getMyId() == 1) {
-                  key = ByteArithmetic.toBoolean("000102030405060708090a0b0c0d0e0f"); // 128-bit key
+                  key = ByteAndBitConverter.toBoolean("000102030405060708090a0b0c0d0e0f"); // 128-bit key
                   inputList = new int[]{1, 3, 66, 1123};
-=======
-                  key = ByteAndBitConverter.toBoolean("00112233445566778899aabbccddeeff"); // 128-bit key
-                  inputList = new int[] {2, 66, 112, 1123};
-                } else if (conf.getMyId() == 1) {
-                  key = ByteAndBitConverter.toBoolean("000102030405060708090a0b0c0d0e0f"); // 128-bit key
-                  inputList = new int[] {1, 3, 66, 1123};
->>>>>>> 535bb119
                 }
 
                 PrivateSetDemo app = new PrivateSetDemo(conf.getMyId(), key, inputList);
