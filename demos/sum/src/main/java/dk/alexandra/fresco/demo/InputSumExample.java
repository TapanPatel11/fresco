--- conflicted
+++ resolved
@@ -40,7 +40,6 @@
 
     util.parse(args);
 
-<<<<<<< HEAD
     ProtocolSuite<ResourcePoolT, ProtocolBuilderNumeric> psConf = util.getProtocolSuite();
 
     SecureComputationEngine<ResourcePoolT, ProtocolBuilderNumeric> sce =
@@ -49,18 +48,7 @@
     ResourcePoolT resourcePool = util.getResourcePool();
     runApplication(sce, resourcePool);
     util.close();
-=======
-    ProtocolSuite<ResourcePoolT, ProtocolBuilderNumeric> psConf =
-        util.getProtocolSuite();
-
-    SecureComputationEngine<ResourcePoolT, ProtocolBuilderNumeric> sce =
-        new SecureComputationEngineImpl<>(psConf,
-            util.getEvaluator());
-
-    ResourcePoolT resourcePool = util.getResourcePool();
-    runApplication(sce, resourcePool);
     sce.shutdownSCE();
->>>>>>> 535bb119
   }
 
 }