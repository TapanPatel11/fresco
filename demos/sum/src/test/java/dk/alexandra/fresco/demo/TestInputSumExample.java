package dk.alexandra.fresco.demo;

import dk.alexandra.fresco.framework.TestThreadRunner;
import dk.alexandra.fresco.framework.TestThreadRunner.TestThread;
import dk.alexandra.fresco.framework.TestThreadRunner.TestThreadConfiguration;
import dk.alexandra.fresco.framework.TestThreadRunner.TestThreadFactory;
import dk.alexandra.fresco.framework.builder.numeric.ProtocolBuilderNumeric;
import dk.alexandra.fresco.framework.configuration.NetworkConfiguration;
import dk.alexandra.fresco.framework.configuration.TestConfiguration;
import dk.alexandra.fresco.framework.network.KryoNetNetwork;
import dk.alexandra.fresco.framework.network.Network;
import dk.alexandra.fresco.framework.sce.SecureComputationEngineImpl;
import dk.alexandra.fresco.framework.sce.evaluator.BatchedProtocolEvaluator;
import dk.alexandra.fresco.framework.sce.evaluator.BatchedStrategy;
import dk.alexandra.fresco.framework.sce.resources.ResourcePool;
import dk.alexandra.fresco.framework.util.DetermSecureRandom;
import dk.alexandra.fresco.suite.ProtocolSuite;
import dk.alexandra.fresco.suite.dummy.arithmetic.DummyArithmeticProtocolSuite;
import dk.alexandra.fresco.suite.dummy.arithmetic.DummyArithmeticResourcePoolImpl;
import dk.alexandra.fresco.suite.spdz.SpdzProtocolSuite;
import dk.alexandra.fresco.suite.spdz.SpdzResourcePoolImpl;
import dk.alexandra.fresco.suite.spdz.storage.DummyDataSupplierImpl;
import dk.alexandra.fresco.suite.spdz.storage.SpdzStorageImpl;
import java.io.IOException;
import java.math.BigInteger;
import java.security.NoSuchAlgorithmException;
import java.util.ArrayList;
import java.util.HashMap;
import java.util.List;
import java.util.Map;
import java.util.Random;
import java.util.function.Supplier;
import org.junit.Test;

public class TestInputSumExample {

  @SuppressWarnings("unchecked")
  private static <ResourcePoolT extends ResourcePool> void runTest(
<<<<<<< HEAD
      TestThreadFactory<ResourcePoolT, ProtocolBuilderNumeric> test, boolean dummy, int n) throws NoSuchAlgorithmException {
=======
      TestThreadFactory<ResourcePoolT, ProtocolBuilderNumeric> test, boolean dummy, int n)
      throws Exception {
>>>>>>> a9778e28
    // Since SCAPI currently does not work with ports > 9999 we use fixed ports
    // here instead of relying on ephemeral ports which are often > 9999.
    List<Integer> ports = new ArrayList<>(n);
    for (int i = 1; i <= n; i++) {
      ports.add(9000 + i * 10);
    }
    Map<Integer, NetworkConfiguration> netConf =
        TestConfiguration.getNetworkConfigurations(n, ports);
    Map<Integer, TestThreadConfiguration<ResourcePoolT, ProtocolBuilderNumeric>> conf =
        new HashMap<>();
    for (int i : netConf.keySet()) {
      ProtocolSuite<ResourcePoolT, ProtocolBuilderNumeric> suite;

      Supplier<ResourcePoolT> resourcePool;
      if (dummy) {
        BigInteger mod = new BigInteger(
            "6703903964971298549787012499123814115273848577471136527425966013026501536706464354255445443244279389455058889493431223951165286470575994074291745908195329");
        suite =
            (ProtocolSuite<ResourcePoolT, ProtocolBuilderNumeric>) new DummyArithmeticProtocolSuite(
                mod, 150);
        resourcePool = () -> (ResourcePoolT) new DummyArithmeticResourcePoolImpl(i, n,
            new Random(), new DetermSecureRandom(), mod);
      } else {
        suite = (ProtocolSuite<ResourcePoolT, ProtocolBuilderNumeric>) new SpdzProtocolSuite(150);
<<<<<<< HEAD
        resourcePool = (ResourcePoolT) new SpdzResourcePoolImpl(i, n, network, new Random(),
            new DetermSecureRandom(), new SpdzStorageImpl(new DummyDataSupplierImpl(i, n)));
      }      
=======
        resourcePool = () -> (ResourcePoolT) new SpdzResourcePoolImpl(i, n,
            new Random(),
            new DetermSecureRandom(), new SpdzStorageDummyImpl(i, n));
      }
>>>>>>> a9778e28
      TestThreadConfiguration<ResourcePoolT, ProtocolBuilderNumeric> ttc =
          new TestThreadConfiguration<>(
              new SecureComputationEngineImpl<>(suite,
                  new BatchedProtocolEvaluator<>(new BatchedStrategy<>(), suite)),
              resourcePool, () -> createNetwork(netConf.get(i)));
      conf.put(i, ttc);
    }
    TestThreadRunner.run(test, conf);

  }

  private static Network createNetwork(
      NetworkConfiguration networkConfiguration) {
    KryoNetNetwork kryoNetNetwork = new KryoNetNetwork(networkConfiguration);
    return kryoNetNetwork;
  }

  @Test
  public <ResourcePoolT extends ResourcePool> void testInput() throws Exception {
    final TestThreadFactory<ResourcePoolT, ProtocolBuilderNumeric> f =
        new TestThreadFactory<ResourcePoolT, ProtocolBuilderNumeric>() {
          @Override
          public TestThread<ResourcePoolT, ProtocolBuilderNumeric> next() {
            return new TestThread<ResourcePoolT, ProtocolBuilderNumeric>() {
              @Override
              public void test() throws Exception {
                InputSumExample.runApplication(conf.sce, conf.getResourcePool(), conf.getNetwork());
              }
            };
          }
        };
    runTest(f, false, 3);
  }

  @Test
  public <ResourcePoolT extends ResourcePool> void testInput_dummy() throws Exception {
    final TestThreadFactory<ResourcePoolT, ProtocolBuilderNumeric> f =
        new TestThreadFactory<ResourcePoolT, ProtocolBuilderNumeric>() {
          @Override
          public TestThread<ResourcePoolT, ProtocolBuilderNumeric> next() {
            return new TestThread<ResourcePoolT, ProtocolBuilderNumeric>() {
              @Override
              public void test() throws Exception {
                InputSumExample.runApplication(conf.sce, conf.getResourcePool(), conf.getNetwork());
              }
            };
          }
        };
    runTest(f, true, 3);
  }

  @Test
  public void testInputCmdLine() throws Exception {
    Runnable p1 = () -> {
      try {
        InputSumExample.main(
            new String[]{"-i", "1", "-p", "1:localhost:8081", "-p", "2:localhost:8082", "-s",
                "dummyArithmetic"});
      } catch (IOException e) {
        System.exit(-1);
      }
    };

    Runnable p2 = () -> {
      try {
        InputSumExample.main(
            new String[]{"-i", "2", "-p", "1:localhost:8081", "-p", "2:localhost:8082", "-s",
                "dummyArithmetic"});
      } catch (IOException e) {
        System.exit(-1);
      }
    };
    Thread t1 = new Thread(p1);
    Thread t2 = new Thread(p2);
    t1.start();
    t2.start();
    t1.join();
    t2.join();
  }
}<|MERGE_RESOLUTION|>--- conflicted
+++ resolved
@@ -23,7 +23,6 @@
 import dk.alexandra.fresco.suite.spdz.storage.SpdzStorageImpl;
 import java.io.IOException;
 import java.math.BigInteger;
-import java.security.NoSuchAlgorithmException;
 import java.util.ArrayList;
 import java.util.HashMap;
 import java.util.List;
@@ -36,12 +35,8 @@
 
   @SuppressWarnings("unchecked")
   private static <ResourcePoolT extends ResourcePool> void runTest(
-<<<<<<< HEAD
-      TestThreadFactory<ResourcePoolT, ProtocolBuilderNumeric> test, boolean dummy, int n) throws NoSuchAlgorithmException {
-=======
       TestThreadFactory<ResourcePoolT, ProtocolBuilderNumeric> test, boolean dummy, int n)
       throws Exception {
->>>>>>> a9778e28
     // Since SCAPI currently does not work with ports > 9999 we use fixed ports
     // here instead of relying on ephemeral ports which are often > 9999.
     List<Integer> ports = new ArrayList<>(n);
@@ -66,16 +61,16 @@
             new Random(), new DetermSecureRandom(), mod);
       } else {
         suite = (ProtocolSuite<ResourcePoolT, ProtocolBuilderNumeric>) new SpdzProtocolSuite(150);
-<<<<<<< HEAD
-        resourcePool = (ResourcePoolT) new SpdzResourcePoolImpl(i, n, network, new Random(),
-            new DetermSecureRandom(), new SpdzStorageImpl(new DummyDataSupplierImpl(i, n)));
-      }      
-=======
-        resourcePool = () -> (ResourcePoolT) new SpdzResourcePoolImpl(i, n,
-            new Random(),
-            new DetermSecureRandom(), new SpdzStorageDummyImpl(i, n));
+        resourcePool = () -> {
+          try {
+            return (ResourcePoolT) new SpdzResourcePoolImpl(i, n,
+                new Random(),
+                new DetermSecureRandom(), new SpdzStorageImpl(new DummyDataSupplierImpl(i, n)));
+          } catch (Exception e) {
+            throw new RuntimeException("Your system does not support the necessary hash function.", e);
+          } 
+        };
       }
->>>>>>> a9778e28
       TestThreadConfiguration<ResourcePoolT, ProtocolBuilderNumeric> ttc =
           new TestThreadConfiguration<>(
               new SecureComputationEngineImpl<>(suite,
