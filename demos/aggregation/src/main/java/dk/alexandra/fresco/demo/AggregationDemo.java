package dk.alexandra.fresco.demo;

import dk.alexandra.fresco.demo.cli.CmdLineUtil;
import dk.alexandra.fresco.framework.Application;
import dk.alexandra.fresco.framework.DRes;
import dk.alexandra.fresco.framework.builder.numeric.ProtocolBuilderNumeric;
import dk.alexandra.fresco.framework.network.Network;
import dk.alexandra.fresco.framework.sce.SecureComputationEngine;
import dk.alexandra.fresco.framework.sce.SecureComputationEngineImpl;
import dk.alexandra.fresco.framework.sce.resources.ResourcePool;
import dk.alexandra.fresco.framework.value.SInt;
import dk.alexandra.fresco.lib.collections.Matrix;
import dk.alexandra.fresco.lib.collections.MatrixUtils;
import dk.alexandra.fresco.suite.ProtocolSuite;
<<<<<<< HEAD
=======
import dk.alexandra.fresco.suite.spdz.SpdzProtocolSuite;
import dk.alexandra.fresco.suite.spdz.SpdzResourcePool;
import dk.alexandra.fresco.suite.spdz.SpdzResourcePoolImpl;
import dk.alexandra.fresco.suite.spdz.storage.SpdzDummyDataSupplier;
import dk.alexandra.fresco.suite.spdz.storage.SpdzStorage;
import dk.alexandra.fresco.suite.spdz.storage.SpdzStorageImpl;
>>>>>>> 328b893a
import java.io.IOException;
import java.math.BigInteger;
import java.util.ArrayList;
import java.util.Arrays;
import java.util.List;

public class AggregationDemo<ResourcePoolT extends ResourcePool> {

  /**
   * Generates mock input data.
   *
   * @return mock input matrix
   */
  public Matrix<BigInteger> readInputs() {
    BigInteger[][] rows = {{BigInteger.valueOf(1), BigInteger.valueOf(7)},
        {BigInteger.valueOf(1), BigInteger.valueOf(19)},
        {BigInteger.valueOf(1), BigInteger.valueOf(10)},
        {BigInteger.valueOf(1), BigInteger.valueOf(4)},
        {BigInteger.valueOf(2), BigInteger.valueOf(13)},
        {BigInteger.valueOf(2), BigInteger.valueOf(1)},
        {BigInteger.valueOf(2), BigInteger.valueOf(22)},
        {BigInteger.valueOf(2), BigInteger.valueOf(16)}};
    int h = rows.length;
    int w = rows[0].length;
    ArrayList<ArrayList<BigInteger>> mat = new ArrayList<>();
    for (BigInteger[] row : rows) {
      mat.add(new ArrayList<>(Arrays.asList(row)));
    }
    return new Matrix<>(h, w, mat);
  }

  /**
   * @param result Prints result values to console.
   */
  public void writeOutputs(Matrix<BigInteger> result) {
    for (List<BigInteger> row : result.getRows()) {
      for (BigInteger value : row) {
        System.out.print(value + " ");
      }
      System.out.println();
    }
  }

  /**
   * Executes application.
   *
   * @param sce the execution environment
   * @param rp resource pool
   */
  public void runApplication(SecureComputationEngine<ResourcePoolT, ProtocolBuilderNumeric> sce,
      ResourcePoolT rp, Network network) {
    int groupByIdx = 0;
    int aggIdx = 1;
    // Create application we are going run
    Application<Matrix<BigInteger>, ProtocolBuilderNumeric> aggApp = root -> {
      DRes<Matrix<DRes<SInt>>> closed;
      // player 1 provides input
      if (root.getBasicNumericContext().getMyId() == 1) {
        closed = root.collections().closeMatrix(readInputs(), 1);
      } else {
        // if we aren't player 1 we need to provide the expected size of the input
        closed = root.collections().closeMatrix(8, 2, 1);
      }
      DRes<Matrix<DRes<SInt>>> aggregated =
          root.collections().leakyAggregateSum(closed, groupByIdx, aggIdx);
      DRes<Matrix<DRes<BigInteger>>> opened = root.collections().openMatrix(aggregated);
      return () -> new MatrixUtils().unwrapMatrix(opened);
    };
    // Run application and get result
    Matrix<BigInteger> result = sce.runApplication(aggApp, rp, network);
    writeOutputs(result);
    sce.shutdownSCE();
  }

  /**
   * Main.
   *
   * @param args must include player ID
<<<<<<< HEAD
   * @throws NoSuchAlgorithmException If your system does not support
    the hash function needed by SPDZ
   */
  public static <ResourcePoolT extends ResourcePool> void main(String[] args) throws
      IOException, NoSuchAlgorithmException {
    
    
    CmdLineUtil<ResourcePoolT, ProtocolBuilderNumeric> util = new CmdLineUtil<>();
=======
   */
  public static void main(String[] args) throws IOException {
    // My player ID
    int pid = Integer.parseInt(args[0]);
>>>>>>> 328b893a

    util.parse(args);
    
    ProtocolSuite<ResourcePoolT, ProtocolBuilderNumeric> suite = util.getProtocolSuite();

<<<<<<< HEAD
    SecureComputationEngine<ResourcePoolT, ProtocolBuilderNumeric> sce =
        new SecureComputationEngineImpl<>(suite, util.getEvaluator());

    ResourcePoolT resourcePool = util.getResourcePool();
    
    AggregationDemo<ResourcePoolT> demo = new AggregationDemo<>();
    
    util.startNetwork();
    demo.runApplication(sce, resourcePool, util.getNetwork());
    
    util.closeNetwork();
    sce.shutdownSCE();
=======
    // Define circuit evaluation strategy
    ProtocolEvaluator<SpdzResourcePool> sequentialEvaluator =
        new BatchedProtocolEvaluator<>(new SequentialStrategy<>(), suite);

    // Instantiate execution environment
    SecureComputationEngine<SpdzResourcePool, ProtocolBuilderNumeric> sce =
        new SecureComputationEngineImpl<>(suite, sequentialEvaluator);

    // Create resource pool
    try (KryoNetNetwork network = new KryoNetNetwork(getNetworkConfiguration(pid))) {
      SpdzStorage store = new SpdzStorageImpl(
          new SpdzDummyDataSupplier(pid, getNetworkConfiguration(pid).noOfParties()));
    SpdzResourcePool rp = new SpdzResourcePoolImpl(pid, getNetworkConfiguration(pid).noOfParties(),
        new HmacDrbg(), store);
      // Instatiate our demo and run
      AggregationDemo<SpdzResourcePool> demo = new AggregationDemo<>();
      demo.runApplication(sce, rp, network);
    }
>>>>>>> 328b893a
  }

}<|MERGE_RESOLUTION|>--- conflicted
+++ resolved
@@ -12,15 +12,6 @@
 import dk.alexandra.fresco.lib.collections.Matrix;
 import dk.alexandra.fresco.lib.collections.MatrixUtils;
 import dk.alexandra.fresco.suite.ProtocolSuite;
-<<<<<<< HEAD
-=======
-import dk.alexandra.fresco.suite.spdz.SpdzProtocolSuite;
-import dk.alexandra.fresco.suite.spdz.SpdzResourcePool;
-import dk.alexandra.fresco.suite.spdz.SpdzResourcePoolImpl;
-import dk.alexandra.fresco.suite.spdz.storage.SpdzDummyDataSupplier;
-import dk.alexandra.fresco.suite.spdz.storage.SpdzStorage;
-import dk.alexandra.fresco.suite.spdz.storage.SpdzStorageImpl;
->>>>>>> 328b893a
 import java.io.IOException;
 import java.math.BigInteger;
 import java.util.ArrayList;
@@ -99,27 +90,18 @@
    * Main.
    *
    * @param args must include player ID
-<<<<<<< HEAD
-   * @throws NoSuchAlgorithmException If your system does not support
-    the hash function needed by SPDZ
+   * @throws IOException In case of network failure.
    */
   public static <ResourcePoolT extends ResourcePool> void main(String[] args) throws
-      IOException, NoSuchAlgorithmException {
+      IOException {
     
     
     CmdLineUtil<ResourcePoolT, ProtocolBuilderNumeric> util = new CmdLineUtil<>();
-=======
-   */
-  public static void main(String[] args) throws IOException {
-    // My player ID
-    int pid = Integer.parseInt(args[0]);
->>>>>>> 328b893a
 
     util.parse(args);
     
     ProtocolSuite<ResourcePoolT, ProtocolBuilderNumeric> suite = util.getProtocolSuite();
 
-<<<<<<< HEAD
     SecureComputationEngine<ResourcePoolT, ProtocolBuilderNumeric> sce =
         new SecureComputationEngineImpl<>(suite, util.getEvaluator());
 
@@ -132,26 +114,6 @@
     
     util.closeNetwork();
     sce.shutdownSCE();
-=======
-    // Define circuit evaluation strategy
-    ProtocolEvaluator<SpdzResourcePool> sequentialEvaluator =
-        new BatchedProtocolEvaluator<>(new SequentialStrategy<>(), suite);
-
-    // Instantiate execution environment
-    SecureComputationEngine<SpdzResourcePool, ProtocolBuilderNumeric> sce =
-        new SecureComputationEngineImpl<>(suite, sequentialEvaluator);
-
-    // Create resource pool
-    try (KryoNetNetwork network = new KryoNetNetwork(getNetworkConfiguration(pid))) {
-      SpdzStorage store = new SpdzStorageImpl(
-          new SpdzDummyDataSupplier(pid, getNetworkConfiguration(pid).noOfParties()));
-    SpdzResourcePool rp = new SpdzResourcePoolImpl(pid, getNetworkConfiguration(pid).noOfParties(),
-        new HmacDrbg(), store);
-      // Instatiate our demo and run
-      AggregationDemo<SpdzResourcePool> demo = new AggregationDemo<>();
-      demo.runApplication(sce, rp, network);
-    }
->>>>>>> 328b893a
   }
 
 }