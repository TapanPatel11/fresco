--- conflicted
+++ resolved
@@ -34,32 +34,12 @@
 public class AggregationDemo<ResourcePoolT extends ResourcePool> {
 
   /**
-   * Creates matrix from 2d array.
-   * 
-   * @param rows
-   * @return
-   */
-  private <T> Matrix<T> getInputMatrix(T[][] rows) {
-    int h = rows.length;
-    int w = rows[0].length;
-    ArrayList<ArrayList<T>> mat = new ArrayList<>();
-    for (T[] row : rows) {
-      mat.add(new ArrayList<>(Arrays.asList(row)));
-    }
-    return new Matrix<>(h, w, mat);
-  }
-
-  /**
    * Generates mock input data.
    * 
    * @return mock input matrix
    */
   public Matrix<BigInteger> readInputs() {
-<<<<<<< HEAD
-    BigInteger[][] rawRows = {{BigInteger.valueOf(1), BigInteger.valueOf(7)},
-=======
     BigInteger[][] rows = {{BigInteger.valueOf(1), BigInteger.valueOf(7)},
->>>>>>> 9e29061d
         {BigInteger.valueOf(1), BigInteger.valueOf(19)},
         {BigInteger.valueOf(1), BigInteger.valueOf(10)},
         {BigInteger.valueOf(1), BigInteger.valueOf(4)},
@@ -67,17 +47,13 @@
         {BigInteger.valueOf(2), BigInteger.valueOf(1)},
         {BigInteger.valueOf(2), BigInteger.valueOf(22)},
         {BigInteger.valueOf(2), BigInteger.valueOf(16)}};
-<<<<<<< HEAD
-    return getInputMatrix(rawRows);
-=======
     int h = rows.length;
     int w = rows[0].length;
     ArrayList<ArrayList<BigInteger>> mat = new ArrayList<>();
-    for (BigInteger[] row: rows) {
+    for (BigInteger[] row : rows) {
       mat.add(new ArrayList<>(Arrays.asList(row)));
     }
     return new Matrix<>(h, w, mat);
->>>>>>> 9e29061d
   }
 
   /**
