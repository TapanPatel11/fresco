package aggregation;

import dk.alexandra.fresco.demo.AggregationDemo;
import dk.alexandra.fresco.framework.ProtocolEvaluator;
import dk.alexandra.fresco.framework.TestThreadRunner;
import dk.alexandra.fresco.framework.TestThreadRunner.TestThread;
import dk.alexandra.fresco.framework.TestThreadRunner.TestThreadConfiguration;
import dk.alexandra.fresco.framework.TestThreadRunner.TestThreadFactory;
import dk.alexandra.fresco.framework.builder.numeric.ProtocolBuilderNumeric;
import dk.alexandra.fresco.framework.configuration.NetworkConfiguration;
import dk.alexandra.fresco.framework.configuration.TestConfiguration;
import dk.alexandra.fresco.framework.network.KryoNetNetwork;
import dk.alexandra.fresco.framework.sce.SecureComputationEngine;
import dk.alexandra.fresco.framework.sce.SecureComputationEngineImpl;
import dk.alexandra.fresco.framework.sce.evaluator.BatchedProtocolEvaluator;
import dk.alexandra.fresco.framework.sce.evaluator.SequentialStrategy;
import dk.alexandra.fresco.framework.util.DetermSecureRandom;
import dk.alexandra.fresco.suite.ProtocolSuite;
import dk.alexandra.fresco.suite.spdz.SpdzProtocolSuite;
import dk.alexandra.fresco.suite.spdz.SpdzResourcePool;
import dk.alexandra.fresco.suite.spdz.SpdzResourcePoolImpl;
import dk.alexandra.fresco.suite.spdz.storage.DummyDataSupplierImpl;
import dk.alexandra.fresco.suite.spdz.storage.SpdzStorage;
<<<<<<< HEAD
import dk.alexandra.fresco.suite.spdz.storage.SpdzStorageImpl;
import java.security.NoSuchAlgorithmException;
=======
import dk.alexandra.fresco.suite.spdz.storage.SpdzStorageDummyImpl;
import java.io.IOException;
>>>>>>> a9778e28
import java.util.ArrayList;
import java.util.HashMap;
import java.util.List;
import java.util.Map;
import java.util.Random;
import org.junit.Assert;
import org.junit.Test;

public class TestAggregation {

  private static void runTest(TestThreadFactory<SpdzResourcePool, ProtocolBuilderNumeric> test,
<<<<<<< HEAD
      int n) throws NoSuchAlgorithmException {
=======
      int n) throws Exception {
>>>>>>> a9778e28
    // Since SCAPI currently does not work with ports > 9999 we use fixed ports
    // here instead of relying on ephemeral ports which are often > 9999.
    List<Integer> ports = new ArrayList<>(n);
    for (int i = 1; i <= n; i++) {
      ports.add(9000 + i * 10);
    }
    Map<Integer, NetworkConfiguration> netConf =
        TestConfiguration.getNetworkConfigurations(n, ports);
    Map<Integer, TestThreadConfiguration<SpdzResourcePool, ProtocolBuilderNumeric>> conf =
        new HashMap<>();
    for (int i : netConf.keySet()) {
      ProtocolSuite<SpdzResourcePool, ProtocolBuilderNumeric> suite = new SpdzProtocolSuite(150);
<<<<<<< HEAD
      Network network = new KryoNetNetwork();
      network.init(netConf.get(i), 1);
      SpdzStorage store = new SpdzStorageImpl(new DummyDataSupplierImpl(i, n));
      SpdzResourcePool rp =
          new SpdzResourcePoolImpl(i, n, network, new Random(), new DetermSecureRandom(), store);
=======
      SpdzStorage store = new SpdzStorageDummyImpl(i, n);
>>>>>>> a9778e28
      ProtocolEvaluator<SpdzResourcePool, ProtocolBuilderNumeric> evaluator =
          new BatchedProtocolEvaluator<>(new SequentialStrategy<>(), suite);
      SecureComputationEngine<SpdzResourcePool, ProtocolBuilderNumeric> sce =
          new SecureComputationEngineImpl<>(suite, evaluator);
      TestThreadConfiguration<SpdzResourcePool, ProtocolBuilderNumeric> ttc =
          new TestThreadConfiguration<>(
              sce,
              () -> new SpdzResourcePoolImpl(i, n, new Random(), new DetermSecureRandom(), store),
              () -> new KryoNetNetwork(netConf.get(i)));
      conf.put(i, ttc);
    }
    TestThreadRunner.run(test, conf);


  }

  @Test
  public void testAggregation() throws Exception {
    final TestThreadFactory<SpdzResourcePool, ProtocolBuilderNumeric> f =
        new TestThreadFactory<SpdzResourcePool, ProtocolBuilderNumeric>() {
          @Override
          public TestThread<SpdzResourcePool, ProtocolBuilderNumeric> next() {
            return new TestThread<SpdzResourcePool, ProtocolBuilderNumeric>() {
              @Override
              public void test() throws Exception {
                // Create application we are going run
                AggregationDemo<SpdzResourcePool> app = new AggregationDemo<>();
                app.runApplication(conf.sce, conf.getResourcePool(), conf.getNetwork());
              }
            };
          }
        };
    runTest(f, 2);
  }

  @Test
  public void testAggregationCmdLine() throws Exception {
<<<<<<< HEAD
    Runnable p1 = new Runnable() {
      
      @Override
      public void run() {
        try {
          AggregationDemo.main(new String[]{"1", "-i", "1", "-p", "1:localhost:8081", "-p", "2:localhost:8082", "-s", "dummyArithmetic"});
        } catch (NoSuchAlgorithmException e) {
          e.printStackTrace();
          Assert.fail();
        }
      }
    };
    
    Runnable p2 = new Runnable() {
      
      @Override
      public void run() {
        try {
          AggregationDemo.main(new String[]{"2", "-i", "2", "-p", "1:localhost:8081", "-p", "2:localhost:8082", "-s", "dummyArithmetic"});
        } catch (NoSuchAlgorithmException e) {          
          e.printStackTrace();
          Assert.fail();
        }
=======
    Runnable p1 = () -> {
      try {
        AggregationDemo.main(
            new String[]{"1", "-i", "1", "-p", "1:localhost:8081", "-p", "2:localhost:8082", "-s",
                "dummyArithmetic"});
      } catch (IOException e) {
        throw new RuntimeException("Error", e);
      }
    };

    Runnable p2 = () -> {
      try {
        AggregationDemo.main(
            new String[]{"2", "-i", "2", "-p", "1:localhost:8081", "-p", "2:localhost:8082", "-s",
                "dummyArithmetic"});
      } catch (IOException e) {
        throw new RuntimeException("Error", e);
>>>>>>> a9778e28
      }
    };
    Thread t1 = new Thread(p1);
    Thread t2 = new Thread(p2);
    t1.start();
    t2.start();
    t1.join();
    t2.join();
  }
}<|MERGE_RESOLUTION|>--- conflicted
+++ resolved
@@ -21,31 +21,20 @@
 import dk.alexandra.fresco.suite.spdz.SpdzResourcePoolImpl;
 import dk.alexandra.fresco.suite.spdz.storage.DummyDataSupplierImpl;
 import dk.alexandra.fresco.suite.spdz.storage.SpdzStorage;
-<<<<<<< HEAD
 import dk.alexandra.fresco.suite.spdz.storage.SpdzStorageImpl;
+import java.io.IOException;
 import java.security.NoSuchAlgorithmException;
-=======
-import dk.alexandra.fresco.suite.spdz.storage.SpdzStorageDummyImpl;
-import java.io.IOException;
->>>>>>> a9778e28
 import java.util.ArrayList;
 import java.util.HashMap;
 import java.util.List;
 import java.util.Map;
 import java.util.Random;
-import org.junit.Assert;
 import org.junit.Test;
 
 public class TestAggregation {
 
   private static void runTest(TestThreadFactory<SpdzResourcePool, ProtocolBuilderNumeric> test,
-<<<<<<< HEAD
-      int n) throws NoSuchAlgorithmException {
-=======
       int n) throws Exception {
->>>>>>> a9778e28
-    // Since SCAPI currently does not work with ports > 9999 we use fixed ports
-    // here instead of relying on ephemeral ports which are often > 9999.
     List<Integer> ports = new ArrayList<>(n);
     for (int i = 1; i <= n; i++) {
       ports.add(9000 + i * 10);
@@ -55,16 +44,10 @@
     Map<Integer, TestThreadConfiguration<SpdzResourcePool, ProtocolBuilderNumeric>> conf =
         new HashMap<>();
     for (int i : netConf.keySet()) {
-      ProtocolSuite<SpdzResourcePool, ProtocolBuilderNumeric> suite = new SpdzProtocolSuite(150);
-<<<<<<< HEAD
-      Network network = new KryoNetNetwork();
-      network.init(netConf.get(i), 1);
+      ProtocolSuite<SpdzResourcePool, ProtocolBuilderNumeric> suite = new SpdzProtocolSuite(150);      
       SpdzStorage store = new SpdzStorageImpl(new DummyDataSupplierImpl(i, n));
       SpdzResourcePool rp =
-          new SpdzResourcePoolImpl(i, n, network, new Random(), new DetermSecureRandom(), store);
-=======
-      SpdzStorage store = new SpdzStorageDummyImpl(i, n);
->>>>>>> a9778e28
+          new SpdzResourcePoolImpl(i, n, new Random(), new DetermSecureRandom(), store);
       ProtocolEvaluator<SpdzResourcePool, ProtocolBuilderNumeric> evaluator =
           new BatchedProtocolEvaluator<>(new SequentialStrategy<>(), suite);
       SecureComputationEngine<SpdzResourcePool, ProtocolBuilderNumeric> sce =
@@ -72,7 +55,7 @@
       TestThreadConfiguration<SpdzResourcePool, ProtocolBuilderNumeric> ttc =
           new TestThreadConfiguration<>(
               sce,
-              () -> new SpdzResourcePoolImpl(i, n, new Random(), new DetermSecureRandom(), store),
+              () -> rp,
               () -> new KryoNetNetwork(netConf.get(i)));
       conf.put(i, ttc);
     }
@@ -102,37 +85,12 @@
 
   @Test
   public void testAggregationCmdLine() throws Exception {
-<<<<<<< HEAD
-    Runnable p1 = new Runnable() {
-      
-      @Override
-      public void run() {
-        try {
-          AggregationDemo.main(new String[]{"1", "-i", "1", "-p", "1:localhost:8081", "-p", "2:localhost:8082", "-s", "dummyArithmetic"});
-        } catch (NoSuchAlgorithmException e) {
-          e.printStackTrace();
-          Assert.fail();
-        }
-      }
-    };
-    
-    Runnable p2 = new Runnable() {
-      
-      @Override
-      public void run() {
-        try {
-          AggregationDemo.main(new String[]{"2", "-i", "2", "-p", "1:localhost:8081", "-p", "2:localhost:8082", "-s", "dummyArithmetic"});
-        } catch (NoSuchAlgorithmException e) {          
-          e.printStackTrace();
-          Assert.fail();
-        }
-=======
     Runnable p1 = () -> {
       try {
         AggregationDemo.main(
             new String[]{"1", "-i", "1", "-p", "1:localhost:8081", "-p", "2:localhost:8082", "-s",
                 "dummyArithmetic"});
-      } catch (IOException e) {
+      } catch (IOException | NoSuchAlgorithmException e) {
         throw new RuntimeException("Error", e);
       }
     };
@@ -142,9 +100,8 @@
         AggregationDemo.main(
             new String[]{"2", "-i", "2", "-p", "1:localhost:8081", "-p", "2:localhost:8082", "-s",
                 "dummyArithmetic"});
-      } catch (IOException e) {
+      } catch (IOException | NoSuchAlgorithmException e) {
         throw new RuntimeException("Error", e);
->>>>>>> a9778e28
       }
     };
     Thread t1 = new Thread(p1);
