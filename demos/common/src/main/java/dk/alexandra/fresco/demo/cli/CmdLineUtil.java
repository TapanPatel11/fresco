--- conflicted
+++ resolved
@@ -51,13 +51,9 @@
   private NetworkConfiguration networkConfiguration;
   private Network network;
   private boolean logPerformance;
-<<<<<<< HEAD
   private ProtocolSuite<ResourcePoolT, BuilderT> protocolSuite;
-  private ProtocolEvaluator<ResourcePoolT, BuilderT> evaluator;
-=======
-  private ProtocolSuite<ResourcePoolT, Builder> protocolSuite;
   private ProtocolEvaluator<ResourcePoolT> evaluator;
->>>>>>> 328b893a
+
   private ResourcePoolT resourcePool;
   private SecureComputationEngine<ResourcePoolT, BuilderT> sce;
 
@@ -78,11 +74,7 @@
     return resourcePool;
   }
 
-<<<<<<< HEAD
-  public ProtocolEvaluator<ResourcePoolT, BuilderT> getEvaluator() {
-=======
   public ProtocolEvaluator<ResourcePoolT> getEvaluator() {
->>>>>>> 328b893a
     return evaluator;
   }
 
