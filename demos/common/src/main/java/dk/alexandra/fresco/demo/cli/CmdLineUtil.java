--- conflicted
+++ resolved
@@ -16,38 +16,12 @@
 import dk.alexandra.fresco.logging.BatchEvaluationLoggingDecorator;
 import dk.alexandra.fresco.logging.NetworkLoggingDecorator;
 import dk.alexandra.fresco.logging.PerformanceLogger.Flag;
-<<<<<<< HEAD
-import dk.alexandra.fresco.logging.SCELoggingDecorator;
-import dk.alexandra.fresco.suite.ProtocolSuite;
-import dk.alexandra.fresco.suite.dummy.arithmetic.DummyArithmeticProtocolSuite;
-import dk.alexandra.fresco.suite.dummy.arithmetic.DummyArithmeticResourcePoolImpl;
-import dk.alexandra.fresco.suite.dummy.bool.DummyBooleanProtocolSuite;
-import dk.alexandra.fresco.suite.spdz.SpdzProtocolSuite;
-import dk.alexandra.fresco.suite.spdz.SpdzResourcePool;
-import dk.alexandra.fresco.suite.spdz.SpdzResourcePoolImpl;
-import dk.alexandra.fresco.suite.spdz.configuration.PreprocessingStrategy;
-import dk.alexandra.fresco.suite.spdz.storage.DataSupplier;
-import dk.alexandra.fresco.suite.spdz.storage.DataSupplierImpl;
-import dk.alexandra.fresco.suite.spdz.storage.DummyDataSupplierImpl;
-import dk.alexandra.fresco.suite.spdz.storage.SpdzStorage;
-import dk.alexandra.fresco.suite.spdz.storage.SpdzStorageConstants;
-import dk.alexandra.fresco.suite.spdz.storage.SpdzStorageImpl;
-import dk.alexandra.fresco.suite.tinytables.online.TinyTablesProtocolSuite;
-import dk.alexandra.fresco.suite.tinytables.prepro.TinyTablesPreproProtocolSuite;
-import java.io.File;
-import java.math.BigInteger;
-import java.net.InetAddress;
-import java.net.UnknownHostException;
-import java.security.NoSuchAlgorithmException;
-import java.security.SecureRandom;
-=======
 import dk.alexandra.fresco.logging.SecureComputationEngineLoggingDecorator;
 import dk.alexandra.fresco.suite.ProtocolSuite;
 import java.io.Closeable;
 import java.io.IOException;
 import java.net.InetAddress;
 import java.net.UnknownHostException;
->>>>>>> a9778e28
 import java.util.Arrays;
 import java.util.EnumSet;
 import java.util.HashMap;
@@ -286,59 +260,6 @@
 
       validateStandardOptions();
       String protocolSuiteName = ((String) this.cmd.getParsedOptionValue("s")).toLowerCase();
-<<<<<<< HEAD
-      switch (protocolSuiteName) {
-        case "dummybool":
-          this.protocolSuite =
-              (ProtocolSuite<ResourcePoolT, Builder>) new DummyBooleanProtocolSuite();
-          this.resourcePool =
-              (ResourcePoolT) new ResourcePoolImpl(this.networkConfiguration.getMyId(),
-                  this.networkConfiguration.noOfParties(), network, new Random(),
-                  new SecureRandom());
-          break;
-        case "dummyarithmetic":
-          this.protocolSuite =
-              (ProtocolSuite<ResourcePoolT, Builder>) dummyArithmeticFromCmdLine(cmd);
-          Properties p = cmd.getOptionProperties("D");
-          BigInteger mod = new BigInteger(p.getProperty("modulus",
-              "6703903964971298549787012499123814115273848577471136527425966013026501536706464354255445443244279389455058889493431223951165286470575994074291745908195329"));
-          this.resourcePool = (ResourcePoolT) new DummyArithmeticResourcePoolImpl(
-              this.networkConfiguration.getMyId(), this.networkConfiguration.noOfParties(), network,
-              new Random(), new SecureRandom(), mod);
-          break;
-        case "spdz":
-          this.protocolSuite =
-              (ProtocolSuite<ResourcePoolT, Builder>) SpdzConfigurationFromCmdLine(cmd);
-          try {
-            this.resourcePool =
-                (ResourcePoolT) createSpdzResourcePool(this.networkConfiguration.getMyId(),
-                    this.networkConfiguration.noOfParties(), network, new Random(),
-                    new SecureRandom(), cmd);
-          } catch (NoSuchAlgorithmException e) {
-            logger.error("Running the protocol suite SPDZ requires that your system supports the hash function needed by SPDZ. See the exception for more details:", e);
-            throw new RuntimeException("Failed to initialize the Spdz Resource pool.", e);
-          }
-          break;
-        case "tinytablesprepro":
-          this.protocolSuite =
-              (ProtocolSuite<ResourcePoolT, Builder>) tinyTablesPreProFromCmdLine(cmd,
-                  this.networkConfiguration.getMyId());
-          this.resourcePool =
-              (ResourcePoolT) new ResourcePoolImpl(this.networkConfiguration.getMyId(),
-                  this.networkConfiguration.noOfParties(), network, new Random(),
-                  new SecureRandom());
-          break;
-        case "tinytables":
-          this.protocolSuite = (ProtocolSuite<ResourcePoolT, Builder>) tinyTablesFromCmdLine(cmd,
-              this.networkConfiguration.getMyId());
-          this.resourcePool =
-              (ResourcePoolT) new ResourcePoolImpl(this.networkConfiguration.getMyId(),
-                  this.networkConfiguration.noOfParties(), network, new Random(),
-                  new SecureRandom());
-          break;
-        default:
-          throw new ParseException("Unknown protocol suite: " + protocolSuiteName);
-=======
       CmdLineProtocolSuite protocolSuiteParser = new CmdLineProtocolSuite(protocolSuiteName,
           cmd.getOptionProperties("D"), this.networkConfiguration.getMyId(),
           this.networkConfiguration.noOfParties());
@@ -356,7 +277,6 @@
             maxBatchSize);
       } catch (ConfigurationException e) {
         throw new ParseException("Invalid evaluation strategy: " + this.cmd.getOptionValue("e"));
->>>>>>> a9778e28
       }
     } catch (ParseException e) {
       System.out.println("Error while parsing arguments: " + e.getLocalizedMessage());
@@ -365,46 +285,10 @@
       System.exit(-1); // TODO: Consider moving to top level.
     }
 
-<<<<<<< HEAD
-  private SpdzResourcePool createSpdzResourcePool(int myId, int size, Network network, Random rand,
-      SecureRandom secRand, CommandLine cmd) throws NoSuchAlgorithmException {
-    Properties p = cmd.getOptionProperties("D");
-    String strat = p.getProperty("spdz.preprocessingStrategy");
-    PreprocessingStrategy strategy = null;
-    switch(strat.toUpperCase()) {
-    case "DUMMY":
-      strategy = PreprocessingStrategy.DUMMY;
-      break;
-    case "STATIC":
-      strategy = PreprocessingStrategy.STATIC;
-      break;
-    default:
-      throw new IllegalArgumentException("Unkown strategy "+strategy+". Should be one of the following: "+Arrays.toString(PreprocessingStrategy.values()));
-    }    
-    DataSupplier supplier;
-    switch (strategy) {
-      case DUMMY:
-        supplier = new DummyDataSupplierImpl(myId, size);
-        break;
-      case STATIC:
-        int noOfThreadsUsed = 1;        
-        String storageName =
-            SpdzStorageConstants.STORAGE_NAME_PREFIX + noOfThreadsUsed + "_" + myId + "_" + 0
-            + "_";
-        supplier = new DataSupplierImpl(new FilebasedStreamedStorageImpl(new InMemoryStorage()), storageName, size);        
-        break;      
-      default:
-        throw new ConfigurationException("Unkonwn preprocessing strategy: " + strategy);
-    }
-    SpdzStorage store = new SpdzStorageImpl(supplier);
-    return new SpdzResourcePoolImpl(myId, size, network, rand, secRand, store);
-  }
-=======
     this.sce = new SecureComputationEngineImpl<>(protocolSuite, evaluator);
     if (flags != null) {
       this.sce = new SecureComputationEngineLoggingDecorator<>(sce, protocolSuite);
     }
->>>>>>> a9778e28
 
     return this.cmd;
   }
