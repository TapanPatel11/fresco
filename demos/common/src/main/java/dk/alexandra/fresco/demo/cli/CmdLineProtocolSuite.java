package dk.alexandra.fresco.demo.cli;

import dk.alexandra.fresco.framework.sce.resources.ResourcePool;
import dk.alexandra.fresco.framework.sce.resources.ResourcePoolImpl;
import dk.alexandra.fresco.framework.sce.resources.storage.FilebasedStreamedStorageImpl;
import dk.alexandra.fresco.framework.sce.resources.storage.InMemoryStorage;
import dk.alexandra.fresco.framework.util.HmacDrbg;
import dk.alexandra.fresco.suite.ProtocolSuite;
import dk.alexandra.fresco.suite.dummy.arithmetic.DummyArithmeticProtocolSuite;
import dk.alexandra.fresco.suite.dummy.arithmetic.DummyArithmeticResourcePoolImpl;
import dk.alexandra.fresco.suite.dummy.bool.DummyBooleanProtocolSuite;
import dk.alexandra.fresco.suite.spdz.SpdzProtocolSuite;
import dk.alexandra.fresco.suite.spdz.SpdzResourcePool;
import dk.alexandra.fresco.suite.spdz.SpdzResourcePoolImpl;
import dk.alexandra.fresco.suite.spdz.configuration.PreprocessingStrategy;
import dk.alexandra.fresco.suite.spdz.storage.SpdzDataSupplier;
import dk.alexandra.fresco.suite.spdz.storage.SpdzDummyDataSupplier;
import dk.alexandra.fresco.suite.spdz.storage.SpdzStorage;
import dk.alexandra.fresco.suite.spdz.storage.SpdzStorageDataSupplier;
import dk.alexandra.fresco.suite.spdz.storage.SpdzStorageImpl;
import dk.alexandra.fresco.suite.tinytables.online.TinyTablesProtocolSuite;
import dk.alexandra.fresco.suite.tinytables.prepro.TinyTablesPreproProtocolSuite;
import java.io.File;
import java.math.BigInteger;
import java.security.NoSuchAlgorithmException;
import java.util.Arrays;
import java.util.Properties;
import org.apache.commons.cli.ParseException;

/**
 * Utility for reading all configuration from command line.
 * <p>
 * A set of default configurations are used when parameters are not specified at runtime.
 * </p>
 */
public class CmdLineProtocolSuite {

  private final int myId;
  private final int noOfPlayers;
  private final ProtocolSuite<?, ?> protocolSuite;
  private final ResourcePool resourcePool;

  static String getSupportedProtocolSuites() {
    String[] strings = {"dummybool", "dummyarithmetic", "spdz", "tinytables", "tinytablesprepro"};
    return Arrays.toString(strings);
  }

  CmdLineProtocolSuite(String protocolSuiteName, Properties properties, int myId,
      int noOfPlayers) throws ParseException, NoSuchAlgorithmException {
    this.myId = myId;
    this.noOfPlayers = noOfPlayers;
    if (protocolSuiteName.equals("dummybool")) {
      this.protocolSuite = new DummyBooleanProtocolSuite();
      this.resourcePool =
          new ResourcePoolImpl(myId, noOfPlayers, new HmacDrbg());
    } else if (protocolSuiteName.equals("dummyarithmetic")) {
      this.protocolSuite = dummyArithmeticFromCmdLine(properties);
      BigInteger mod = new BigInteger(properties.getProperty("modulus",
          "67039039649712985497870124991238141152738485774711365274259660130265015367064643"
          + "54255445443244279389455058889493431223951165286470575994074291745908195329"));
      this.resourcePool =
          new DummyArithmeticResourcePoolImpl(myId, noOfPlayers, mod);
    } else if (protocolSuiteName.equals("spdz")) {
      this.protocolSuite = getSpdzProtocolSuite(properties);
      this.resourcePool =
          createSpdzResourcePool(properties);
    } else if (protocolSuiteName.equals("tinytablesprepro")) {
      this.protocolSuite = tinyTablesPreProFromCmdLine(properties);
      this.resourcePool =
          new ResourcePoolImpl(myId, noOfPlayers, new HmacDrbg());
    } else {
      this.protocolSuite = tinyTablesFromCmdLine(properties);
      this.resourcePool =
          new ResourcePoolImpl(myId, noOfPlayers, new HmacDrbg());
    }
  }

  public ResourcePool getResourcePool() {
    return resourcePool;
  }

  public ProtocolSuite<?, ?> getProtocolSuite() {
    return this.protocolSuite;
  }


  private ProtocolSuite<?, ?> dummyArithmeticFromCmdLine(Properties properties) {
    BigInteger mod = new BigInteger(properties.getProperty("modulus",
        "67039039649712985497870124991238141152738485774711365274259660130265015367064643"
        + "54255445443244279389455058889493431223951165286470575994074291745908195329"));
    int maxBitLength = Integer.parseInt(properties.getProperty("maxbitlength", "150"));
    return new DummyArithmeticProtocolSuite(mod, maxBitLength);
  }

  private ProtocolSuite<?, ?> getSpdzProtocolSuite(Properties properties) {
    Properties p = getProperties(properties);
    // TODO: Figure out a meaningful default for the below
    final int maxBitLength = Integer.parseInt(p.getProperty("spdz.maxBitLength", "64"));
    if (maxBitLength < 2) {
      throw new RuntimeException("spdz.maxBitLength must be > 1");
    }
    return new SpdzProtocolSuite(maxBitLength);
  }

  private Properties getProperties(Properties properties) {
    return properties;
  }

  private SpdzResourcePool createSpdzResourcePool(Properties properties) {
    String strat = properties.getProperty("spdz.preprocessingStrategy");
    final PreprocessingStrategy strategy = PreprocessingStrategy.valueOf(strat);
<<<<<<< HEAD
    DataSupplier supplier = null;
    if (strategy == PreprocessingStrategy.DUMMY) {
      supplier = new DummyDataSupplierImpl(myId, noOfPlayers);
=======
    SpdzDataSupplier supplier;
    switch (strategy) {
      case DUMMY:
        supplier = new SpdzDummyDataSupplier(myId, noOfPlayers);
        break;
      case STATIC:
        int noOfThreadsUsed = 1;
        String storageName =
            SpdzStorageDataSupplier.STORAGE_NAME_PREFIX + noOfThreadsUsed + "_" + myId + "_" + 0
            + "_";
        supplier = new SpdzStorageDataSupplier(
            new FilebasedStreamedStorageImpl(new InMemoryStorage()), storageName, noOfPlayers);
        break;
      default:
        throw new ConfigurationException("Unkonwn preprocessing strategy: " + strategy);
>>>>>>> 328b893a
    }
    if (strategy == PreprocessingStrategy.STATIC) {
      String storageName = properties.getProperty("spdz.storage");
      int noOfThreadsUsed = 1;
      storageName =
          SpdzStorageConstants.STORAGE_NAME_PREFIX + noOfThreadsUsed + "_" + myId + "_" + 0
          + "_";

      supplier = new DataSupplierImpl(new FilebasedStreamedStorageImpl(
          new InMemoryStorage()), storageName, noOfPlayers);
    }

    SpdzStorage store = new SpdzStorageImpl(supplier);
    return new SpdzResourcePoolImpl(myId, noOfPlayers, new HmacDrbg(), store);
  }

<<<<<<< HEAD
  private ProtocolSuite<?, ?> tinyTablesPreProFromCmdLine(Properties properties) {
=======
  private ProtocolSuite<?, ?> tinyTablesPreProFromCmdLine(Properties properties)
      throws IllegalArgumentException {
>>>>>>> 328b893a
    String tinytablesFileOption = "tinytables.file";
    String tinyTablesFilePath = properties.getProperty(tinytablesFileOption, "tinytables");
    return new TinyTablesPreproProtocolSuite(myId, new File(tinyTablesFilePath));
  }

<<<<<<< HEAD
  private ProtocolSuite<?, ?> tinyTablesFromCmdLine(Properties properties) {
=======
  private ProtocolSuite<?, ?> tinyTablesFromCmdLine(Properties properties)
      throws IllegalArgumentException {

>>>>>>> 328b893a
    String tinytablesFileOption = "tinytables.file";
    String tinyTablesFilePath = properties.getProperty(tinytablesFileOption, "tinytables");
    return new TinyTablesProtocolSuite(myId, new File(tinyTablesFilePath));
  }
}<|MERGE_RESOLUTION|>--- conflicted
+++ resolved
@@ -109,61 +109,33 @@
   private SpdzResourcePool createSpdzResourcePool(Properties properties) {
     String strat = properties.getProperty("spdz.preprocessingStrategy");
     final PreprocessingStrategy strategy = PreprocessingStrategy.valueOf(strat);
-<<<<<<< HEAD
-    DataSupplier supplier = null;
+    SpdzDataSupplier supplier = null;
     if (strategy == PreprocessingStrategy.DUMMY) {
-      supplier = new DummyDataSupplierImpl(myId, noOfPlayers);
-=======
-    SpdzDataSupplier supplier;
-    switch (strategy) {
-      case DUMMY:
-        supplier = new SpdzDummyDataSupplier(myId, noOfPlayers);
-        break;
-      case STATIC:
-        int noOfThreadsUsed = 1;
-        String storageName =
-            SpdzStorageDataSupplier.STORAGE_NAME_PREFIX + noOfThreadsUsed + "_" + myId + "_" + 0
-            + "_";
-        supplier = new SpdzStorageDataSupplier(
-            new FilebasedStreamedStorageImpl(new InMemoryStorage()), storageName, noOfPlayers);
-        break;
-      default:
-        throw new ConfigurationException("Unkonwn preprocessing strategy: " + strategy);
->>>>>>> 328b893a
+      supplier = new SpdzDummyDataSupplier(myId, noOfPlayers);
     }
     if (strategy == PreprocessingStrategy.STATIC) {
+      int noOfThreadsUsed = 1;
       String storageName = properties.getProperty("spdz.storage");
-      int noOfThreadsUsed = 1;
       storageName =
-          SpdzStorageConstants.STORAGE_NAME_PREFIX + noOfThreadsUsed + "_" + myId + "_" + 0
+          SpdzStorageDataSupplier.STORAGE_NAME_PREFIX + noOfThreadsUsed + "_" + myId + "_" + 0
           + "_";
-
-      supplier = new DataSupplierImpl(new FilebasedStreamedStorageImpl(
-          new InMemoryStorage()), storageName, noOfPlayers);
+      supplier = new SpdzStorageDataSupplier(
+          new FilebasedStreamedStorageImpl(new InMemoryStorage()), storageName, noOfPlayers);
     }
 
     SpdzStorage store = new SpdzStorageImpl(supplier);
     return new SpdzResourcePoolImpl(myId, noOfPlayers, new HmacDrbg(), store);
   }
 
-<<<<<<< HEAD
   private ProtocolSuite<?, ?> tinyTablesPreProFromCmdLine(Properties properties) {
-=======
-  private ProtocolSuite<?, ?> tinyTablesPreProFromCmdLine(Properties properties)
-      throws IllegalArgumentException {
->>>>>>> 328b893a
     String tinytablesFileOption = "tinytables.file";
     String tinyTablesFilePath = properties.getProperty(tinytablesFileOption, "tinytables");
     return new TinyTablesPreproProtocolSuite(myId, new File(tinyTablesFilePath));
   }
 
-<<<<<<< HEAD
+
   private ProtocolSuite<?, ?> tinyTablesFromCmdLine(Properties properties) {
-=======
-  private ProtocolSuite<?, ?> tinyTablesFromCmdLine(Properties properties)
-      throws IllegalArgumentException {
-
->>>>>>> 328b893a
+//      throws IllegalArgumentException {
     String tinytablesFileOption = "tinytables.file";
     String tinyTablesFilePath = properties.getProperty(tinytablesFileOption, "tinytables");
     return new TinyTablesProtocolSuite(myId, new File(tinyTablesFilePath));
