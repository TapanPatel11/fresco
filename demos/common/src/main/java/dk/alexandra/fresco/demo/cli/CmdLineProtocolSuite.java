package dk.alexandra.fresco.demo.cli;

import dk.alexandra.fresco.framework.sce.resources.ResourcePool;
import dk.alexandra.fresco.framework.sce.resources.ResourcePoolImpl;
import dk.alexandra.fresco.framework.sce.resources.storage.FilebasedStreamedStorageImpl;
import dk.alexandra.fresco.framework.sce.resources.storage.InMemoryStorage;
import dk.alexandra.fresco.framework.util.HmacDrbg;
import dk.alexandra.fresco.suite.ProtocolSuite;
import dk.alexandra.fresco.suite.dummy.arithmetic.DummyArithmeticProtocolSuite;
import dk.alexandra.fresco.suite.dummy.arithmetic.DummyArithmeticResourcePoolImpl;
import dk.alexandra.fresco.suite.dummy.bool.DummyBooleanProtocolSuite;
import dk.alexandra.fresco.suite.spdz.SpdzProtocolSuite;
import dk.alexandra.fresco.suite.spdz.SpdzResourcePool;
import dk.alexandra.fresco.suite.spdz.SpdzResourcePoolImpl;
import dk.alexandra.fresco.suite.spdz.configuration.PreprocessingStrategy;
import dk.alexandra.fresco.suite.spdz.storage.SpdzDataSupplier;
import dk.alexandra.fresco.suite.spdz.storage.SpdzDummyDataSupplier;
import dk.alexandra.fresco.suite.spdz.storage.SpdzStorage;
<<<<<<< HEAD
import dk.alexandra.fresco.suite.spdz.storage.SpdzStorageConstants;
import dk.alexandra.fresco.suite.spdz.storage.SpdzStorageDataSupplier;
=======
>>>>>>> 9c82d9d9
import dk.alexandra.fresco.suite.spdz.storage.SpdzStorageImpl;
import dk.alexandra.fresco.suite.tinytables.online.TinyTablesProtocolSuite;
import dk.alexandra.fresco.suite.tinytables.prepro.TinyTablesPreproProtocolSuite;
import java.io.File;
import java.math.BigInteger;
import java.security.NoSuchAlgorithmException;
import java.util.Arrays;
import java.util.Properties;
import org.apache.commons.cli.ParseException;

/**
 * Utility for reading all configuration from command line.
 * <p>
 * A set of default configurations are used when parameters are not specified at runtime.
 * </p>
 */
public class CmdLineProtocolSuite {

  private final int myId;
  private final int noOfPlayers;
  private final ProtocolSuite<?, ?> protocolSuite;
  private final ResourcePool resourcePool;

  static String getSupportedProtocolSuites() {
    String[] strings = {"dummybool", "dummyarithmetic", "spdz", "tinytables", "tinytablesprepro"};
    return Arrays.toString(strings);
  }

  public CmdLineProtocolSuite(String protocolSuiteName, Properties properties, int myId,
      int noOfPlayers) throws ParseException, NoSuchAlgorithmException {
    this.myId = myId;
    this.noOfPlayers = noOfPlayers;
    switch (protocolSuiteName) {
      case "dummybool":
        this.protocolSuite = new DummyBooleanProtocolSuite();
        this.resourcePool =
            new ResourcePoolImpl(myId, noOfPlayers, new HmacDrbg());
        break;
      case "dummyarithmetic":
        this.protocolSuite = dummyArithmeticFromCmdLine(properties);
        BigInteger mod = new BigInteger(properties.getProperty("modulus",
            "6703903964971298549787012499123814115273848577471136527425966013026501536706464354255445443244279389455058889493431223951165286470575994074291745908195329"));
        this.resourcePool =
            new DummyArithmeticResourcePoolImpl(myId, noOfPlayers, mod);
        break;
      case "spdz":
        this.protocolSuite = SpdzConfigurationFromCmdLine(properties);
        this.resourcePool =
            createSpdzResourcePool(properties);
        break;
      case "tinytablesprepro":
        this.protocolSuite = tinyTablesPreProFromCmdLine(properties);
        this.resourcePool =
            new ResourcePoolImpl(myId, noOfPlayers, new HmacDrbg());
        break;
      case "tinytables":
        this.protocolSuite = tinyTablesFromCmdLine(properties);
        this.resourcePool =
            new ResourcePoolImpl(myId, noOfPlayers, new HmacDrbg());
        break;
      default:
        throw new ParseException("Unknown protocol suite: " + protocolSuiteName);
    }
  }

  public ResourcePool getResourcePool() {
    return resourcePool;
  }

  public ProtocolSuite<?, ?> getProtocolSuite() {
    return this.protocolSuite;
  }


  private ProtocolSuite<?, ?> dummyArithmeticFromCmdLine(Properties properties) {
    BigInteger mod = new BigInteger(properties.getProperty("modulus",
        "6703903964971298549787012499123814115273848577471136527425966013026501536706464354255445443244279389455058889493431223951165286470575994074291745908195329"));
    int maxBitLength = Integer.parseInt(properties.getProperty("maxbitlength", "150"));
    return new DummyArithmeticProtocolSuite(mod, maxBitLength);
  }

  private ProtocolSuite<?, ?> SpdzConfigurationFromCmdLine(Properties properties) {
    Properties p = getProperties(properties);
    // TODO: Figure out a meaningful default for the below
    final int maxBitLength = Integer.parseInt(p.getProperty("spdz.maxBitLength", "64"));
    if (maxBitLength < 2) {
      throw new RuntimeException("spdz.maxBitLength must be > 1");
    }
    return new SpdzProtocolSuite(maxBitLength);
  }

  private Properties getProperties(Properties properties) {
    return properties;
  }

  private SpdzResourcePool createSpdzResourcePool(Properties properties) {
    String strat = properties.getProperty("spdz.preprocessingStrategy");
    final PreprocessingStrategy strategy = PreprocessingStrategy.valueOf(strat);
    SpdzDataSupplier supplier;
    switch (strategy) {
      case DUMMY:
        supplier = new SpdzDummyDataSupplier(myId, noOfPlayers);
        break;
      case STATIC:
        int noOfThreadsUsed = 1;        
        String storageName =
            DataSupplierImpl.STORAGE_NAME_PREFIX + noOfThreadsUsed + "_" + myId + "_" + 0
            + "_";
        supplier = new SpdzStorageDataSupplier(
            new FilebasedStreamedStorageImpl(new InMemoryStorage()), storageName, noOfPlayers);
        break;      
      default:
        throw new ConfigurationException("Unkonwn preprocessing strategy: " + strategy);
    }
    SpdzStorage store = new SpdzStorageImpl(supplier);
    return new SpdzResourcePoolImpl(myId, noOfPlayers, new HmacDrbg(), store);
  }

  private ProtocolSuite<?, ?> tinyTablesPreProFromCmdLine(Properties properties)
      throws IllegalArgumentException {
    String tinytablesFileOption = "tinytables.file";
    String tinyTablesFilePath = properties.getProperty(tinytablesFileOption, "tinytables");
    return new TinyTablesPreproProtocolSuite(myId, new File(tinyTablesFilePath));
  }

  private ProtocolSuite<?, ?> tinyTablesFromCmdLine(Properties properties)
      throws IllegalArgumentException {

    String tinytablesFileOption = "tinytables.file";
    String tinyTablesFilePath = properties.getProperty(tinytablesFileOption, "tinytables");
    return new TinyTablesProtocolSuite(myId, new File(tinyTablesFilePath));
  }
}<|MERGE_RESOLUTION|>--- conflicted
+++ resolved
@@ -16,11 +16,7 @@
 import dk.alexandra.fresco.suite.spdz.storage.SpdzDataSupplier;
 import dk.alexandra.fresco.suite.spdz.storage.SpdzDummyDataSupplier;
 import dk.alexandra.fresco.suite.spdz.storage.SpdzStorage;
-<<<<<<< HEAD
-import dk.alexandra.fresco.suite.spdz.storage.SpdzStorageConstants;
 import dk.alexandra.fresco.suite.spdz.storage.SpdzStorageDataSupplier;
-=======
->>>>>>> 9c82d9d9
 import dk.alexandra.fresco.suite.spdz.storage.SpdzStorageImpl;
 import dk.alexandra.fresco.suite.tinytables.online.TinyTablesProtocolSuite;
 import dk.alexandra.fresco.suite.tinytables.prepro.TinyTablesPreproProtocolSuite;
@@ -125,13 +121,13 @@
         supplier = new SpdzDummyDataSupplier(myId, noOfPlayers);
         break;
       case STATIC:
-        int noOfThreadsUsed = 1;        
+        int noOfThreadsUsed = 1;
         String storageName =
-            DataSupplierImpl.STORAGE_NAME_PREFIX + noOfThreadsUsed + "_" + myId + "_" + 0
+            SpdzStorageDataSupplier.STORAGE_NAME_PREFIX + noOfThreadsUsed + "_" + myId + "_" + 0
             + "_";
         supplier = new SpdzStorageDataSupplier(
             new FilebasedStreamedStorageImpl(new InMemoryStorage()), storageName, noOfPlayers);
-        break;      
+        break;
       default:
         throw new ConfigurationException("Unkonwn preprocessing strategy: " + strategy);
     }
