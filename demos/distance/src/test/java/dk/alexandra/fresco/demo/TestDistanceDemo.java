--- conflicted
+++ resolved
@@ -15,19 +15,10 @@
 import dk.alexandra.fresco.suite.spdz.SpdzProtocolSuite;
 import dk.alexandra.fresco.suite.spdz.SpdzResourcePool;
 import dk.alexandra.fresco.suite.spdz.SpdzResourcePoolImpl;
-<<<<<<< HEAD
-import dk.alexandra.fresco.suite.spdz.configuration.PreprocessingStrategy;
-import dk.alexandra.fresco.suite.spdz.storage.DataSupplier;
-import dk.alexandra.fresco.suite.spdz.storage.DataSupplierImpl;
 import dk.alexandra.fresco.suite.spdz.storage.DummyDataSupplierImpl;
 import dk.alexandra.fresco.suite.spdz.storage.SpdzStorage;
-import dk.alexandra.fresco.suite.spdz.storage.SpdzStorageConstants;
 import dk.alexandra.fresco.suite.spdz.storage.SpdzStorageImpl;
-=======
-import dk.alexandra.fresco.suite.spdz.storage.SpdzStorage;
-import dk.alexandra.fresco.suite.spdz.storage.SpdzStorageDummyImpl;
 import java.io.IOException;
->>>>>>> a9778e28
 import java.math.BigInteger;
 import java.security.NoSuchAlgorithmException;
 import java.security.SecureRandom;
@@ -72,33 +63,15 @@
     TestThreadRunner.run(f, conf);
   }
 
-<<<<<<< HEAD
-  private SpdzResourcePool createResourcePool(int myId, int size, Network network, Random rand,
-      SecureRandom secRand, PreprocessingStrategy preproStrat) throws NoSuchAlgorithmException {
-    DataSupplier supplier;
-    switch (preproStrat) {
-      case DUMMY:
-        supplier = new DummyDataSupplierImpl(myId, size);
-        break;
-      case STATIC:
-        int noOfThreadsUsed = 1;        
-        String storageName =
-            SpdzStorageConstants.STORAGE_NAME_PREFIX + noOfThreadsUsed + "_" + myId + "_" + 0
-            + "_";
-        supplier = new DataSupplierImpl(new FilebasedStreamedStorageImpl(new InMemoryStorage()), storageName, size);        
-        break;
-      default:
-        throw new ConfigurationException("Unkonwn preprocessing strategy: " + preproStrat);
-    }
-    SpdzStorage store = new SpdzStorageImpl(supplier);
-    return new SpdzResourcePoolImpl(myId, size, network, rand, secRand, store);
-=======
   private SpdzResourcePool createResourcePool(int myId, int size, Random rand,
       SecureRandom secRand) {
     SpdzStorage store;
-    store = new SpdzStorageDummyImpl(myId, size);
-    return new SpdzResourcePoolImpl(myId, size, rand, secRand, store);
->>>>>>> a9778e28
+    store = new SpdzStorageImpl(new DummyDataSupplierImpl(myId, size));
+    try {
+      return new SpdzResourcePoolImpl(myId, size, rand, secRand, store);
+    } catch (NoSuchAlgorithmException e) {
+      throw new RuntimeException("Your system does not support the necessary hash function.", e);
+    }
   }
 
   @Test
