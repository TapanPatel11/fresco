package dk.alexandra.fresco.demo;

import static org.junit.Assert.fail;

import dk.alexandra.fresco.framework.ProtocolEvaluator;
import dk.alexandra.fresco.framework.TestThreadRunner;
import dk.alexandra.fresco.framework.TestThreadRunner.TestThread;
import dk.alexandra.fresco.framework.TestThreadRunner.TestThreadFactory;
import dk.alexandra.fresco.framework.builder.numeric.ProtocolBuilderNumeric;
import dk.alexandra.fresco.framework.configuration.NetworkConfiguration;
import dk.alexandra.fresco.framework.configuration.TestConfiguration;
import dk.alexandra.fresco.framework.network.AsyncNetwork;
import dk.alexandra.fresco.framework.sce.SecureComputationEngineImpl;
import dk.alexandra.fresco.framework.sce.evaluator.BatchedProtocolEvaluator;
import dk.alexandra.fresco.framework.sce.evaluator.EvaluationStrategy;
<<<<<<< HEAD
import dk.alexandra.fresco.framework.util.AesCtrDrbg;
=======
>>>>>>> 3fc19c3f
import dk.alexandra.fresco.suite.spdz.SpdzProtocolSuite;
import dk.alexandra.fresco.suite.spdz.SpdzResourcePool;
import dk.alexandra.fresco.suite.spdz.SpdzResourcePoolImpl;
import dk.alexandra.fresco.suite.spdz.storage.SpdzDummyDataSupplier;
import dk.alexandra.fresco.suite.spdz.storage.SpdzOpenedValueStoreImpl;
import java.io.IOException;
import java.math.BigInteger;
import java.util.ArrayList;
import java.util.HashMap;
import java.util.List;
import java.util.Map;
import org.junit.Assert;
import org.junit.Test;

public class TestDistanceDemo {

  protected void runTest(
      TestThreadRunner.TestThreadFactory<SpdzResourcePool, ProtocolBuilderNumeric> f,
      EvaluationStrategy evalStrategy, int noOfParties) {
    // Since SCAPI currently does not work with ports > 9999 we use fixed
    // ports
    // here instead of relying on ephemeral ports which are often > 9999.
    List<Integer> ports = new ArrayList<>(noOfParties);
    for (int i = 1; i <= noOfParties; i++) {
      ports.add(9000 + i * (noOfParties - 1));
    }

    Map<Integer, NetworkConfiguration> netConf =
        TestConfiguration.getNetworkConfigurations(noOfParties, ports);
    Map<Integer, TestThreadRunner.TestThreadConfiguration<SpdzResourcePool, ProtocolBuilderNumeric>> conf =
        new HashMap<>();
    for (int playerId : netConf.keySet()) {
      SpdzProtocolSuite protocolSuite = new SpdzProtocolSuite(150);

      ProtocolEvaluator<SpdzResourcePool> evaluator =
          new BatchedProtocolEvaluator<>(evalStrategy.getStrategy(), protocolSuite);

      TestThreadRunner.TestThreadConfiguration<SpdzResourcePool, ProtocolBuilderNumeric> ttc =
          new TestThreadRunner.TestThreadConfiguration<>(
              new SecureComputationEngineImpl<>(protocolSuite, evaluator),
              () -> createResourcePool(playerId, noOfParties),
              () -> new AsyncNetwork(netConf.get(playerId)));
      conf.put(playerId, ttc);
    }
    TestThreadRunner.run(f, conf);
  }

  private SpdzResourcePool createResourcePool(int myId, int size) {
    return new SpdzResourcePoolImpl(myId, size, new SpdzOpenedValueStoreImpl(),
        new SpdzDummyDataSupplier(myId, size), new AesCtrDrbg(new byte[32]));
  }

  @Test
  public void testDistance() {
    final TestThreadFactory<SpdzResourcePool, ProtocolBuilderNumeric> f =
        new TestThreadFactory<SpdzResourcePool, ProtocolBuilderNumeric>() {
          @Override
          public TestThread<SpdzResourcePool, ProtocolBuilderNumeric> next() {
            return new TestThread<SpdzResourcePool, ProtocolBuilderNumeric>() {
              @Override
              public void test() throws Exception {
                int x, y;
                if (conf.getMyId() == 1) {
                  x = 10;
                  y = 10;
                } else {
                  x = 20;
                  y = 15;
                }
                System.out.println("Running with x: " + x + ", y: " + y);
                DistanceDemo distDemo = new DistanceDemo(conf.getMyId(), x, y);
                BigInteger bigInteger = runApplication(distDemo);
                double distance = bigInteger.doubleValue();
                distance = Math.sqrt(distance);
                Assert.assertEquals(11.1803, distance, 0.0001);
              }
            };
          }
        };
    runTest(f, EvaluationStrategy.SEQUENTIAL_BATCHED, 2);
  }

  @Test
  public void testDistanceFromCmdLine() throws Exception {
    Runnable p1 = () -> {
      try {
        DistanceDemo.main(
            new String[]{"-i", "1", "-p", "1:localhost:8081", "-p", "2:localhost:8082", "-s",
                "dummyArithmetic", "-x", "10", "-y", "10"});
      } catch (IOException e) {
        throw new RuntimeException("Communication error");
      }
    };

    Runnable p2 = () -> {
      try {
        DistanceDemo.main(
            new String[]{"-i", "2", "-p", "1:localhost:8081", "-p", "2:localhost:8082", "-s",
                "dummyArithmetic", "-x", "20", "-y", "15"});
      } catch (IOException e) {
        throw new RuntimeException("Communication error");
      }
    };
    Thread t1 = new Thread(p1);
    Thread t2 = new Thread(p2);
    t1.start();
    t2.start();
    t1.join();
    t2.join();
  }

  @Test
  public void testDistanceFromCmdLine3Party() throws Exception {
    Runnable p1 = () -> {
      try {
        DistanceDemo.main(
            new String[]{"-i", "1", "-p", "1:localhost:8081", "-p", "2:localhost:8082",
                "-p", "3:localhost:8083", "-s", "dummyArithmetic", "-x", "10", "-y", "10"});
      } catch (IOException e) {
        throw new RuntimeException("Communication error");
      }
    };

    Runnable p2 = () -> {
      try {
        DistanceDemo.main(
            new String[]{"-i", "2", "-p", "1:localhost:8081", "-p", "2:localhost:8082",
                "-p", "3:localhost:8083", "-s", "dummyArithmetic", "-x", "20", "-y", "15"});
      } catch (IOException e) {
        throw new RuntimeException("Communication error");
      }
    };

    Runnable p3 = () -> {
      try {
        DistanceDemo.main(
            new String[]{"-i", "3", "-p", "1:localhost:8081", "-p", "2:localhost:8082",
                "-p", "3:localhost:8083", "-s", "dummyArithmetic"});
      } catch (IOException e) {
        throw new RuntimeException("Communication error");
      }
    };

    Thread t1 = new Thread(p1);
    Thread t2 = new Thread(p2);
    Thread t3 = new Thread(p3);
    t1.start();
    t2.start();
    t3.start();
    t1.join();
    t2.join();
    t3.join();
  }

<<<<<<< HEAD
  @Test(expected = IllegalArgumentException.class)
=======
  @Test(expected=IllegalArgumentException.class)
>>>>>>> 3fc19c3f
  public void testDistanceCmdLine3PartyWithInput() throws Exception {
    DistanceDemo.main(
        new String[]{"-i", "3", "-p", "1:localhost:8081", "-p", "2:localhost:8082",
            "-p", "3:localhost:8083", "-s", "dummyArithmetic", "-x", "20", "-y", "15"});
    fail();
  }

  @Test(expected = IllegalArgumentException.class)
  public void testDistanceCmdLine3PartyWithInputX() throws Exception {
    DistanceDemo.main(
        new String[]{"-i", "3", "-p", "1:localhost:8081", "-p", "2:localhost:8082",
            "-p", "3:localhost:8083", "-s", "dummyArithmetic", "-x", "20"});
    fail();
  }

<<<<<<< HEAD
  @Test(expected = IllegalArgumentException.class)
=======
  @Test(expected=IllegalArgumentException.class)
>>>>>>> 3fc19c3f
  public void testDistanceCmdLine3PartyWithInputY() throws Exception {
    DistanceDemo.main(
        new String[]{"-i", "3", "-p", "1:localhost:8081", "-p", "2:localhost:8082",
            "-p", "3:localhost:8083", "-s", "dummyArithmetic", "-y", "15"});
    fail();
  }

<<<<<<< HEAD
  @Test(expected = IllegalArgumentException.class)
=======
  @Test(expected=IllegalArgumentException.class)
>>>>>>> 3fc19c3f
  public void testDistanceCmdLine2PartyWithNoInputX() throws Exception {
    DistanceDemo.main(
        new String[]{"-i", "1", "-p", "1:localhost:8081", "-p", "2:localhost:8082",
            "-p", "3:localhost:8083", "-s", "dummyArithmetic", "-y", "15"});
    fail();
  }

<<<<<<< HEAD
  @Test(expected = IllegalArgumentException.class)
=======
  @Test(expected=IllegalArgumentException.class)
>>>>>>> 3fc19c3f
  public void testDistanceCmdLine2PartyWithNoInputY() throws Exception {
    DistanceDemo.main(
        new String[]{"-i", "1", "-p", "1:localhost:8081", "-p", "2:localhost:8082",
            "-p", "3:localhost:8083", "-s", "dummyArithmetic", "-x", "20"});
    fail();
  }

  @Test(expected = IllegalArgumentException.class)
  public void testDistanceCmdLine2PartyWithNoInput() throws Exception {
    DistanceDemo.main(
        new String[]{"-i", "1", "-p", "1:localhost:8081", "-p", "2:localhost:8082",
            "-p", "3:localhost:8083", "-s", "dummyArithmetic"});
    fail();
  }

}<|MERGE_RESOLUTION|>--- conflicted
+++ resolved
@@ -13,10 +13,7 @@
 import dk.alexandra.fresco.framework.sce.SecureComputationEngineImpl;
 import dk.alexandra.fresco.framework.sce.evaluator.BatchedProtocolEvaluator;
 import dk.alexandra.fresco.framework.sce.evaluator.EvaluationStrategy;
-<<<<<<< HEAD
 import dk.alexandra.fresco.framework.util.AesCtrDrbg;
-=======
->>>>>>> 3fc19c3f
 import dk.alexandra.fresco.suite.spdz.SpdzProtocolSuite;
 import dk.alexandra.fresco.suite.spdz.SpdzResourcePool;
 import dk.alexandra.fresco.suite.spdz.SpdzResourcePoolImpl;
@@ -171,11 +168,7 @@
     t3.join();
   }
 
-<<<<<<< HEAD
-  @Test(expected = IllegalArgumentException.class)
-=======
-  @Test(expected=IllegalArgumentException.class)
->>>>>>> 3fc19c3f
+  @Test(expected = IllegalArgumentException.class)
   public void testDistanceCmdLine3PartyWithInput() throws Exception {
     DistanceDemo.main(
         new String[]{"-i", "3", "-p", "1:localhost:8081", "-p", "2:localhost:8082",
@@ -191,11 +184,7 @@
     fail();
   }
 
-<<<<<<< HEAD
-  @Test(expected = IllegalArgumentException.class)
-=======
-  @Test(expected=IllegalArgumentException.class)
->>>>>>> 3fc19c3f
+  @Test(expected = IllegalArgumentException.class)
   public void testDistanceCmdLine3PartyWithInputY() throws Exception {
     DistanceDemo.main(
         new String[]{"-i", "3", "-p", "1:localhost:8081", "-p", "2:localhost:8082",
@@ -203,11 +192,7 @@
     fail();
   }
 
-<<<<<<< HEAD
-  @Test(expected = IllegalArgumentException.class)
-=======
-  @Test(expected=IllegalArgumentException.class)
->>>>>>> 3fc19c3f
+  @Test(expected = IllegalArgumentException.class)
   public void testDistanceCmdLine2PartyWithNoInputX() throws Exception {
     DistanceDemo.main(
         new String[]{"-i", "1", "-p", "1:localhost:8081", "-p", "2:localhost:8082",
@@ -215,11 +200,7 @@
     fail();
   }
 
-<<<<<<< HEAD
-  @Test(expected = IllegalArgumentException.class)
-=======
-  @Test(expected=IllegalArgumentException.class)
->>>>>>> 3fc19c3f
+  @Test(expected = IllegalArgumentException.class)
   public void testDistanceCmdLine2PartyWithNoInputY() throws Exception {
     DistanceDemo.main(
         new String[]{"-i", "1", "-p", "1:localhost:8081", "-p", "2:localhost:8082",
