package dk.alexandra.fresco.demo.mimcaggregation;

import dk.alexandra.fresco.demo.inputsum.DemoApplication;
import dk.alexandra.fresco.framework.BuilderFactory;
import dk.alexandra.fresco.framework.ProtocolProducer;
import dk.alexandra.fresco.framework.builder.BuilderFactoryNumeric;
import dk.alexandra.fresco.framework.value.SInt;
import dk.alexandra.fresco.framework.value.Value;
import dk.alexandra.fresco.lib.helper.builder.NumericProtocolBuilder;
import dk.alexandra.fresco.lib.helper.builder.OmniBuilder;
import java.math.BigInteger;
import java.util.ArrayList;
import java.util.HashMap;
import java.util.List;
import java.util.Map;

<<<<<<< HEAD
public class AggregateStep implements Application {


	private List<Triple<SInt,SInt,BigInteger>> triples;
	private int cipherColumn;
    private int keyColumn;
    private int aggColumn;
    private SInt[][] result;
    
    public AggregateStep(Value[][] inputRows, int cipherColumn, int keyColumn, int aggColumn) {
		super();
		this.cipherColumn = cipherColumn;
		this.keyColumn = keyColumn;
		this.aggColumn = aggColumn;
		this.triples = new ArrayList<>(inputRows.length);
		convertToTriples(inputRows);
	}
    
    private void convertToTriples(Value[][] inputRows) {
    	for (Value[] row : inputRows) {
        Triple<SInt, SInt, BigInteger> triple = new Triple<SInt, SInt, BigInteger>(
            (SInt) row[this.keyColumn],
            (SInt) row[this.aggColumn],
            (BigInteger) row[this.cipherColumn]
        );
        this.triples.add(triple);
			}
		}
    
	@Override
	public ProtocolProducer prepareApplication(BuilderFactory producer) {
		BuilderFactoryNumeric factoryNumeric = (BuilderFactoryNumeric) producer;
		OmniBuilder builder = new OmniBuilder(factoryNumeric);
		NumericProtocolBuilder npb = builder.getNumericProtocolBuilder();
        
        Map<BigInteger, SInt> groupedByCipher = new HashMap<>();
        Map<BigInteger, SInt> cipherToShare = new HashMap<>();
        
        // Note: this is not optimized as it constructs the entire circuit in place        
        builder.beginSeqScope();
        
	    	for (Triple<SInt,SInt,BigInteger> triple : this.triples) {
	    		BigInteger cipher = triple.cipher;
	    		SInt key = triple.key;
	    		SInt value = triple.value;
	    		
	    		if (!groupedByCipher.containsKey(cipher)) {
	    			groupedByCipher.put(cipher, npb.known(0));
	    			cipherToShare.put(cipher, key);
	    		}
	    		
	    		SInt subTotal = npb.add(groupedByCipher.get(cipher), value);
	    		groupedByCipher.put(cipher, subTotal);
	    	}
	    	
	    	result = new SInt[groupedByCipher.size()][2];
	    	int index = 0;
	    	for (Map.Entry<BigInteger, SInt> keyAndValues : groupedByCipher.entrySet()) {
	    		result[index][keyColumn] = cipherToShare.get(keyAndValues.getKey());
	    		result[index][aggColumn] = keyAndValues.getValue();
	    		index++;
	    	}
        
        builder.endCurScope();
        
        return builder.getProtocol();
=======
public class AggregateStep extends DemoApplication<SInt[][]> {


  private List<Triple<SInt, SInt, BigInteger>> triples;
  private int cipherColumn;
  private int keyColumn;
  private int aggColumn;

  public AggregateStep(Value[][] inputRows, int cipherColumn, int keyColumn, int aggColumn) {
    super();
    this.cipherColumn = cipherColumn;
    this.keyColumn = keyColumn;
    this.aggColumn = aggColumn;
    this.triples = new ArrayList<>(inputRows.length);
    convertToTriples(inputRows);
  }

  private void convertToTriples(Value[][] inputRows) {
    for (Value[] row : inputRows) {
      Triple<SInt, SInt, BigInteger> triple = new Triple<SInt, SInt, BigInteger>(
          (SInt) row[this.keyColumn],
          (SInt) row[this.aggColumn],
          (BigInteger) row[this.cipherColumn]
      );
      this.triples.add(triple);
    }
  }

  @Override
  public ProtocolProducer prepareApplication(BuilderFactory producer) {
    BuilderFactoryNumeric factoryNumeric = (BuilderFactoryNumeric) producer;
    OmniBuilder builder = new OmniBuilder(factoryNumeric);
    NumericProtocolBuilder npb = builder.getNumericProtocolBuilder();

    Map<BigInteger, SInt> groupedByCipher = new HashMap<>();
    Map<BigInteger, SInt> cipherToShare = new HashMap<>();

    // Note: this is not optimized as it constructs the entire circuit in place
    builder.beginSeqScope();

    for (Triple<SInt, SInt, BigInteger> triple : this.triples) {
      BigInteger cipher = triple.cipher;
      SInt key = triple.key;
      SInt value = triple.value;

      if (!groupedByCipher.containsKey(cipher)) {
        groupedByCipher.put(cipher, npb.known(0));
        cipherToShare.put(cipher, key);
      }

      SInt subTotal = npb.add(groupedByCipher.get(cipher), value);
      groupedByCipher.put(cipher, subTotal);
    }

    output = () -> {
      SInt[][] result = new SInt[groupedByCipher.size()][2];
      int index = 0;
      for (Map.Entry<BigInteger, SInt> keyAndValues : groupedByCipher.entrySet()) {
        result[index][keyColumn] = cipherToShare.get(keyAndValues.getKey());
        result[index][aggColumn] = keyAndValues.getValue();
        index++;
      }
      return result;
    };

    builder.endCurScope();

    return builder.getProtocol();
  }

  private class Triple<K, V, C> {

    private K key;
    private V value;
    private C cipher;

    public Triple(K key, V value, C cipher) {
      super();
      this.key = key;
      this.value = value;
      this.cipher = cipher;
>>>>>>> 4d82d6e2
    }
  }
}<|MERGE_RESOLUTION|>--- conflicted
+++ resolved
@@ -14,74 +14,6 @@
 import java.util.List;
 import java.util.Map;
 
-<<<<<<< HEAD
-public class AggregateStep implements Application {
-
-
-	private List<Triple<SInt,SInt,BigInteger>> triples;
-	private int cipherColumn;
-    private int keyColumn;
-    private int aggColumn;
-    private SInt[][] result;
-    
-    public AggregateStep(Value[][] inputRows, int cipherColumn, int keyColumn, int aggColumn) {
-		super();
-		this.cipherColumn = cipherColumn;
-		this.keyColumn = keyColumn;
-		this.aggColumn = aggColumn;
-		this.triples = new ArrayList<>(inputRows.length);
-		convertToTriples(inputRows);
-	}
-    
-    private void convertToTriples(Value[][] inputRows) {
-    	for (Value[] row : inputRows) {
-        Triple<SInt, SInt, BigInteger> triple = new Triple<SInt, SInt, BigInteger>(
-            (SInt) row[this.keyColumn],
-            (SInt) row[this.aggColumn],
-            (BigInteger) row[this.cipherColumn]
-        );
-        this.triples.add(triple);
-			}
-		}
-    
-	@Override
-	public ProtocolProducer prepareApplication(BuilderFactory producer) {
-		BuilderFactoryNumeric factoryNumeric = (BuilderFactoryNumeric) producer;
-		OmniBuilder builder = new OmniBuilder(factoryNumeric);
-		NumericProtocolBuilder npb = builder.getNumericProtocolBuilder();
-        
-        Map<BigInteger, SInt> groupedByCipher = new HashMap<>();
-        Map<BigInteger, SInt> cipherToShare = new HashMap<>();
-        
-        // Note: this is not optimized as it constructs the entire circuit in place        
-        builder.beginSeqScope();
-        
-	    	for (Triple<SInt,SInt,BigInteger> triple : this.triples) {
-	    		BigInteger cipher = triple.cipher;
-	    		SInt key = triple.key;
-	    		SInt value = triple.value;
-	    		
-	    		if (!groupedByCipher.containsKey(cipher)) {
-	    			groupedByCipher.put(cipher, npb.known(0));
-	    			cipherToShare.put(cipher, key);
-	    		}
-	    		
-	    		SInt subTotal = npb.add(groupedByCipher.get(cipher), value);
-	    		groupedByCipher.put(cipher, subTotal);
-	    	}
-	    	
-	    	result = new SInt[groupedByCipher.size()][2];
-	    	int index = 0;
-	    	for (Map.Entry<BigInteger, SInt> keyAndValues : groupedByCipher.entrySet()) {
-	    		result[index][keyColumn] = cipherToShare.get(keyAndValues.getKey());
-	    		result[index][aggColumn] = keyAndValues.getValue();
-	    		index++;
-	    	}
-        
-        builder.endCurScope();
-        
-        return builder.getProtocol();
-=======
 public class AggregateStep extends DemoApplication<SInt[][]> {
 
 
@@ -163,7 +95,6 @@
       this.key = key;
       this.value = value;
       this.cipher = cipher;
->>>>>>> 4d82d6e2
     }
   }
 }