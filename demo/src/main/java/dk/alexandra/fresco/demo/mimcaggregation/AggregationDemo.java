--- conflicted
+++ resolved
@@ -3,12 +3,7 @@
 import dk.alexandra.fresco.demo.mimcaggregation.EncryptAndRevealStep.RowWithCipher;
 import dk.alexandra.fresco.framework.Party;
 import dk.alexandra.fresco.framework.ProtocolEvaluator;
-<<<<<<< HEAD
-import dk.alexandra.fresco.framework.builder.ProtocolBuilderNumeric;
 import dk.alexandra.fresco.framework.builder.ProtocolBuilderNumeric.SequentialNumericBuilder;
-=======
-import dk.alexandra.fresco.framework.builder.ProtocolBuilderNumeric.SequentialProtocolBuilder;
->>>>>>> 1d276be7
 import dk.alexandra.fresco.framework.configuration.PreprocessingStrategy;
 import dk.alexandra.fresco.framework.network.Network;
 import dk.alexandra.fresco.framework.network.NetworkingStrategy;
@@ -37,10 +32,10 @@
 
 public class AggregationDemo<ResourcePoolT extends ResourcePool> {
 
-  private ProtocolSuiteConfiguration<ResourcePoolT, SequentialProtocolBuilder> protocolSuiteConfig;
+  private ProtocolSuiteConfiguration<ResourcePoolT, SequentialNumericBuilder> protocolSuiteConfig;
 
   public AggregationDemo(
-      ProtocolSuiteConfiguration<ResourcePoolT, SequentialProtocolBuilder> protocolSuiteConfig) {
+      ProtocolSuiteConfiguration<ResourcePoolT, SequentialNumericBuilder> protocolSuiteConfig) {
     this.protocolSuiteConfig = protocolSuiteConfig;
   }
 
@@ -81,7 +76,7 @@
    */
   public List<RowWithCipher> encryptAndReveal(
       SCEConfiguration<ResourcePoolT> sceConf,
-      SecureComputationEngine<ResourcePoolT, SequentialProtocolBuilder> sce,
+      SecureComputationEngine<ResourcePoolT, SequentialNumericBuilder> sce,
       List<List<SInt>> inputRows,
       int columnIndex) throws IOException {
     EncryptAndRevealStep ear = new EncryptAndRevealStep(inputRows, columnIndex);
@@ -102,7 +97,7 @@
    */
   public List<List<SInt>> aggregate(
       SCEConfiguration<ResourcePoolT> sceConf,
-      SecureComputationEngine<ResourcePoolT, SequentialProtocolBuilder> sce,
+      SecureComputationEngine<ResourcePoolT, SequentialNumericBuilder> sce,
       List<List<SInt>> inputRows, int keyColumn,
       int aggColumn) throws IOException {
     // TODO: need to shuffle input rows and result
@@ -110,9 +105,10 @@
         keyColumn);
     AggregateStep aggStep = new AggregateStep(
         rowsWithOpenenedCiphers, keyColumn, aggColumn);
+    ResourcePoolT resourcePool = SecureComputationEngineImpl
+        .createResourcePool(sceConf, protocolSuiteConfig);
     return sce.runApplication(aggStep,
-        SecureComputationEngineImpl.createResourcePool(sceConf,
-            protocolSuiteConfig));
+        resourcePool);
   }
 
   /**
@@ -121,7 +117,7 @@
    */
   public List<List<SInt>> secretShare(
       SCEConfiguration<ResourcePoolT> sceConf,
-      SecureComputationEngine<ResourcePoolT, SequentialProtocolBuilder> sce,
+      SecureComputationEngine<ResourcePoolT, SequentialNumericBuilder> sce,
       List<List<BigInteger>> inputRows,
       int pid) throws IOException {
     InputStep inputStep = new InputStep(inputRows, pid);
@@ -134,7 +130,7 @@
    */
   public List<List<BigInteger>> open(
       SCEConfiguration<ResourcePoolT> sceConf,
-      SecureComputationEngine<ResourcePoolT, SequentialProtocolBuilder> sce,
+      SecureComputationEngine<ResourcePoolT, SequentialNumericBuilder> sce,
       List<List<SInt>> secretShares) throws IOException {
     OutputStep outputStep = new OutputStep(secretShares);
     return sce
@@ -144,7 +140,7 @@
 
   public void runApplication(
       SCEConfiguration<ResourcePoolT> sceConf,
-      SecureComputationEngine<ResourcePoolT, SequentialProtocolBuilder> sce) throws IOException {
+      SecureComputationEngine<ResourcePoolT, SequentialNumericBuilder> sce) throws IOException {
     int pid = sceConf.getMyId();
     int keyColumnIndex = 0;
     int aggColumnIndex = 1;
@@ -247,7 +243,7 @@
     };
 
     // Instantiate environment
-    SecureComputationEngine<SpdzResourcePool, SequentialProtocolBuilder> sce =
+    SecureComputationEngine<SpdzResourcePool, SequentialNumericBuilder> sce =
         new SecureComputationEngineImpl<>(protocolSuiteConfig,
             sceConfig.getEvaluator(), sceConfig.getLogLevel(), sceConfig.getMyId());
 
