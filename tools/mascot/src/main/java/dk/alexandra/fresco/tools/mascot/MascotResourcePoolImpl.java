package dk.alexandra.fresco.tools.mascot;

import dk.alexandra.fresco.framework.network.Network;
import dk.alexandra.fresco.framework.network.serializers.SecureSerializer;
import dk.alexandra.fresco.framework.network.serializers.StrictBitVectorSerializer;
import dk.alexandra.fresco.framework.sce.resources.ResourcePoolImpl;
import dk.alexandra.fresco.framework.util.Drbg;
import dk.alexandra.fresco.framework.util.ExceptionConverter;
import dk.alexandra.fresco.framework.util.StrictBitVector;
import dk.alexandra.fresco.tools.commitment.CommitmentSerializer;
import dk.alexandra.fresco.tools.mascot.field.FieldElementSerializer;
import dk.alexandra.fresco.tools.mascot.utils.FieldElementPrg;
import dk.alexandra.fresco.tools.mascot.utils.FieldElementPrgImpl;
import dk.alexandra.fresco.tools.ot.base.NaorPinkasOt;
import dk.alexandra.fresco.tools.ot.base.Ot;
import dk.alexandra.fresco.tools.ot.base.RotBatch;
import dk.alexandra.fresco.tools.ot.otextension.BristolRotBatch;
import dk.alexandra.fresco.tools.ot.otextension.OtExtensionResourcePool;
import dk.alexandra.fresco.tools.ot.otextension.OtExtensionResourcePoolImpl;

import java.math.BigInteger;
import java.security.MessageDigest;
import java.util.List;
import javax.crypto.spec.DHParameterSpec;

public class MascotResourcePoolImpl extends ResourcePoolImpl implements MascotResourcePool {

  // TODO move somewhere reasonable
  public static final BigInteger DhGvalue = new BigInteger(
      "1817929693051677794042418360119535939035448877384059423016092223723589389"
          + "89386921540078076694389023214591116103022506752626702949377742490622411"
          + "36154252930934999558878557838951366230121689192613836661801579283976804"
          + "90566221950235571908449465416597162122008963523511429191971262704962062"
          + "23722995544735685829105160578247097947199471860741139749699562917671426"
          + "82888600060270321923905677901250333513320663621356005726499527794262632"
          + "80575136645831734174762968521856711608877942562412558950963899754610266"
          + "97615963606394464455636761856586890950014177457842992286652934126338664"
          + "99748366638338849983708609236396436614761807745");
  public static final BigInteger DhPvalue = new BigInteger(
      "2080109726332741595567900301553712643291061397185326442939225885200811703"
          + "46221477943683854922915625754365585955880683687623164529077074421717622"
          + "55815247681135202838112705300460371527291002353818384380395178484616163"
          + "81789931732016235932408088148285827220196826505807878031275264842308641"
          + "84386700540754381703938109115634660390655677474772619937553430208773150"
          + "06567328507885962926589890627547794887973720401310026543273364787901564"
          + "85827844212318499978829377355564689095172787513731965744913645190518423"
          + "06594567246898679968677700656495114013774368779648395287433119164167454"
          + "67731166272088057888135437754886129005590419051");
<<<<<<< HEAD
  
  private final List<Integer> partyIds;
  private final BigInteger modulus;
  private final int modBitLength;
  private final int lambdaSecurityParam;
  private final int prgSeedLength;
  private final int numLeftFactors;
  private final FieldElementPrg localSampler;
  private final FieldElementSerializer fieldElementSerializer;
  private final StrictBitVectorSerializer strictBitVectorSerializer;
  private final CommitmentSerializer commitmentSerializer;
  private final MessageDigest messageDigest;
=======

  private List<Integer> partyIds;
  private BigInteger modulus;
  private int modBitLength;
  private int lambdaSecurityParam;
  private int prgSeedLength;
  private int numLeftFactors;
  private FieldElementPrg localSampler;
  private FieldElementSerializer fieldElementSerializer;
  private StrictBitVectorSerializer strictBitVectorSerializer;
  private CommitmentSerializer commitmentSerializer;
  private MessageDigest messageDigest;
>>>>>>> 25a16fae

  /**
   * Creates new mascot resource pool.
   */
  public MascotResourcePoolImpl(Integer myId, List<Integer> partyIds, Drbg drbg, BigInteger modulus,
      int modBitLength, int lambdaSecurityParam, int prgSeedLength, int numLeftFactors) {
    super(myId, partyIds.size(), drbg);
    this.partyIds = partyIds;
    this.modulus = modulus;
    this.modBitLength = modBitLength;
    this.lambdaSecurityParam = lambdaSecurityParam;
    this.numLeftFactors = numLeftFactors;
    this.prgSeedLength = prgSeedLength;
    this.localSampler = new FieldElementPrgImpl(new StrictBitVector(prgSeedLength, drbg));
    this.fieldElementSerializer = new FieldElementSerializer(modulus, modBitLength);
    this.strictBitVectorSerializer = new StrictBitVectorSerializer();
    this.commitmentSerializer = new CommitmentSerializer();
    this.messageDigest = ExceptionConverter.safe(() -> MessageDigest.getInstance("SHA-256"),
        "Configuration error, SHA-256 is needed for Mascot");
  }

  @Override
  public List<Integer> getPartyIds() {
    return partyIds;
  }

  @Override
  public BigInteger getModulus() {
    return modulus;
  }

  @Override
  public int getModBitLength() {
    return modBitLength;
  }

  @Override
  public int getLambdaSecurityParam() {
    return lambdaSecurityParam;
  }

  @Override
  public int getNumCandidatesPerTriple() {
    return numLeftFactors;
  }

  @Override
  public FieldElementPrg getLocalSampler() {
    return localSampler;
  }

  @Override
  public FieldElementSerializer getFieldElementSerializer() {
    return fieldElementSerializer;
  }

  @Override
  public StrictBitVectorSerializer getStrictBitVectorSerializer() {
    return strictBitVectorSerializer;
  }

  @Override
  public CommitmentSerializer getCommitmentSerializer() {
    return commitmentSerializer;
  }

  @Override
  public RotBatch<StrictBitVector> createRot(int otherId, Network network) {
    DHParameterSpec params = new DHParameterSpec(DhPvalue, DhGvalue);
    Ot ot = ExceptionConverter.safe(() -> new NaorPinkasOt(getMyId(), otherId,
        getRandomGenerator(), network, params),
        "Missing security hash function or PRG, which is dependent in this library");
    OtExtensionResourcePool otResources = new OtExtensionResourcePoolImpl(getMyId(), otherId,
        getModBitLength(), getLambdaSecurityParam(), getRandomGenerator());
    return new BristolRotBatch(otResources, network, ot);
  }

  @Override
  public SecureSerializer<BigInteger> getSerializer() {
    throw new UnsupportedOperationException();
  }

  @Override
  public MessageDigest getMessageDigest() {
    return messageDigest;
  }

  @Override
  public Drbg getRandomGenerator() {
    return drbg;
  }

  @Override
  public int getPrgSeedLength() {
    return prgSeedLength;
  }

}<|MERGE_RESOLUTION|>--- conflicted
+++ resolved
@@ -46,7 +46,6 @@
           + "85827844212318499978829377355564689095172787513731965744913645190518423"
           + "06594567246898679968677700656495114013774368779648395287433119164167454"
           + "67731166272088057888135437754886129005590419051");
-<<<<<<< HEAD
   
   private final List<Integer> partyIds;
   private final BigInteger modulus;
@@ -59,20 +58,6 @@
   private final StrictBitVectorSerializer strictBitVectorSerializer;
   private final CommitmentSerializer commitmentSerializer;
   private final MessageDigest messageDigest;
-=======
-
-  private List<Integer> partyIds;
-  private BigInteger modulus;
-  private int modBitLength;
-  private int lambdaSecurityParam;
-  private int prgSeedLength;
-  private int numLeftFactors;
-  private FieldElementPrg localSampler;
-  private FieldElementSerializer fieldElementSerializer;
-  private StrictBitVectorSerializer strictBitVectorSerializer;
-  private CommitmentSerializer commitmentSerializer;
-  private MessageDigest messageDigest;
->>>>>>> 25a16fae
 
   /**
    * Creates new mascot resource pool.
