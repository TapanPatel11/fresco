--- conflicted
+++ resolved
@@ -2,17 +2,15 @@
 
 import dk.alexandra.fresco.framework.MaliciousException;
 import dk.alexandra.fresco.framework.network.Network;
+import dk.alexandra.fresco.framework.util.Drbg;
 import dk.alexandra.fresco.framework.util.ExceptionConverter;
 import java.security.MessageDigest;
 import java.util.Arrays;
 
-<<<<<<< HEAD
-=======
 import dk.alexandra.fresco.framework.MaliciousException;
 import dk.alexandra.fresco.framework.network.Network;
 import dk.alexandra.fresco.framework.util.Drbg;
 
->>>>>>> 613ec9a5
 /**
  * Class representing a hash-based commitment. Secure assuming that SHA-256 is a
  * random oracle. An instantiated object represents a commitment by itself and
@@ -41,18 +39,9 @@
    * Constructs a new commitment, not yet committed to any value.
    */
   public Commitment() {
-<<<<<<< HEAD
     digest = ExceptionConverter.safe(
         () -> MessageDigest.getInstance(HASH_ALGORITHM),
         "Missing security hash function which is dependent in this library");
-=======
-    try {
-      digest = MessageDigest.getInstance(hashAlgorithm);
-    } catch (NoSuchAlgorithmException e) {
-      throw new IllegalArgumentException(
-          "The internally used hash function does not exist", e);
-    }
->>>>>>> 613ec9a5
   }
 
   /**
@@ -137,7 +126,7 @@
     CommitmentSerializer serializer = new CommitmentSerializer();
     return serializer.deserialize(serializedComm);
   }
-  
+
   /**
    * Commitments are equal if the internal digest is the same.
    */
