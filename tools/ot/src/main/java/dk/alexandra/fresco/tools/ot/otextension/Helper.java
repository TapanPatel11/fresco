package dk.alexandra.fresco.tools.ot.otextension;

import java.io.ByteArrayInputStream;
import java.io.ByteArrayOutputStream;
import java.io.IOException;
import java.io.ObjectInput;
import java.io.ObjectInputStream;
import java.io.ObjectOutput;
import java.io.ObjectOutputStream;
import java.io.Serializable;
import java.util.List;
import java.util.Random;

public class Helper {
  
  /**
   * Returns the "bit" number bit, reading from left-to-right, from a byte array.
   * 
<<<<<<< HEAD
   * @param input The arrays of which to retrieve a bit
   * @param bit The index of the bit, counting from 0
   * @return Returns the "bit" number bit, reading from left-to-right, from "input"
=======
   * @param input
   *          The arrays of which to retrieve a bit
   * @param index
   *          The index of the bit, counting from 0
   * @return Returns the "bit" number bit, reading from left-to-right, from
   *         "input"
>>>>>>> 3402758e
   */
  public static boolean getBit(byte[] input, int index) {
    if (index < 0) {
      throw new IllegalAccessError("Bit index must be 0 or positive.");
    }
    // Get the byte with the "bit"'th bit, and shift it to the left-most
    // position of the byte
    byte currentByte = (byte) (input[index / 8] >>> (7 - (index % 8)));
    boolean choiceBit = false;
    if ((currentByte & 1) == 1) {
      choiceBit = true;
    }
    return choiceBit;
  }

  public static void setBit(byte[] input, int index, boolean choice) {
    if (index < 0) {
      throw new IllegalAccessError("Bit index must be 0 or positive.");
    }
    if (choice == true) {
      // We read bits from left to right, hence the 7 - x.
      // Put a 1 in the correct position of a 
      // zero-byte and OR it into the correct byte to ensure that the position 
      // becomes 1 no matter whether it is currently set or not.
      input[index / 8] |= ((byte) 0x01) << (7 - (index % 8));
    } else {
      // Construct an all 1-byte, then construct a byte like above, where only 
      // the correct position is set to 1. We XOR these bytes to get a byte 
      // which is all 1's except in the correct position. We AND this into the 
      // correct byte to ensure that only the correct positions gets set to 0. 
      input[index / 8] &= 0xFF ^ ((byte) 0x01) << (7 - (index % 8));
    }
  }

  /**
   * Computes the XOR of each element in a list of byte arrays. This is done in-place in "vector1".
   * If the lists are not of equal length or any of the byte arrays are not of equal size, then an
   * IllegalArgument exception is thrown
   * 
   * @param vector1 First input list
   * @param vector2 Second input list
   * @return A new list which is the XOR of the two input lists
   */
  public static void xor(List<byte[]> vector1, List<byte[]> vector2) {
    if (vector1.size() != vector2.size()) {
      throw new IllegalArgumentException("The vectors are not of equal length");
    }
    for (int i = 0; i < vector1.size(); i++) {
      xor(vector1.get(i), vector2.get(i));
    }
  }

  /**
   * Computes the XOR of each element in a byte array. This is done in-place in "arr1". If the byte
   * arrays are not of equal size, then an IllegalArgument exception is thrown
   * 
   * @param arr1 First byte array
   * @param arr2 Second byte array
   * @return A new byte array which is the XOR of the two input arrays
   */
  public static void xor(byte[] arr1, byte[] arr2) {
    int bytesNeeded = arr1.length;
    if (bytesNeeded != arr2.length) {
      throw new IllegalArgumentException("The byte arrays are not of equal length");
    }
    for (int i = 0; i < bytesNeeded; i++) {
      // Compute the XOR (addition in GF2) of arr1 and arr2
      arr1[i] ^= arr2[i];
    }
  }
<<<<<<< HEAD
  
=======

  public static void shiftArray(byte[] input, byte[] output, int positions) {
    for (int i = 0; i < input.length * 8; i++) {
      setBit(output, positions + i, getBit(input, i));
    }
  }

>>>>>>> 3402758e
  /**
   * Serialize a serializable value
   * 
   * @param val
   *          The value to serialize
   * @return The serialized value
   * @throws IOException
   *           Thrown if an internal error occurs.
   */
  public static byte[] serialize(Serializable val) throws IOException {
    ByteArrayOutputStream bos = null;
    try {
      bos = new ByteArrayOutputStream();
      ObjectOutput out = new ObjectOutputStream(bos);
      out.writeObject(val);
      out.flush();
      return bos.toByteArray();
    } finally {
      bos.close();
    }
  }

  /**
   * Deserialize a serializable value
   * 
   * @param val
   *          The value to deserialize
   * @return The deserialized object
   * @throws IOException
   *           Thrown if an internal error occurs.
   * @throws ClassNotFoundException
   *           Thrown if an internal error occurs.
   */
  public static Serializable deserialize(byte[] val)
      throws IOException, ClassNotFoundException {
    ByteArrayInputStream bis = null;
    ObjectInput in = null;
    try {
      bis = new ByteArrayInputStream(val);
      in = new ObjectInputStream(bis);
      return (Serializable) in.readObject();
    } finally {
      bis.close();
      in.close();
    }
  }
  
  public static byte[] randomByteArray(int size, Random rand) {
    byte[] array = new byte[size];
    rand.nextBytes(array);
    return array;
  }
}<|MERGE_RESOLUTION|>--- conflicted
+++ resolved
@@ -16,18 +16,9 @@
   /**
    * Returns the "bit" number bit, reading from left-to-right, from a byte array.
    * 
-<<<<<<< HEAD
    * @param input The arrays of which to retrieve a bit
    * @param bit The index of the bit, counting from 0
    * @return Returns the "bit" number bit, reading from left-to-right, from "input"
-=======
-   * @param input
-   *          The arrays of which to retrieve a bit
-   * @param index
-   *          The index of the bit, counting from 0
-   * @return Returns the "bit" number bit, reading from left-to-right, from
-   *         "input"
->>>>>>> 3402758e
    */
   public static boolean getBit(byte[] input, int index) {
     if (index < 0) {
@@ -98,9 +89,6 @@
       arr1[i] ^= arr2[i];
     }
   }
-<<<<<<< HEAD
-  
-=======
 
   public static void shiftArray(byte[] input, byte[] output, int positions) {
     for (int i = 0; i < input.length * 8; i++) {
@@ -108,7 +96,6 @@
     }
   }
 
->>>>>>> 3402758e
   /**
    * Serialize a serializable value
    * 
@@ -161,4 +148,5 @@
     rand.nextBytes(array);
     return array;
   }
+  
 }