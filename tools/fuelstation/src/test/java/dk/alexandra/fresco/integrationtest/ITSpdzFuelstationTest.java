package dk.alexandra.fresco.integrationtest;

import dk.alexandra.fresco.Application;
import dk.alexandra.fresco.IntegrationTest;
import dk.alexandra.fresco.framework.ProtocolEvaluator;
import dk.alexandra.fresco.framework.TestThreadRunner;
import dk.alexandra.fresco.framework.TestThreadRunner.TestThreadConfiguration;
import dk.alexandra.fresco.framework.TestThreadRunner.TestThreadFactory;
import dk.alexandra.fresco.framework.builder.numeric.ProtocolBuilderNumeric;
import dk.alexandra.fresco.framework.configuration.NetworkConfiguration;
import dk.alexandra.fresco.framework.configuration.TestConfiguration;
import dk.alexandra.fresco.framework.network.KryoNetNetwork;
import dk.alexandra.fresco.framework.sce.SecureComputationEngineImpl;
import dk.alexandra.fresco.framework.sce.evaluator.BatchedProtocolEvaluator;
import dk.alexandra.fresco.framework.sce.evaluator.EvaluationStrategy;
import dk.alexandra.fresco.framework.util.DetermSecureRandom;
import dk.alexandra.fresco.lib.arithmetic.BasicArithmeticTests;
import dk.alexandra.fresco.lib.arithmetic.MiMCTests;
import dk.alexandra.fresco.lib.math.integer.division.DivisionTests;
import dk.alexandra.fresco.lib.statistics.DeaSolver;
import dk.alexandra.fresco.lib.statistics.DeaSolverTests.RandomDataDeaTest;
import dk.alexandra.fresco.suite.ProtocolSuite;
import dk.alexandra.fresco.suite.spdz.SpdzProtocolSuite;
import dk.alexandra.fresco.suite.spdz.SpdzResourcePool;
import dk.alexandra.fresco.suite.spdz.SpdzResourcePoolImpl;
import dk.alexandra.fresco.suite.spdz.storage.DataSupplier;
import dk.alexandra.fresco.suite.spdz.storage.SpdzStorage;
import dk.alexandra.fresco.suite.spdz.storage.SpdzStorageImpl;
import dk.alexandra.fresco.suite.spdz.storage.rest.DataRestSupplierImpl;
import java.util.ArrayList;
import java.util.HashMap;
import java.util.List;
import java.util.Map;
import java.util.Random;
import org.junit.Test;
import org.junit.experimental.categories.Category;
import org.junit.runner.RunWith;
import org.springframework.boot.context.embedded.LocalServerPort;
import org.springframework.boot.test.context.SpringBootTest;
import org.springframework.boot.test.context.SpringBootTest.WebEnvironment;
import org.springframework.test.context.junit4.SpringRunner;

@RunWith(SpringRunner.class)
@SpringBootTest(webEnvironment = WebEnvironment.RANDOM_PORT, classes = {Application.class})
public class ITSpdzFuelstationTest {

  @LocalServerPort
  private int port;

  private void runTest(TestThreadFactory<SpdzResourcePool, ProtocolBuilderNumeric> f,
      EvaluationStrategy evalStrategy, int noOfParties) throws Exception {

    // Since SCAPI currently does not work with ports > 9999 we use fixed
    // ports
    // here instead of relying on ephemeral ports which are often > 9999.
    List<Integer> ports = new ArrayList<>(noOfParties);
    for (int i = 1; i <= noOfParties; i++) {
      ports.add(9000 + i);
    }

    Map<Integer, NetworkConfiguration> netConf =
        TestConfiguration.getNetworkConfigurations(noOfParties, ports);
    Map<Integer, TestThreadConfiguration<SpdzResourcePool, ProtocolBuilderNumeric>> conf =
        new HashMap<>();
    for (int playerId : netConf.keySet()) {
      ProtocolSuite<SpdzResourcePool, ProtocolBuilderNumeric> suite = new SpdzProtocolSuite(150);

      ProtocolEvaluator<SpdzResourcePool, ProtocolBuilderNumeric> evaluator =
<<<<<<< HEAD
          new BatchedProtocolEvaluator<>(EvaluationStrategy.fromEnum(evalStrategy));
      Network network = new KryoNetNetwork();
      network.init(netConf.get(playerId), 1);
      DataSupplier supplier = new DataRestSupplierImpl(playerId, noOfParties, "http://localhost:" + port, 0);
      SpdzStorage store = new SpdzStorageImpl(supplier);
      SpdzResourcePool rp = new SpdzResourcePoolImpl(playerId, noOfParties, network, new Random(),
          new DetermSecureRandom(), store);
=======
          new BatchedProtocolEvaluator<>(evalStrategy.getStrategy(), suite);
      SpdzStorage store = new SpdzStorageImpl(0, noOfParties, playerId, "http://localhost:" + port);
>>>>>>> a9778e28
      TestThreadConfiguration<SpdzResourcePool, ProtocolBuilderNumeric> ttc =
          new TestThreadConfiguration<>(
              new SecureComputationEngineImpl<>(suite, evaluator),
              () -> new SpdzResourcePoolImpl(playerId, noOfParties,
                  new Random(), new DetermSecureRandom(), store),
              () -> new KryoNetNetwork(netConf.get(playerId)));
      conf.put(playerId, ttc);
    }
    TestThreadRunner.run(f, conf);
  }

  @Test
  @Category(IntegrationTest.class)
  public void test_mimc_same_enc() throws Exception {
    runTest(new MiMCTests.TestMiMCEncSameEnc<>(), EvaluationStrategy.SEQUENTIAL_BATCHED, 2);
  }

  @Test
  @Category(IntegrationTest.class)
  public void test_division() throws Exception {
    runTest(new DivisionTests.TestSecretSharedDivision<>(), EvaluationStrategy.SEQUENTIAL_BATCHED,
        2);
  }

  @Test
  @Category(IntegrationTest.class)
  public void test_dea() throws Exception {
    runTest(new RandomDataDeaTest<>(2, 1, 5, 1, DeaSolver.AnalysisType.OUTPUT_EFFICIENCY),
        EvaluationStrategy.SEQUENTIAL_BATCHED, 2);
  }

  @Test
  @Category(IntegrationTest.class)
  public void test_mult_single() throws Exception {
    runTest(new BasicArithmeticTests.TestSumAndMult<>(), EvaluationStrategy.SEQUENTIAL_BATCHED, 2);
  }

}<|MERGE_RESOLUTION|>--- conflicted
+++ resolved
@@ -66,23 +66,20 @@
       ProtocolSuite<SpdzResourcePool, ProtocolBuilderNumeric> suite = new SpdzProtocolSuite(150);
 
       ProtocolEvaluator<SpdzResourcePool, ProtocolBuilderNumeric> evaluator =
-<<<<<<< HEAD
-          new BatchedProtocolEvaluator<>(EvaluationStrategy.fromEnum(evalStrategy));
-      Network network = new KryoNetNetwork();
-      network.init(netConf.get(playerId), 1);
+          new BatchedProtocolEvaluator<>(evalStrategy.getStrategy(), suite);
       DataSupplier supplier = new DataRestSupplierImpl(playerId, noOfParties, "http://localhost:" + port, 0);
       SpdzStorage store = new SpdzStorageImpl(supplier);
-      SpdzResourcePool rp = new SpdzResourcePoolImpl(playerId, noOfParties, network, new Random(),
-          new DetermSecureRandom(), store);
-=======
-          new BatchedProtocolEvaluator<>(evalStrategy.getStrategy(), suite);
-      SpdzStorage store = new SpdzStorageImpl(0, noOfParties, playerId, "http://localhost:" + port);
->>>>>>> a9778e28
       TestThreadConfiguration<SpdzResourcePool, ProtocolBuilderNumeric> ttc =
           new TestThreadConfiguration<>(
               new SecureComputationEngineImpl<>(suite, evaluator),
-              () -> new SpdzResourcePoolImpl(playerId, noOfParties,
-                  new Random(), new DetermSecureRandom(), store),
+              () -> {
+                try {
+                  return new SpdzResourcePoolImpl(playerId, noOfParties,
+                    new Random(), new DetermSecureRandom(), store);
+                } catch (Exception e) {
+                  throw new RuntimeException("Your system does not support the necessary hash function.", e);
+                }
+              },
               () -> new KryoNetNetwork(netConf.get(playerId)));
       conf.put(playerId, ttc);
     }
